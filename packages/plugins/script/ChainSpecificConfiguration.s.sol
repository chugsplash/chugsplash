--- conflicted
+++ resolved
@@ -8,22 +8,13 @@
     DefineOptions,
     Version
 } from "@sphinx-labs/plugins/SphinxPluginTypes.sol";
-<<<<<<< HEAD
 import { SphinxClient } from "../SphinxClient/SphinxClient.sol";
 import { AllNetworks, OnlyArbitrum, OnlyOptimism } from "../contracts/test/ChainSpecific.sol";
 import {
     AllNetworksClient,
     OnlyArbitrumClient,
     OnlyOptimismClient
-} from "../SphinxClient/ChainSpecific.SphinxClient.sol";
-=======
-import { SphinxClient } from "../client/SphinxClient.sol";
-import { AllNetworks, OnlyArbitrum } from "../contracts/test/ChainSpecific.sol";
-import {
-    AllNetworksClient,
-    OnlyArbitrumClient
-} from "../client/ChainSpecific.c.sol";
->>>>>>> 69ca2d04
+} from "../SphinxClient/ChainSpecific.c.sol";
 
 /**
  * @title ChainSpecificConfiguration
