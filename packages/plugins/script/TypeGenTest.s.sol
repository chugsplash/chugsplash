// SPDX-License-Identifier: MIT
pragma solidity ^0.8.13;

import { SphinxConfig, Network, DeployOptions } from "@sphinx-labs/plugins/SphinxPluginTypes.sol";
import { SphinxClient } from "../SphinxClient/SphinxClient.sol";
import { Version } from "@sphinx-labs/contracts/contracts/SphinxDataTypes.sol";
import {
    ConflictingNameContract as ConflictingNameContractFirst
} from "../contracts/test/typegen/conflictingNameContracts/First.sol";
import {
    ConflictingNameContract as ConflictingNameContractSecond
} from "../contracts/test/typegen/conflictingNameContracts/Second.sol";
import { BasicInputTypes } from "../contracts/test/typegen/BasicInputTypes.sol";
import { BasicInputTypesClient } from "../SphinxClient/typegen/BasicInputTypes.SphinxClient.sol";
import { ImmutableInputTypes } from "../contracts/test/typegen/ImmutableInputTypes.sol";
import { ArrayInputTypes } from "../contracts/test/typegen/ArrayInputTypes.sol";
import { ArrayInputTypesClient } from "../SphinxClient/typegen/ArrayInputTypes.SphinxClient.sol";
import { NoAliasImportsOne, NoAliasImportsTwo } from "../contracts/test/typegen/imports/NoAlias.sol";
import { AliasImports } from "../contracts/test/typegen/imports/Alias.sol";
import { MyTypeLibrary } from "../contracts/test/typegen/imports/Types.sol";
import { MyTypeContract } from "../contracts/test/typegen/imports/Types.sol";
import {
    MyTopLevelType,
    MyTopLevelStruct,
    MyTopLevelEnum
} from "../contracts/test/typegen/imports/Types.sol";
import {
    MyLocalType,
    MyLocalStruct,
    MyLocalEnum
} from "../contracts/test/typegen/imports/NoAlias.sol";
import { MyTypeLibrary as MyTypeLibraryAlias } from "../contracts/test/typegen/imports/Types.sol";
import { MyTypeContract as MyTypeContractAlias } from "../contracts/test/typegen/imports/Types.sol";
import {
    MyTopLevelType as MyTopLevelTypeAlias,
    MyTopLevelStruct as MyTopLevelStructAlias,
    MyTopLevelEnum as MyTopLevelEnumAlias
} from "../contracts/test/typegen/imports/Types.sol";
import { LocalParentTypes } from "../contracts/test/typegen/imports/LocalParent.sol";
import {
    MyLocalTypeLibrary,
    MyLocalTypeContract
} from "../contracts/test/typegen/imports/LocalParent.sol";
import { FunctionContract } from "../contracts/test/typegen/contractInputs/FunctionContract.sol";
import { MyImportContract } from "../contracts/test/typegen/contractInputs/ImportContract.sol";
import { LocalContract } from "../contracts/test/typegen/contractInputs/FunctionContract.sol";
import {
    FunctionContractClient
} from "../SphinxClient/typegen/contractInputs/FunctionContract.SphinxClient.sol";
import { FunctionInputContract } from "../contracts/test/typegen/FunctionInputType.sol";
import { ExternalContract } from "../testExternalContracts/ExternalContract.sol";
import { ExternalContractClient } from "../SphinxClient/ExternalContract.SphinxClient.sol";
import { ConflictingTypeNameContractFirst } from "../contracts/test/typegen/conflictingTypeNames/First.sol";
import { ConflictingTypeNameContractSecond } from "../contracts/test/typegen/conflictingTypeNames/Second.sol";
import { ConflictingType } from "../contracts/test/typegen/conflictingTypeNames/First.sol";
import { ConflictingStruct } from "../contracts/test/typegen/conflictingTypeNames/First.sol";
import { ConflictingEnum } from "../contracts/test/typegen/conflictingTypeNames/First.sol";
import { ConflictingType as TypegenConflictingNameContractsSecond_ConflictingType } from "../contracts/test/typegen/conflictingTypeNames/Second.sol";
import { ConflictingStruct as TypegenConflictingNameContractsSecond_ConflictingStruct } from "../contracts/test/typegen/conflictingTypeNames/Second.sol";
import { ConflictingEnum as TypegenConflictingNameContractsSecond_ConflictingEnum } from "../contracts/test/typegen/conflictingTypeNames/Second.sol";
import { ConflictingTypeNameContractFirst } from "../contracts/test/typegen/conflictingTypeNames/First.sol";
import { ConflictingTypeNameContractSecond } from "../contracts/test/typegen/conflictingTypeNames/Second.sol";
import { ConflictingTypeNameContractFirstClient } from "../SphinxClient/typegen/conflictingTypeNames/First.SphinxClient.sol";

import "forge-std/Test.sol";

// TODO: we should probably prevent users from doing `vm.broadcast` and `vm.prank` immediately
// before calling `deploy`. potentially vm.startPrank too. instead, they should do
// `vm.startBroadcast` because we may always perform more than one transaction in the `deploy`
// function.

// TODO(test): you should use `vm.createSelectFork` in one of your tests for the solidity
// config.

// TODO(test): what happens if you startBroadcast with a public key, not private key, on anvil?

// TODO(md): consider changing the readme so that it focuses on the local deployment experience
// first, then talks about the devops platform next.

// TODO: you should probably require that the user define the owners, proposers etc via
// inheritance. actually, read the next todo before you do that.

// TODO: i don't think the mainnets and testnets arrays serve any purpose for the deploy task.

contract TypeGenTestConfig is Test, SphinxClient {
    ConflictingNameContractFirst firstConflictingNameContract;
    ConflictingNameContractSecond secondConflictingNameContract;
    BasicInputTypes basicInputTypes;
    BasicInputTypes basicInputTypesTwo;
    ImmutableInputTypes immutableInputTypes;
    ArrayInputTypes arrayInputTypes;
    ArrayInputTypes arrayInputTypesTwo;
    NoAliasImportsOne noAliasImportsOne;
    NoAliasImportsTwo noAliasImportsTwo;
    AliasImports aliasImports;
    LocalParentTypes localParentTypes;
    FunctionContract functionContract;
    FunctionContract functionContractTwo;
    FunctionInputContract functionInputContract;
    ExternalContract externalContract;
    ExternalContract alreadyDeployedExternalContract;
    address alreadyDeployedContractAddress;
    ConflictingTypeNameContractFirst conflictingTypeNameContractFirst;
    ConflictingTypeNameContractSecond conflictingTypeNameContractSecond;
    ConflictingTypeNameContractFirst conflictingTypeNameContractFirstTwo;
    ConflictingTypeNameContractFirstClient conflictingTypeNameContractClient;

    string projectName = "TypeGenTest";
    address[] owners = [0xf39Fd6e51aad88F6F4ce6aB8827279cffFb92266];
    address[] proposers;
    Network[] mainnets = [Network.ethereum];
    Network[] testnets = [Network.goerli];
    uint256 threshold = 1;
    Version version = Version({ major: 0, minor: 2, patch: 4 });

    uint8[] public intialUintDynamicArray;
    bytes32[][] public initialUintNestedDynamicArray;
    address[3] public initialUintStaticArray;

    uint8[] public updatedUintDynamicArray;
    bytes32[][] public updatedUintNestedDynamicArray;
    address[3] public updatedUintStaticArray;

    function setupVariables() internal {
        intialUintDynamicArray = new uint8[](2);
        intialUintDynamicArray[0] = 1;
        intialUintDynamicArray[1] = 2;
        initialUintNestedDynamicArray = new bytes32[][](2);
        initialUintNestedDynamicArray[0] = new bytes32[](2);
        initialUintNestedDynamicArray[0][0] = keccak256("3");
        initialUintNestedDynamicArray[0][1] = keccak256("4");
        initialUintNestedDynamicArray[1] = new bytes32[](2);
        initialUintNestedDynamicArray[1][0] = keccak256("5");
        initialUintNestedDynamicArray[1][1] = keccak256("6");
        initialUintStaticArray = [address(7), address(8), address(9)];

        updatedUintDynamicArray = new uint8[](2);
        updatedUintDynamicArray[0] = 10;
        updatedUintDynamicArray[1] = 11;
        updatedUintNestedDynamicArray = new bytes32[][](2);
        updatedUintNestedDynamicArray[0] = new bytes32[](2);
        updatedUintNestedDynamicArray[0][0] = keccak256("12");
        updatedUintNestedDynamicArray[0][1] = keccak256("13");
        updatedUintNestedDynamicArray[1] = new bytes32[](2);
        updatedUintNestedDynamicArray[1][0] = keccak256("14");
        updatedUintNestedDynamicArray[1][1] = keccak256("15");
        updatedUintStaticArray = [address(16), address(17), address(18)];
    }

    constructor()
        SphinxClient(
            SphinxConfig({
                projectName: projectName,
                owners: owners,
                proposers: proposers,
                mainnets: mainnets,
                testnets: testnets,
                threshold: threshold,
                version: version,
                orgId: ""
            })
        )
    {}

    function deploy(Network _network) public override sphinxDeploy(_network) {
        setupVariables();

        // Deploy two contracts with conflicting names
        firstConflictingNameContract = ConflictingNameContractFirst(
            address(deployConflictingNameContract(5))
        );
        secondConflictingNameContract = ConflictingNameContractSecond(
            address(deployTypegenConflictingNameContractsSecond_ConflictingNameContract(address(5)))
        );

        // Deploy contract testing basic types
        basicInputTypes = BasicInputTypes(
            address(
                deployBasicInputTypes(
                    1,
                    2,
                    3,
                    4,
                    address(5),
                    keccak256("6"),
                    bytes("hello"),
                    true,
                    "world"
                )
            )
        );

        // Deploy contract with basic types, then call a function to update those values
        BasicInputTypesClient basicInputTypesTwoClient = deployBasicInputTypes(
            1,
            2,
            3,
            4,
            address(5),
            keccak256("6"),
            bytes("hello"),
            true,
            "world",
            DeployOptions({ salt: 0, referenceName: "basicInputTypesTwo" })
        );
        basicInputTypesTwoClient.setValues(
            2,
            3,
            4,
            5,
            address(6),
            keccak256("7"),
            bytes("goodbye"),
            false,
            "world"
        );
        basicInputTypesTwo = BasicInputTypes(address(basicInputTypesTwoClient));

        // Deploy contract with immutable input types
        immutableInputTypes = ImmutableInputTypes(
            address(deployImmutableInputTypes(1, 2, 3, 4, address(5), keccak256("6"), true))
        );

        // Deploy contract with array input types
        arrayInputTypes = ArrayInputTypes(
            address(
                deployArrayInputTypes(
                    intialUintDynamicArray,
                    initialUintNestedDynamicArray,
                    initialUintStaticArray
                )
            )
        );

        // Deploy contract with array input types, then call function to update those values
        ArrayInputTypesClient arrayInputTypesTwoClient = deployArrayInputTypes(
            intialUintDynamicArray,
            initialUintNestedDynamicArray,
            initialUintStaticArray,
            DeployOptions({ salt: 0, referenceName: "arrayInputTypesTwo" })
        );
        arrayInputTypesTwoClient.setValues(
            updatedUintDynamicArray,
            updatedUintNestedDynamicArray,
            updatedUintStaticArray
        );
        arrayInputTypesTwo = ArrayInputTypes(address(arrayInputTypesTwoClient));

        // Deploy contracts which requires all types of imports without any aliasing
        noAliasImportsOne = NoAliasImportsOne(
            address(
<<<<<<< HEAD
                0
                // deployNoAliasImports(
                //     MyTypeLibrary.MyEnumInLibrary.Library,
                //     MyTypeLibrary.MyStructInLibrary({ a: 1 }),
                //     MyTypeLibrary.MyTypeInLibrary.wrap(2),
                //     MyTypeContract.MyEnumInContract.Contract,
                //     MyTypeContract.MyStructInContract({ a: keccak256("3") }),
                //     MyTypeContract.MyTypeInContract.wrap(keccak256("4")),
                //     MyTopLevelEnum.TopLevel,
                //     MyTopLevelStruct({ a: true }),
                //     MyTopLevelType.wrap(true),
                //     MyLocalEnum.Local,
                //     MyLocalStruct({ a: -1 }),
                //     MyLocalType.wrap(-2)
                // )
=======
                deployNoAliasImportsOne(
                    MyTypeLibrary.MyEnumInLibrary.Library,
                    MyTypeLibrary.MyStructInLibrary({ a: 1 }),
                    MyTypeLibrary.MyTypeInLibrary.wrap(2),
                    MyTypeContract.MyEnumInContract.Contract,
                    MyTypeContract.MyStructInContract({ a: keccak256("3") }),
                    MyTypeContract.MyTypeInContract.wrap(keccak256("4"))
                )
            )
        );

        noAliasImportsTwo = NoAliasImportsTwo(
            address(
                deployNoAliasImportsTwo(
                    MyTopLevelEnum.TopLevel,
                    MyTopLevelStruct({ a: true }),
                    MyTopLevelType.wrap(true),
                    MyLocalEnum.Local,
                    MyLocalStruct({ a: -1 }),
                    MyLocalType.wrap(-2)
                )
>>>>>>> aa6168ae
            )
        );

        // Deploy contract which requires all types of imports with aliasing
        aliasImports = AliasImports(
            address(
                deployAliasImports(
                    MyTypeLibraryAlias.MyEnumInLibrary.Library,
                    MyTypeLibraryAlias.MyStructInLibrary({ a: 1 }),
                    MyTypeLibraryAlias.MyTypeInLibrary.wrap(2),
                    MyTypeContractAlias.MyEnumInContract.Contract,
                    MyTypeContractAlias.MyStructInContract({ a: keccak256("3") }),
                    MyTypeContractAlias.MyTypeInContract.wrap(keccak256("4")),
                    MyTopLevelEnumAlias.TopLevel,
                    MyTopLevelStructAlias({ a: true }),
                    MyTopLevelTypeAlias.wrap(true)
                )
            )
        );

        // Deploy contract which requires all types imported from a locally defined parent object
        localParentTypes = LocalParentTypes(
            address(
                deployLocalParentTypes(
                    MyLocalTypeLibrary.MyEnumInLibrary.Library,
                    MyLocalTypeLibrary.MyStructInLibrary({ a: true }),
                    MyLocalTypeLibrary.MyTypeInLibrary.wrap(true),
                    MyLocalTypeContract.MyEnumInContract.Contract,
                    MyLocalTypeContract.MyStructInContract({ a: keccak256("1") }),
                    MyLocalTypeContract.MyTypeInContract.wrap(keccak256("2"))
                )
            )
        );

        // Deploy contracts to be used as input
        address myImportContractOne = address(deployMyImportContract(1));
        address localContractOne = address(deployLocalContract(1));

        address myImportContractTwo = address(
            deployMyImportContract(
                2,
                DeployOptions({ salt: 0, referenceName: "myImportContractTwo" })
            )
        );
        address localContractTwo = address(
            deployLocalContract(2, DeployOptions({ salt: 0, referenceName: "localContractTwo" }))
        );

        // Deploy contract which requires contract inputs
        functionContract = FunctionContract(
            address(deployFunctionContract(myImportContractOne, localContractOne))
        );

        // Deploy contract which requires contract inputs, then call functions to update those values
        FunctionContractClient functionContractClient = deployFunctionContract(
            myImportContractOne,
            localContractOne,
            DeployOptions({ salt: 0, referenceName: "functionContractTwo" })
        );
        functionContractClient.setImportContract(myImportContractTwo);
        functionContractClient.setLocalContract(localContractTwo);
        functionContractTwo = FunctionContract(address(functionContractClient));

        // Deploy contract which has function inputs
        functionInputContract = FunctionInputContract(address(deployFunctionInputContract()));

        // Deploy external contract
        ExternalContractClient externalContractClient = deployExternalContract(5);
        externalContractClient.setNumber(6);
        externalContract = ExternalContract(address(externalContractClient));

        // Define external contract and interact with it
        ExternalContractClient alreadyDeployedExternalContractClient = defineExternalContract(
            alreadyDeployedContractAddress
        );
        alreadyDeployedExternalContractClient.setNumber(7);
        alreadyDeployedExternalContract = ExternalContract(
            address(alreadyDeployedExternalContractClient)
        );

        // Deploy contracts with conflicting type names
        conflictingTypeNameContractFirst = ConflictingTypeNameContractFirst(
            address(
                deployConflictingTypeNameContractFirst(
                    ConflictingType.wrap(true),
                    ConflictingStruct({ a: true }),
                    ConflictingEnum.Third
                )
            )
        );

        conflictingTypeNameContractSecond = ConflictingTypeNameContractSecond(
            address(
                deployConflictingTypeNameContractSecond(
                    TypegenConflictingNameContractsSecond_ConflictingType.wrap(1),
                    TypegenConflictingNameContractsSecond_ConflictingStruct({ a: 1 }),
                    TypegenConflictingNameContractsSecond_ConflictingEnum.Second
                )
            )
        );

        // Deploy contract with conflicting type names, then call functions to update those values
        conflictingTypeNameContractClient = deployConflictingTypeNameContractFirst(
            ConflictingType.wrap(true),
            ConflictingStruct({ a: true }),
            ConflictingEnum.Third,
            DeployOptions({ salt: 0, referenceName: "conflictingTypeNameContractFirstTwo" })
        );
        conflictingTypeNameContractClient.setConflictingTypes(
            ConflictingType.wrap(false),
            ConflictingStruct({ a: false }),
            ConflictingEnum.Second
        );
        conflictingTypeNameContractFirstTwo = ConflictingTypeNameContractFirst(
            address(conflictingTypeNameContractClient)
        );
    }
}<|MERGE_RESOLUTION|>--- conflicted
+++ resolved
@@ -249,23 +249,6 @@
         // Deploy contracts which requires all types of imports without any aliasing
         noAliasImportsOne = NoAliasImportsOne(
             address(
-<<<<<<< HEAD
-                0
-                // deployNoAliasImports(
-                //     MyTypeLibrary.MyEnumInLibrary.Library,
-                //     MyTypeLibrary.MyStructInLibrary({ a: 1 }),
-                //     MyTypeLibrary.MyTypeInLibrary.wrap(2),
-                //     MyTypeContract.MyEnumInContract.Contract,
-                //     MyTypeContract.MyStructInContract({ a: keccak256("3") }),
-                //     MyTypeContract.MyTypeInContract.wrap(keccak256("4")),
-                //     MyTopLevelEnum.TopLevel,
-                //     MyTopLevelStruct({ a: true }),
-                //     MyTopLevelType.wrap(true),
-                //     MyLocalEnum.Local,
-                //     MyLocalStruct({ a: -1 }),
-                //     MyLocalType.wrap(-2)
-                // )
-=======
                 deployNoAliasImportsOne(
                     MyTypeLibrary.MyEnumInLibrary.Library,
                     MyTypeLibrary.MyStructInLibrary({ a: 1 }),
@@ -287,7 +270,6 @@
                     MyLocalStruct({ a: -1 }),
                     MyLocalType.wrap(-2)
                 )
->>>>>>> aa6168ae
             )
         );
 
