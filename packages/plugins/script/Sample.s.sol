--- conflicted
+++ resolved
@@ -11,13 +11,7 @@
     MyContract1 myContract;
 
     function configureSphinx() public override {
-<<<<<<< HEAD
-        sphinxConfig.projectName = "test_project";
-        sphinxConfig.owners = [0x4856e043a1F2CAA8aCEfd076328b4981Aca91000];
-        sphinxConfig.threshold = 1;
-=======
         sphinxConfig.projectName = "my_sphinx";
->>>>>>> 8e71f014
         sphinxConfig.testnets = [
             "sepolia",
             "arbitrum_sepolia",
@@ -37,11 +31,6 @@
             "rari_sepolia"
         ];
         sphinxConfig.mainnets = ["ethereum", "arbitrum"];
-<<<<<<< HEAD
-        sphinxConfig.orgId = "clo6byksj0001cbld6lelntej";
-        sphinxConfig.saltNonce = 21324122;
-=======
->>>>>>> 8e71f014
     }
 
     function run() public sphinx {
