--- conflicted
+++ resolved
@@ -55,20 +55,12 @@
 //   (optimizer on), then 5s with sphinx (optimizer off). unfortunately, it seems like turning the
 //   optimizer off causes some of their tests to fail, but i think it'd still be useful when you're
 //   just trying to get the deployment script to work.
-<<<<<<< HEAD
-// - TODO(ask): ask keep3r if it matters that the gas report breaks
-// - TODO(md): gas report results in higher values for all function calls in the `deploy` function.
-//   the reported contract deployment costs are identical to the actual deployment costs. the gas
-//   report in unit tests isn't impacted by this, since users interact with their real contracts
-//   in those tests. (assuming they don't call deploy in those tests).
-=======
 // - TODO(md): gas report results in higher values for all function calls in the `deploy` function.
 //   the reported contract deployment costs are identical to the actual deployment costs. the gas
 //   report for anything outside of the `deploy` function is unchanged, even when interacting with
 //   contracts deployed by sphinx.
 
 // - TODO(ask): ask keep3r if it matters that the gas report breaks
->>>>>>> edf1351a
 
 /**
  * @notice An abstract contract that the user must inherit in order to execute deployments using
@@ -496,21 +488,13 @@
         (VmSafe.CallerMode callerMode, address msgSender, ) = vm.readCallers();
         require(
             callerMode != VmSafe.CallerMode.Broadcast,
-<<<<<<< HEAD
-            "Sphinx: Cannot deploy within a broadcast. Please remove the broadcast or use the 'sphinx deploy' CLI command instead."
-=======
             "Sphinx: You must broadcast deployments using the 'sphinx deploy' CLI command."
->>>>>>> edf1351a
         );
         require(
             callerMode != VmSafe.CallerMode.RecurrentBroadcast ||
             sphinxMode == SphinxMode.LocalNetworkBroadcast ||
                 sphinxMode == SphinxMode.LiveNetworkBroadcast,
-<<<<<<< HEAD
-            "Sphinx: Cannot deploy within a broadcast. Please remove the broadcast or use the 'sphinx deploy' CLI command instead."
-=======
             "Sphinx: You must broadcast deployments using the 'sphinx deploy' CLI command."
->>>>>>> edf1351a
         );
         require(
             callerMode != VmSafe.CallerMode.Prank,
