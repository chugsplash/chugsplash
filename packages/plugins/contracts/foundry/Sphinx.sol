--- conflicted
+++ resolved
@@ -30,12 +30,6 @@
     Wallet,
     Label
 } from "@sphinx-labs/contracts/contracts/foundry/SphinxPluginTypes.sol";
-<<<<<<< HEAD
-import {SphinxCollector} from "./SphinxCollector.sol";
-import {SphinxUtils} from "@sphinx-labs/contracts/contracts/foundry/SphinxUtils.sol";
-import {SphinxConstants} from "@sphinx-labs/contracts/contracts/foundry/SphinxConstants.sol";
-import {GnosisSafe} from "@gnosis.pm/safe-contracts/GnosisSafe.sol";
-=======
 import { SphinxCollector } from "./SphinxCollector.sol";
 import { SphinxUtils } from "@sphinx-labs/contracts/contracts/foundry/SphinxUtils.sol";
 import { SphinxConstants } from "@sphinx-labs/contracts/contracts/foundry/SphinxConstants.sol";
@@ -43,7 +37,6 @@
 import {
     GnosisSafeProxyFactory
 } from "@gnosis.pm/safe-contracts/proxies/GnosisSafeProxyFactory.sol";
->>>>>>> 531f2d1e
 
 /**
  * @notice An abstract contract that the user must inherit in order to deploy with Sphinx.
@@ -92,12 +85,7 @@
         string memory rpcUrl = vm.rpcUrl(_networkName);
         sphinxUtils.validateProposal(sphinxConfig);
 
-<<<<<<< HEAD
-        DeploymentInfo memory deploymentInfo =
-            sphinxCollect(sphinxUtils.isLiveNetworkFFI(rpcUrl), sphinxUtils.selectManagedServiceAddressForNetwork());
-=======
         DeploymentInfo memory deploymentInfo = sphinxCollect(sphinxUtils.isLiveNetworkFFI(rpcUrl), constants.managedServiceAddress());
->>>>>>> 531f2d1e
 
         vm.writeFile(_deploymentInfoPath, vm.toString(abi.encode(deploymentInfo)));
     }
@@ -222,10 +210,6 @@
             sphinxUtils.initializeSphinxContracts();
 
             // We prank the proposer here so that the `CallerMode.msgSender` is the proposer's address.
-<<<<<<< HEAD
-            vm.startPrank(sphinxUtils.selectManagedServiceAddressForNetwork());
-            sphinxDeployOnNetwork(SphinxModule(sphinxModule()), _root, _bundleInfo, "", rpcUrl, networkInfo.name);
-=======
             vm.startPrank(constants.managedServiceAddress());
             sphinxDeployOnNetwork(
                 SphinxModule(sphinxModule()),
@@ -235,7 +219,6 @@
                 rpcUrl,
                 networkInfo.name
             );
->>>>>>> 531f2d1e
             vm.stopPrank();
         }
 
@@ -256,25 +239,16 @@
         if (safeAddress.code.length == 0) {
             if (sphinxMode == SphinxMode.LocalNetworkBroadcast) {
                 vm.stopBroadcast();
-<<<<<<< HEAD
-
-                sphinxUtils.sphinxModuleProxyFactoryDeploy(sortedOwners, sphinxConfig.threshold);
-=======
                 address proxy = address(safeProxyFactory.createProxyWithNonce(singletonAddress, safeInitializerData, 0));
                 console.logAddress(proxy);
->>>>>>> 531f2d1e
 
                 // Call the `SphinxModuleProxyFactory.deploySphinxModuleProxyAndSafeProxy` function via FFI.
                 sphinxUtils.sphinxModuleProxyFactoryDeployFFI(sortedOwners, sphinxConfig.threshold, _rpcUrl);
 
                 vm.startBroadcast(_msgSender);
             } else {
-<<<<<<< HEAD
-                sphinxUtils.sphinxModuleProxyFactoryDeploy(sortedOwners, sphinxConfig.threshold);
-=======
                 address proxy = address(safeProxyFactory.createProxyWithNonce(singletonAddress, safeInitializerData, 0));
                 console.logAddress(proxy);
->>>>>>> 531f2d1e
             }
         }
     }
@@ -423,9 +397,6 @@
 
         sphinxRegisterProject(_rpcUrl, msgSender);
 
-<<<<<<< HEAD
-        (uint256 numLeafs, uint256 leafsExecuted, string memory uri,) = _module.deployments(_root);
-=======
         console.logAddress(address(sphinxSafe()));
         console.logBytes(address(sphinxSafe()).code);
 
@@ -439,7 +410,6 @@
             address executor,
             DeploymentStatus status
         ) = _module.deployments(_root);
->>>>>>> 531f2d1e
 
         if (numLeafs == leafsExecuted && keccak256(abi.encodePacked(uri)) != keccak256(abi.encodePacked(""))) {
             console.log(
