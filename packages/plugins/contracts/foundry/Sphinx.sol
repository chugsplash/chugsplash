// SPDX-License-Identifier: MIT
pragma solidity >=0.7.4 <0.9.0;
pragma experimental ABIEncoderV2;

import { VmSafe, Vm } from "forge-std/Vm.sol";
import { console } from "forge-std/console.sol";

import { IAccessControl } from "@sphinx-labs/contracts/contracts/interfaces/IAccessControl.sol";
import { ISphinxAuth } from "@sphinx-labs/contracts/contracts/interfaces/ISphinxAuth.sol";
import { ISphinxManager } from "@sphinx-labs/contracts/contracts/interfaces/ISphinxManager.sol";
import {
    ISphinxAuthFactory
} from "@sphinx-labs/contracts/contracts/interfaces/ISphinxAuthFactory.sol";
import {
    DeploymentState,
    Version,
    DeploymentStatus,
    RawSphinxAction,
    SphinxActionType,
    AuthLeafType
} from "@sphinx-labs/contracts/contracts/SphinxDataTypes.sol";
import {
    BundledSphinxAction,
    SphinxTarget,
    BundledSphinxTarget,
    BundleInfo,
    HumanReadableAction,
    Network,
    SphinxActionInput,
    ProposalOutput,
    SphinxConfig,
    BundleInfo,
    InitialChainState,
    DeploymentInfo,
    BundledAuthLeaf,
    SphinxMode,
    NetworkInfo
} from "./SphinxPluginTypes.sol";
import { SphinxUtils } from "./SphinxUtils.sol";
import { SphinxConstants } from "./SphinxConstants.sol";

/**
 * @notice An abstract contract that the user must inherit in order to execute deployments using
 *         Sphinx. This contract handle the process of collecting the user's actions (i.e. contract
 *         deployments and function calls), then converts these into a format that can be executed
 *         on-chain, and, lastly, it executes the deployment on the user's contracts.
 *
 *         Functions in this contract are prefixed with "sphinx" to avoid name collisions with
 *         functions that the user defines in derived contracts. This applies to private functions
 *         too, since the compiler doesn't allow you to define a private function with the same
 *         signature in a parent contract and a child contract. This also applies to any state
 *         variables that aren't private. Private variables of the same name can be defined in a
 *         parent and child contract.
 *
 *         If you examine the function calls in this contract that execute the deployment process,
 *         you'll notice that there's a hard-coded `gas` value for each one. This does not impact
 *         the amount of gas actually used in these transactions. We need to hard-code these values
 *         to avoid an edge case that occurs when deploying against an Anvil node. In particular,
 *         Foundry will fail to detect that the pre-deployed Sphinx contracts are already deployed
 *         on the network, which occurs because we deploy them via FFI (in
 *         `SphinxUtils.initialize`). Since it doesn't detect that these contracts exist, it will
 *         use a very low gas amount for the deployment transactions, since it expects them to fail.
 *         This causes the deployment to fail.
 */
abstract contract Sphinx {
    Vm private constant vm = Vm(address(uint160(uint256(keccak256("hevm cheat code")))));

    DeploymentInfo private deploymentInfo;

    SphinxConstants private immutable constants;

    /**
     * @notice The configuration options for the user's project. This variable must have `internal`
     *         visibility so that the user can set fields on it in their constructor.
     */
    SphinxConfig internal sphinxConfig;

    /**
     * @notice A utility contract that provides helper functions. This variable must have `internal`
     *         visibility so that the user can call functions on it, such as retrieving a `CREATE3`
     *         address of a contract.
     */
    SphinxUtils internal immutable sphinxUtils;

    // TODO(md): forge-std needs to be 1.6.1

    // TODO(md): it may be surprising to the user if a previously deployed contract (with
    // different bytecode or a different abi) is returned from a "deploy<Contract>" call instead of
    // their new contract. consider changing the name of the deploy function to "ensureDeployed" or
    // something, or just explain that this is how the tool works.

    // TODO(md): perhaps add to faq that users can use `computeCreateAddress` from `StdUtils.sol`.

    // TODO(test): if the user's contract's constructor reverts during the deployment, can we recover
    // the reason? maybe the returned data could be helpful?

    SphinxMode public sphinxMode;
    bool public sphinxModifierEnabled;

    ISphinxManager private manager;
    ISphinxAuth private auth;

    // TODO(md): This is outdated. We don't require the user to call the constructor of Sphinx.sol
    // anymore, so I don't think it doesn't make much sense to include this here. I think we should
    // move everything in @notice to our docs.
    /**
     * @notice We expect that the user will inherit from this contract in their Sphinx script. When they do so, they'll
     *         also be required to call this constructor with their configuration options.
     *
     *         Required for every deployment:
     *          - string projectName:  The name of the project, e.g. "My Project". One of the fields contract addresses.
     *          - address[] owners:    The addresses of the owners of the project, e.g. [0x123..., 0x456...], impacts contract addresses.
     *          - uint256 threshold:   The number of owners required to approve a deployment, e.g. 1.
     *
     *         Required when using the DevOps platform:
     *          - string orgId:        The ID of the organization, e.g. "12345", required to interact with the DevOps platform.
     *          - address[] proposers: The addresses of the proposers of the project, e.g. [0x123..., 0x456...], required to propose deployments.
     *                                 If there is no proposer defined and only one owner, then we use the owner as the proposer.
     *          - Network[] mainnets:  The mainnet networks to deploy to, e.g. [Network.ethereum, Network.optimism, Network.arbitrum].
     *          - Network[] testnets:  The testnet networks to deploy to, e.g. [Network.goerli, Network.optimism_goerli, Network.arbitrum_goerli].
     */
    constructor() {
        // Set default values for the SphinxConfig
        sphinxConfig.version = Version({ major: 0, minor: 2, patch: 5 });

        sphinxUtils = new SphinxUtils();
        constants = new SphinxConstants();
        // This ensures that these contracts stay deployed in a multi-fork environment (e.g. when
        // calling `vm.createSelectFork`).
        vm.makePersistent(address(constants));
        vm.makePersistent(address(sphinxUtils));
    }

    // TODO(optional): Make a note that you decided not to do this: I decided not to implement the logic
    // in the SphinxAuth contract that throws an error if there's an active auth bundle. I realized
    // that if the user needs to call the `setup` function more than once, this logic would prevent
    // them from doing it. I'd need to spend more time thinking about a proper solution, but it
    // doesn't strike me as important enough to prioritize for this release.

    /**
     * @notice Called within the `sphinx deploy` CLI command. It is not meant to be called directly
     *         by the user, which is why it's marked as `external`. This function serves two
     *         purposes:
     *         1. When it's called without the `--broadcast` flag, it simulates a deployment and
     *            writes the `DeploymentInfo` struct to the filesystem, which the `sphinx deploy`
     *            command uses to display a preview of the deployment to the user.
     *         2. When it's called with the `--broadcast` flag, it deploys the user's contracts to
     *            the specified network. It also writes the `DeploymentInfo` struct to the
     *            filesystem, which is used to write deployment artifacts to the filesystem.
     */
    function sphinxDeployTask(
        string memory _networkName,
        string memory _deploymentInfoPath
    ) external {
        uint256 privateKey = vm.envOr("PRIVATE_KEY", uint256(0));
        require(
            privateKey != 0,
            "Sphinx: You must set the 'PRIVATE_KEY' environment variable to run the deployment."
        );
        Network network = sphinxUtils.findNetworkInfoByName(_networkName).network;
        vm.startBroadcast(privateKey);
        deploy(network);
        vm.stopBroadcast();
        vm.writeFile(_deploymentInfoPath, vm.toString(abi.encode(deploymentInfo)));
    }

<<<<<<< HEAD
    // TODO(docs): explain the return value
    function sphinxProposeTask(bool _testnets, string memory _proposalOutputPath) external returns (bytes32, uint256[] memory) {
=======
    function setupPropose() internal virtual {}

    function sphinxProposeTask(bool _testnets, string memory _deploymentInfoPath) external {
        setupPropose();

>>>>>>> 183662c8
        Network[] memory networks = _testnets ? sphinxConfig.testnets : sphinxConfig.mainnets;

        require(
            sphinxConfig.proposers.length > 0,
            "Sphinx: There must be at least one proposer in your 'sphinxConfig.proposers' array."
        );
        uint256 proposerPrivateKey = vm.envOr("PROPOSER_PRIVATE_KEY", uint256(0));
        require(
            proposerPrivateKey != 0,
            "Sphinx: You must set the 'PROPOSER_PRIVATE_KEY' environment variable to propose a deployment."
        );
        address proposer = vm.addr(proposerPrivateKey);
        require(
            networks.length > 0,
            string(
                abi.encodePacked(
                    "Sphinx: There must be at least one network in your ",
                    _testnets ? "'testnets'" : "'mainnets",
                    " array."
                )
            )
        );
        require(
            bytes(sphinxConfig.orgId).length > 0,
            "Sphinx: Your 'orgId' cannot be an empty string. Please retrieve it from Sphinx's UI."
        );

        // TODO(test): try compiling with the earliest solc version you support (0.7.4)

        sphinxMode = SphinxMode.Proposal;

        // We must setup the auth and manager addresses here even though they are later set
        // when the `sphinx` modifier is trigger on the deploy function. This is because we
        // need these addresses to be set before we call `sphinxUtils.getInitialChainState`.
        setupAuthAndManagerAddresses();

        DeploymentInfo[] memory deploymentInfoArray = new DeploymentInfo[](networks.length);
        uint256[] memory forkIds = new uint256[](networks.length);
        for (uint256 i = 0; i < networks.length; i++) {
            Network network = networks[i];
            NetworkInfo memory networkInfo = sphinxUtils.getNetworkInfo(network);
            string memory rpcUrl = vm.rpcUrl(networkInfo.name);

            // Create a fork of the target network. This automatically sets the `block.chainid` to
            // the target chain (e.g. 1 for ethereum mainnet).
            uint256 forkId = vm.createSelectFork(rpcUrl);
            forkIds[i] = forkId;

            sphinxUtils.initialize(rpcUrl);

            InitialChainState memory initialState = sphinxUtils.getInitialChainState(auth, manager);
            rpcUrl = vm.rpcUrl(sphinxUtils.getNetworkInfo(network).name);

            bool firstProposalOccurred = address(auth).code.length > 0
                ? auth.firstProposalOccurred()
                : false;
            if (firstProposalOccurred) {
                require(
                    IAccessControl(address(auth)).hasRole(keccak256("ProposerRole"), proposer),
                    string(
                        abi.encodePacked(
                            "Sphinx: The address ",
                            vm.toString(proposer),
                            " is not currently a proposer on ",
                            networkInfo.name,
                            "."
                        )
                    )
                );
            } else {
                require(
                    sphinxUtils.arrayContainsAddress(sphinxConfig.proposers, proposer),
                    string(
                        abi.encodePacked(
                            "Sphinx: The address corresponding to your 'PROPOSER_PRIVATE_KEY' env variable is not in\n your 'proposers' array. Please add it or change your private key.\n Address: ",
                            vm.toString(proposer)
                        )
                    )
                );
            }

            deploy(network);

            sphinxUpdateDeploymentInfo(rpcUrl, initialState, sphinxConfig, sphinxMode);
            deploymentInfoArray[i] = deploymentInfo;
        }

        (bytes32 authRoot, BundleInfo[] memory bundleInfoArray) = sphinxUtils.getBundleInfoFFI(
            deploymentInfoArray
        );

        bytes memory metaTxnSignature = sphinxUtils.signMetaTxnForAuthRoot(
            vm.envUint("PROPOSER_PRIVATE_KEY"),
            authRoot
        );

        for (uint256 i = 0; i < bundleInfoArray.length; i++) {
            uint256 forkId = forkIds[i];
            BundleInfo memory bundleInfo = bundleInfoArray[i];

            vm.selectFork(forkId);

            vm.startPrank(proposer);
            sphinxDeployOnNetwork(authRoot, bundleInfo, metaTxnSignature);
            vm.stopPrank();
        }

        vm.writeFile(_proposalOutputPath, vm.toString(abi.encode(ProposalOutput({authRoot: authRoot, bundleInfoArray:  bundleInfoArray, metaTxnSignature: metaTxnSignature, proposerAddress: proposer}))));

        return (authRoot, forkIds);
    }

    // TODO(test): check for the expected number of broadcasted transactions in `sphinx deploy`.
    // e.g. it seemes there's an `authFactory.auths()` call being made that costs eth.

    function sphinxRegisterProject() private {
        address[] memory sortedOwners = sphinxUtils.sortAddresses(sphinxConfig.owners);

        bytes memory authData = abi.encode(sortedOwners, sphinxConfig.threshold);

        ISphinxAuthFactory authFactory = ISphinxAuthFactory(constants.authFactoryAddress());
        bytes32 authSalt = keccak256(abi.encode(authData, sphinxConfig.projectName));
        bool isRegistered = address(authFactory.auths(authSalt)) != address(0);
        if (!isRegistered) {
            authFactory.deploy{ gas: 2000000 }(authData, hex"", sphinxConfig.projectName);
        }
    }

    /**
     * Helper function for executing a list of actions in batches.
     */
    function sphinxExecuteBatchActions(
        BundledSphinxAction[] memory bundledActions,
        bool isSetStorageActionArray,
        uint bufferedGasLimit
    ) private returns (DeploymentStatus, uint) {
        // Pull the deployment state from the contract to make sure we're up to date
        bytes32 activeDeploymentId = manager.activeDeploymentId();
        DeploymentState memory state = manager.deployments(activeDeploymentId);

        BundledSphinxAction[] memory filteredActions = sphinxUtils.removeExecutedActions(
            bundledActions,
            state.actionsExecuted
        );

        // We can return early if there are no actions to execute.
        if (filteredActions.length == 0) {
            return (state.status, 0);
        }

        uint executed = 0;
        while (executed < filteredActions.length) {
            // Figure out the maximum number of actions that can be executed in a single batch
            uint batchSize = sphinxUtils.findMaxBatchSize(
                sphinxUtils.inefficientSlice(filteredActions, executed, filteredActions.length),
                bufferedGasLimit - ((bufferedGasLimit) * 20) / 100
            );
            BundledSphinxAction[] memory batch = sphinxUtils.inefficientSlice(
                filteredActions,
                executed,
                executed + batchSize
            );
            (RawSphinxAction[] memory rawActions, bytes32[][] memory _proofs) = sphinxUtils
                .disassembleActions(batch);

            // Execute the batch of actions.
            if (isSetStorageActionArray) {
                manager.setStorage{ gas: bufferedGasLimit }(rawActions, _proofs);
            } else {
                // We use a low-level call here to capture the returned error message, which
                // we use to retrieve the index of the failed action. This allows us to display
                // a nice error message to the user.
                (bool success, bytes memory result) = address(manager).call{
                    gas: bufferedGasLimit
                }(abi.encodeCall(ISphinxManager.executeInitialActions, (rawActions, _proofs)));
                if (!success) {
                    uint256 failureIndex;
                    assembly {
                        failureIndex := mload(add(result, 0x24))
                    }

                    return (DeploymentStatus.FAILED, failureIndex);
                }
            }

            // Return early if the deployment failed.
            state = manager.deployments(activeDeploymentId);
            if (state.status == DeploymentStatus.FAILED) {
                return (state.status, 0);
            }

            // Move to next batch if necessary
            executed += batchSize;
        }

        // Return the final deployment status
        return (state.status, 0);
    }

    function sphinxExecuteDeployment(
        BundleInfo memory bundleInfo,
        uint256 blockGasLimit
    ) private returns (bool, HumanReadableAction memory) {
        // Define an empty action, which we'll return if the deployment succeeds.
        HumanReadableAction memory emptyAction;

        (
            BundledSphinxAction[] memory initialActions,
            BundledSphinxAction[] memory setStorageActions
        ) = sphinxUtils.splitActions(bundleInfo.actionBundle.actions);

        uint bufferedGasLimit = ((blockGasLimit / 2) * 120) / 100;
        // Execute all the deploy contract actions and exit early if the deployment failed
        (DeploymentStatus status, uint failedActionIndex) = sphinxExecuteBatchActions(
            initialActions,
            false,
            bufferedGasLimit
        );
        if (status == DeploymentStatus.FAILED) {
            // Return with the relevant human readable action
            return (false, bundleInfo.humanReadableActions[failedActionIndex]);
        } else if (status == DeploymentStatus.COMPLETED) {
            return (true, emptyAction);
        }

        // Dissemble the set storage actions
        SphinxTarget[] memory targets = new SphinxTarget[](bundleInfo.targetBundle.targets.length);
        bytes32[][] memory proofs = new bytes32[][](bundleInfo.targetBundle.targets.length);
        for (uint i = 0; i < bundleInfo.targetBundle.targets.length; i++) {
            BundledSphinxTarget memory target = bundleInfo.targetBundle.targets[i];
            targets[i] = target.target;
            proofs[i] = target.siblings;
        }

        // Start the upgrade
        manager.initiateUpgrade{ gas: 1000000 }(targets, proofs);

        // Execute all the set storage actions
        sphinxExecuteBatchActions(setStorageActions, true, bufferedGasLimit);

        // Complete the upgrade
        manager.finalizeUpgrade{ gas: 1000000 }(targets, proofs);

        return (true, emptyAction);
    }

    /**
     * @notice Returns the number of times a call hash has been attempted in this deployment.
     */
    function sphinxGetCallCountInDeployment(bytes32 _callHash) external view returns (uint256) {
        uint256 count = 0;
        for (uint256 i = 0; i < deploymentInfo.actionInputs.length; i++) {
            SphinxActionInput memory action = deploymentInfo.actionInputs[i];
            if (action.actionType == SphinxActionType.CALL) {
                (address to, bytes4 selector, bytes memory functionArgs, , ) = abi.decode(
                    action.data,
                    (address, bytes4, bytes, uint256, string)
                );
                bytes memory encodedCall = abi.encodePacked(selector, functionArgs);
                bytes32 callHash = keccak256(abi.encode(to, encodedCall));
                if (callHash == _callHash) {
                    count += 1;
                }
            }
        }
        return count;
    }

    function setupAuthAndManagerAddresses() internal {
        auth = ISphinxAuth(
            sphinxUtils.getSphinxAuthAddress(
                sphinxConfig.owners,
                sphinxConfig.threshold,
                sphinxConfig.projectName
            )
        );
        manager = ISphinxManager(
            sphinxUtils.getSphinxManagerAddress(
                sphinxConfig.owners,
                sphinxConfig.threshold,
                sphinxConfig.projectName
            )
        );
    }

    // TODO(test): What should be the expected behavior if you call deploy(optimism) and then call deploy(arbitrum) in the same script?

    modifier sphinx(Network _network) {
        sphinxModifierEnabled = true;

        (VmSafe.CallerMode callerMode, address msgSender, ) = vm.readCallers();
        require(
            callerMode != VmSafe.CallerMode.Broadcast,
            "Sphinx: Cannot call Sphinx using vm.broadcast. Please use vm.startBroadcast instead."
        );
        require(
            callerMode != VmSafe.CallerMode.Prank,
            "Sphinx: Cannot call Sphinx using vm.prank. Please use vm.startPrank instead."
        );

        // We allow users to call `vm.startPrank` before calling their `deploy` function so that
        // they don't need to toggle it before and after calling `deploy`. However, we turn pranking
        // off here because we'll prank the SphinxManager during the execution process, since this
        // is the contract that deploys their contracts on live networks. If the user enabled
        // pranking before calling `deploy`, then we'll turn it back on at the end of this modifier.
        if (callerMode == VmSafe.CallerMode.RecurrentPrank) vm.stopPrank();

        sphinxUtils.validate(sphinxConfig, _network);

        setupAuthAndManagerAddresses();

        if (sphinxMode == SphinxMode.Proposal) {
            delete deploymentInfo;
            vm.startPrank(address(manager));
            _;
            vm.stopPrank();

            sphinxUtils.tearDownClients(deploymentInfo.actionInputs, manager);
        } else if (callerMode == VmSafe.CallerMode.RecurrentBroadcast) {
            sphinxMode = SphinxMode.Broadcast;
            vm.stopBroadcast();

            string memory rpcUrl = vm.rpcUrl(sphinxUtils.getNetworkInfo(_network).name);
            sphinxUtils.initialize(rpcUrl);

            InitialChainState memory initialState = sphinxUtils.getInitialChainState(auth, manager);
            sphinxUtils.validateBroadcast(sphinxConfig, initialState, auth, msgSender);

            // Make the owner a proposer. If we don't do this, the execution logic will fail because
            // a proposer is required to call the `SphinxAuth.propose` function.
            sphinxConfig.proposers.push(sphinxConfig.owners[0]);

            delete deploymentInfo;
            vm.startPrank(address(manager));
            _;
            vm.stopPrank();

            sphinxUpdateDeploymentInfo(rpcUrl, initialState, sphinxConfig, sphinxMode);

            DeploymentInfo[] memory deploymentInfoArray = new DeploymentInfo[](1);
            deploymentInfoArray[0] = deploymentInfo;
            (bytes32 authRoot, BundleInfo[] memory bundleInfoArray) = sphinxUtils.getBundleInfoFFI(
                deploymentInfoArray
            );
            // There's a single bundle info in the array because we only deploy to one network.
            require(
                bundleInfoArray.length == 1,
                "Sphinx: Found more than one BundleInfo in array. Should never happen."
            );
            BundleInfo memory bundleInfo = bundleInfoArray[0];

            bytes memory metaTxnSignature = sphinxUtils.signMetaTxnForAuthRoot(
                vm.envUint("PRIVATE_KEY"),
                authRoot
            );

            sphinxUtils.tearDownClients(deploymentInfo.actionInputs, manager);

            vm.startBroadcast(msgSender);
            sphinxDeployOnNetwork(authRoot, bundleInfo, metaTxnSignature);
        } else if (sphinxMode == SphinxMode.Default) {
            // Deploy the SphinxManager. We only do this in the Default mode because the
            // SphinxManager will be deployed in the `SphinxAuthFactory.register` call in other
            // modes.
            sphinxUtils.deploySphinxManagerTo(address(manager));

            delete deploymentInfo;
            vm.startPrank(address(manager));
            _;
            vm.stopPrank();

            sphinxUtils.tearDownClients(deploymentInfo.actionInputs, manager);

            // We update the SphinxManager after the deployment because this mimics what happens on
            // a live network. In particular, we update the `callNonces` mapping in the
            // SphinxManager, which determines which function calls will be skipped on subsequent
            // deployments. Doing this ensures that the deployment is idempotent, which means that
            // the actions won't be re-executed if the user calls the `deploy` function again.
            for (uint i = 0; i < deploymentInfo.actionInputs.length; i++) {
                SphinxActionInput memory action = deploymentInfo.actionInputs[i];
                if (action.actionType == SphinxActionType.CALL && !action.skip) {
                    (address to, bytes4 selector, bytes memory functionArgs, , ) = abi.decode(
                        action.data,
                        (address, bytes4, bytes, uint256, string)
                    );
                    bytes memory encodedCall = abi.encodePacked(selector, functionArgs);
                    bytes32 callHash = keccak256(abi.encode(to, encodedCall));

                    bytes32 mappingValueSlotKey = sphinxUtils.getMappingValueSlotKey(
                        constants.callNoncesSlotKey(),
                        callHash
                    );
                    uint256 currentNumCallsInManager = manager.callNonces(callHash);
                    vm.store(
                        address(manager),
                        mappingValueSlotKey,
                        bytes32(currentNumCallsInManager + 1)
                    );
                }
            }
        }

        if (callerMode == VmSafe.CallerMode.RecurrentPrank) vm.startPrank(msgSender);

        sphinxModifierEnabled = false;
    }

    function sphinxDeployOnNetwork(bytes32 _authRoot, BundleInfo memory _bundleInfo, bytes memory _metaTxnSignature) private {
        (, address msgSender, ) = vm.readCallers();

        if (_bundleInfo.authLeafs.length == 0) {
            console.log(
                string(
                    abi.encodePacked(
                        "Sphinx: Nothing to execute on",
                        _bundleInfo.networkName,
                        ". Exiting early."
                    )
                )
            );
            return;
        }

        sphinxRegisterProject();

        bytes32 deploymentId = sphinxUtils.getDeploymentId(
            _bundleInfo.actionBundle,
            _bundleInfo.targetBundle,
            _bundleInfo.configUri
        );
        DeploymentState memory deploymentState = manager.deployments(deploymentId);

        if (deploymentState.status == DeploymentStatus.COMPLETED) {
            console.log(
                string(
                    abi.encodePacked(
                        "Sphinx: Deployment was already completed on ",
                        _bundleInfo.networkName,
                        ". Exiting early."
                    )
                )
            );
            return;
        }

        if (deploymentState.status == DeploymentStatus.EMPTY) {
            // If we're in a `Proposal` mode, we set the number of owners required to approve the
            // deployment to zero. This allows us to simulate the proposal without an error being
            // thrown due to an insufficient number of owner signatures. This is necessary because
            // we can't collect the signatures from all the owners since their private keys are not
            // known.
            if (sphinxMode == SphinxMode.Proposal) {
                vm.store(address(auth), constants.ownerThresholdSlotKey(), bytes32(0));
            }

            // Add the owner's meta transaction signature to the `ownerSignatureArray` if we're in a
            // `Broadcast` mode. We don't need to do this if we're in a `Proposal` mode because we
            // set the number of required owner signatures to zero above.
            bytes[] memory ownerSignatureArray;
            if (sphinxMode == SphinxMode.Broadcast) {
                ownerSignatureArray = new bytes[](1);
                ownerSignatureArray[0] = _metaTxnSignature;
            }

            (, uint256 leafsExecuted, ) = auth.authStates(_authRoot);
            for (uint i = 0; i < _bundleInfo.authLeafs.length; i++) {
                BundledAuthLeaf memory leaf = _bundleInfo.authLeafs[i];

                if (leafsExecuted > leaf.leaf.index) {
                    continue;
                }

                if (leaf.leafTypeEnum == AuthLeafType.SETUP) {
                    auth.setup{ gas: 3000000 }(
                        _authRoot,
                        leaf.leaf,
                        ownerSignatureArray,
                        leaf.proof
                    );
                } else if (leaf.leafTypeEnum == AuthLeafType.PROPOSE) {
                    if (sphinxMode == SphinxMode.Broadcast) {
                        auth.propose{ gas: 1000000 }(
                            _authRoot,
                            leaf.leaf,
                            ownerSignatureArray,
                            leaf.proof
                        );
                    } else if (sphinxMode == SphinxMode.Proposal) {
                        if (
                            !IAccessControl(address(auth)).hasRole(
                                keccak256("ProposerRole"),
                                msgSender
                            )
                        ) {
                            bytes32 proposerRoleSlotKey = sphinxUtils.getMappingValueSlotKey(
                                constants.authAccessControlRoleSlotKey(),
                                keccak256("ProposerRole")
                            );
                            bytes32 proposerMemberSlotKey = sphinxUtils.getMappingValueSlotKey(
                                proposerRoleSlotKey,
                                bytes32(uint256(uint160(msgSender)))
                            );
                            vm.store(address(auth), proposerMemberSlotKey, bytes32(uint256(1)));
                        }

                        bytes[] memory proposerSignatureArray = new bytes[](1);
                        proposerSignatureArray[0] = _metaTxnSignature;

                        auth.propose{ gas: 1000000 }(
                            _authRoot,
                            leaf.leaf,
                            proposerSignatureArray,
                            leaf.proof
                        );
                    }
                } else if (leaf.leafTypeEnum == AuthLeafType.UPGRADE_MANAGER_AND_AUTH_IMPL) {
                    auth.upgradeManagerAndAuthImpl{ gas: 1000000 }(
                        _authRoot,
                        leaf.leaf,
                        ownerSignatureArray,
                        leaf.proof
                    );
                } else if (leaf.leafTypeEnum == AuthLeafType.APPROVE_DEPLOYMENT) {
                    auth.approveDeployment{ gas: 1000000 }(
                        _authRoot,
                        leaf.leaf,
                        ownerSignatureArray,
                        leaf.proof
                    );
                } else if (leaf.leafTypeEnum == AuthLeafType.CANCEL_ACTIVE_DEPLOYMENT) {
                    auth.cancelActiveDeployment{ gas: 1000000 }(
                        _authRoot,
                        leaf.leaf,
                        ownerSignatureArray,
                        leaf.proof
                    );
                } else {
                    revert("Unsupported auth leaf type. Should never happen.");
                }
            }
            deploymentState.status = DeploymentStatus.APPROVED;
        }

        // If we're in a `Proposal` mode, we must set the proposer's address as a remote executor.
        // Otherwise, an error will be thrown, which would prevent us from simulating the proposal.
        if (sphinxMode == SphinxMode.Proposal) {
            vm.stopPrank();
            sphinxUtils.addRemoteExecutor(msgSender, manager);
            vm.startPrank(msgSender);
            manager.claimDeployment();
        }

        if (
            deploymentState.status == DeploymentStatus.APPROVED ||
            deploymentState.status == DeploymentStatus.INITIAL_ACTIONS_EXECUTED ||
            deploymentState.status == DeploymentStatus.PROXIES_INITIATED ||
            deploymentState.status == DeploymentStatus.SET_STORAGE_ACTIONS_EXECUTED
        ) {
            (
                bool executionSuccess,
                HumanReadableAction memory readableAction
            ) = sphinxExecuteDeployment(_bundleInfo, block.gaslimit);

            if (!executionSuccess) {
                bytes memory revertMessage = abi.encodePacked(
                    "Sphinx: failed to execute deployment because the following action reverted: ",
                    readableAction.reason
                );

                revert(string(revertMessage));
            }
        }
    }

    // TODO(test): we need to compile the plugins package with and without the optimizer to ensure that a
    // "stack too deep" error doesn't occur. (first, test that the private function inline thing
    // leads to a stack too deep error when the optimizer is enabled)

    function deploy(Network _network) public virtual;

    // TODO(optional): say a user has multiple owners, and they're planning to propose via the DevOps platform,
    // and they want to deploy their system onto anvil via `sphinx deploy`. it doesn't seem like they
    // can do that right now?

    /**
     * @notice Deploys a contract at the expected Sphinx address. Called from the auto generated Sphinx Client.
     *         To deploy contracts during the simulation phase.
     *
     *         We use a proxy pattern to allow the user to interact with their Client contracts while still accurately simulating
     *         the real functionality of their underlying contracts including their constructor logic and storage layout.
     *
     *         This function performs a three step process to setup this proxy pattern.
     *         1. Generate the CREATE3 address for the contract and deploy the contract to that address.
     *            This ensures the storage of the proxy is setup correctly by running any code defined in the contract constructor.
     *         2. Etch the contract code to a separate implementation address which is the CREATE3 address minus one.
     *         3. Deploy the client code to the CREATE3 address with the implementation address as a constructor argument.
     *
     *         After this process is complete, the user can interact with their contract by calling functions on the client, and the
     *         client will delegate those calls to the implementation.
     *
     * @dev    It's important that when this function is called, we must use a prank to set the `msg.sender` to the address of the
     *         users SphinxManager to mirror the exact process on a live network. This is because the user may have logic in their
     *         constructor which relies on the `msg.sender` being accurate. For example, they may grant some role to the SphinxManager
     *         which allows it to do some privileged configuration after the contract has been deployed.
     *
     * @dev    For more detail on the process of actually calling a function on the client, see `_callFunction` in AbstractContractClient.sol.
     *
     * @param _referenceName     The reference name of the contract to deploy. Used to generate the contracts address.
     * @param _userSalt          The user's salt. Used to generate the contracts address.
     * @param _constructorArgs   The constructor arguments for the contract.
     * @param fullyQualifiedName The fully qualified name of the contract to deploy.
     * @param clientArtifactPath The path to the artifact for the client contract which corresponds to the contract to deploy.
     *                           See `deployCodeToAddress` for more detail on why the artifact is used instead of the FQN.
     * @param artifactPath       The path to the artifact for the actual contract to deploy.
     */
    function _sphinxDeployContract(
        string memory _referenceName,
        bytes32 _userSalt,
        bytes memory _constructorArgs,
        string memory fullyQualifiedName,
        string memory clientArtifactPath,
        string memory artifactPath
    ) internal returns (address) {
        require(
            sphinxModifierEnabled,
            "Sphinx: You must include the 'sphinx(Network)' modifier in your deploy function."
        );
        require(
            !sphinxUtils.isReferenceNameUsed(_referenceName, deploymentInfo.actionInputs),
            string(
                abi.encodePacked(
                    "Sphinx: The reference name ",
                    _referenceName,
                    " was used more than once in this deployment. Reference names must be unique."
                )
            )
        );

        bytes32 create3Salt = keccak256(abi.encode(_referenceName, _userSalt));
        address create3Address = sphinxUtils.computeCreate3Address(address(manager), create3Salt);

        bool skipDeployment = create3Address.code.length > 0;

        bytes memory actionData = abi.encode(
            vm.getCode(artifactPath),
            _constructorArgs,
            _userSalt,
            _referenceName
        );
        deploymentInfo.actionInputs.push(
            SphinxActionInput({
                fullyQualifiedName: fullyQualifiedName,
                actionType: SphinxActionType.DEPLOY_CONTRACT,
                data: actionData,
                skip: skipDeployment
            })
        );

        // Calculate implementation address
        address impl = address(uint160(address(create3Address)) - 1);

        if (!skipDeployment && sphinxMode == SphinxMode.Default) {
            // Deploy the user's contract to the CREATE3 address. This must be called by pranking
            // the SphinxManager to ensure that the `msg.sender` in the body of the user's
            // constructor is the SphinxManager. This mirrors what happens on a live network.
            _sphinxDeployCodeTo(artifactPath, _constructorArgs, create3Address);
        }

        // Set the user's contract's code to the implementation address.
        vm.etch(impl, create3Address.code);

        // Deploy the client to the CREATE3 address.
        _sphinxDeployCodeTo(
            clientArtifactPath,
            abi.encode(manager, address(this), impl),
            create3Address
        );

        return create3Address;
    }

    /**
     * @notice Deploys a contract to a specified address. This function is copied from
     *         StdCheats.sol. We do this instead of importing StdCheats to limit the number of
     *         functions that are exposed to the user when they inherit this contract. Note that we
     *         define this function in this contract instead of in `SphinxUtils` so that we can
     *         control the `msg.sender` in the deployed contract's constructor. In particular, this
     *         allows us to prank the `SphinxManager` to ensure that it's the `msg.sender` when
     *         deploying the user's contracts in their `deploy` function. This mirrors what happens
     *         on a live network.
     *
     * @param what  The contract to deploy. Valid formats for this field are explained here:
     *              https://book.getfoundry.sh/cheatcodes/get-code?highlight=getCode#getcode
     * @param args  The ABI-encoded constructor arguments for the contract.
     * @param where The address to deploy the contract to.
     */
    function _sphinxDeployCodeTo(string memory what, bytes memory args, address where) private {
        bytes memory creationCode = vm.getCode(what);
        vm.etch(where, abi.encodePacked(creationCode, args));
        (bool success, bytes memory runtimeBytecode) = where.call("");
        require(success, "Sphinx: Failed to create runtime bytecode.");
        vm.etch(where, runtimeBytecode);
    }

    /**
     * @notice Defines that a contract is deployed already at a particular address and allows the user to
     *         interact with it via a client. This function differs from the `_deployContract` function in
     *         that it assumes that the contract is already deployed at the target address.
     *
     *         This function works very similarly to the `_deployContract` function, but instead of deploying
     *         the contract, we assume that it's already deployed and just move the implementation code to the
     *         implementation (target address minus one), and then deploy the client to the target address.
     *
     *         Like the `_deployContract` function, this function is called from the auto generated Sphinx Client
     *         and uses a proxy pattern to simulate interactions with contracts that are defined using this function.
     *
     * @notice It is up to the user to make sure that the correct contract is deployed at the target address.
     *         We check that there is code at the address, but we do not check that it's correct.
     */
    function _sphinxDefineContract(
        string memory _referenceName,
        address _targetAddress,
        string memory _fullyQualifiedName,
        string memory _clientPath
    ) internal returns (address) {
        require(
            sphinxModifierEnabled,
            "Sphinx: You must include the 'sphinx(Network)' modifier in your deploy function."
        );
        require(
            !sphinxUtils.isReferenceNameUsed(_referenceName, deploymentInfo.actionInputs),
            string(
                abi.encodePacked(
                    "Sphinx: The reference name ",
                    _referenceName,
                    " was used more than once in this deployment. Reference names must be unique."
                )
            )
        );
        require(
            _targetAddress.code.length > 0,
            string(
                abi.encodePacked(
                    "Sphinx: The contract ",
                    _referenceName,
                    " at ",
                    vm.toString(_targetAddress),
                    " is not deployed on this network. Please make sure that the address and network are correct."
                )
            )
        );

        /* Even though this contract does not need to be deployed, we still push an action to the actions array
         * so that we can keep track of the reference name for use later. We use a different action type `DEFINE_CONTRACT`
         * so we can easily filter out these actions, and the `skip` field is always set to true because we don't need to
         * deploy the contract.
         */
        bytes memory actionData = abi.encode(_targetAddress, _referenceName);
        deploymentInfo.actionInputs.push(
            SphinxActionInput({
                fullyQualifiedName: _fullyQualifiedName,
                actionType: SphinxActionType.DEFINE_CONTRACT,
                data: actionData,
                skip: true
            })
        );

        // The implementation's address is the current address minus one.
        address impl = address(uint160(address(_targetAddress)) - 1);

        // Set the user's contract's code to the implementation address.
        vm.etch(impl, _targetAddress.code);

        // Deploy the client to the CREATE3 address.
        _sphinxDeployCodeTo(_clientPath, abi.encode(manager, address(this), impl), _targetAddress);
        return _targetAddress;
    }

    function sphinxAddActionInput(SphinxActionInput memory _input) external {
        deploymentInfo.actionInputs.push(_input);
    }

    function sphinxUpdateDeploymentInfo(
        string memory _rpcUrl,
        InitialChainState memory _initialState,
        SphinxConfig memory _newConfig,
        SphinxMode _mode
    ) private {
        deploymentInfo.authAddress = address(auth);
        deploymentInfo.managerAddress = address(manager);
        deploymentInfo.chainId = block.chainid;
        deploymentInfo.newConfig = _newConfig;
        deploymentInfo.isLiveNetwork = sphinxUtils.isLiveNetworkFFI(_rpcUrl);
        deploymentInfo.initialState = _initialState;
        deploymentInfo.remoteExecution = _mode == SphinxMode.Proposal;
    }

    function sphinxGetReferenceNameForAddress(
        address _create3Address
    ) external view returns (string memory) {
        for (uint256 i = 0; i < deploymentInfo.actionInputs.length; i++) {
            SphinxActionInput memory action = deploymentInfo.actionInputs[i];
            if (action.actionType == SphinxActionType.DEPLOY_CONTRACT) {
                (, , bytes32 userSalt, string memory referenceName) = abi.decode(
                    action.data,
                    (bytes, bytes, bytes32, string)
                );
                bytes32 sphinxCreate3Salt = keccak256(abi.encode(referenceName, userSalt));
                address create3Address = sphinxUtils.computeCreate3Address(
                    address(manager),
                    sphinxCreate3Salt
                );
                if (create3Address == _create3Address) {
                    return referenceName;
                }
            } else if (action.actionType == SphinxActionType.DEFINE_CONTRACT) {
                (address addr, string memory referenceName) = abi.decode(
                    action.data,
                    (address, string)
                );
                if (addr == _create3Address) {
                    return referenceName;
                }
            }
        }
        revert("Sphinx: No reference name found for the given address. Should never happen.");
    }
}<|MERGE_RESOLUTION|>--- conflicted
+++ resolved
@@ -164,16 +164,11 @@
         vm.writeFile(_deploymentInfoPath, vm.toString(abi.encode(deploymentInfo)));
     }
 
-<<<<<<< HEAD
-    // TODO(docs): explain the return value
+    function setupPropose() internal virtual {}
+
     function sphinxProposeTask(bool _testnets, string memory _proposalOutputPath) external returns (bytes32, uint256[] memory) {
-=======
-    function setupPropose() internal virtual {}
-
-    function sphinxProposeTask(bool _testnets, string memory _deploymentInfoPath) external {
         setupPropose();
 
->>>>>>> 183662c8
         Network[] memory networks = _testnets ? sphinxConfig.testnets : sphinxConfig.mainnets;
 
         require(
