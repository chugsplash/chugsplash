--- conflicted
+++ resolved
@@ -271,26 +271,7 @@
                 // function call for more info.
                 sphinxUtils.authFactoryDeployFFI(authData, sphinxConfig.projectName, _rpcUrl);
 
-<<<<<<< HEAD
                 vm.startBroadcast(_msgSender);
-=======
-                // TODO(mv)
-                string[] memory inputs;
-                inputs = new string[](8);
-                inputs[0] = "cast";
-                inputs[1] = "send";
-                inputs[2] = vm.toString(address(authFactory));
-                inputs[3] = vm.toString(abi.encodePacked(authFactory.deploy.selector, abi.encode(authData, hex"", sphinxConfig.projectName)));
-                inputs[4] = "--rpc-url";
-                inputs[5] = _rpcUrl;
-                inputs[6] = "--private-key";
-                // TODO(docs): we use the second sphinx account (index 1) here because the first
-                // sphinx account is broadcasting the transactions, which means executing a
-                // transaction here would increment its nonce, causing the broadcast to fail.
-                inputs[7] = vm.toString(bytes32(sphinxUtils.getSphinxDeployerPrivateKey(1)));
-                Vm.FfiResult memory result = vm.tryFfi(inputs);
-                if (result.exitCode == 1) revert(string(result.stderr));
->>>>>>> e8431018
             } else {
                 authFactory.deploy{ gas: 2000000 }(authData, hex"", sphinxConfig.projectName);
             }
