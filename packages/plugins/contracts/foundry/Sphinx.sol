// SPDX-License-Identifier: MIT
pragma solidity >=0.7.4 <0.9.0;
pragma experimental ABIEncoderV2;

import "forge-std/console.sol";

import { VmSafe, Vm } from "forge-std/Vm.sol";
import { console } from "forge-std/console.sol";

import {
    ECDSA
} from "@openzeppelin/contracts/utils/cryptography/ECDSA.sol";
import { SphinxAuthFactory } from "@sphinx-labs/contracts/contracts/SphinxAuthFactory.sol";
import { SphinxAuth } from "@sphinx-labs/contracts/contracts/SphinxAuth.sol";
import { SphinxActions } from "../SphinxActions.sol";
import { Create2 } from "@openzeppelin/contracts/utils/Create2.sol";
import { DefaultCreate3 } from "@sphinx-labs/contracts/contracts/DefaultCreate3.sol";
import { Semver } from "@sphinx-labs/contracts/contracts/Semver.sol";
import { ISphinxRegistry } from "@sphinx-labs/contracts/contracts/interfaces/ISphinxRegistry.sol";
import { SphinxManager } from "@sphinx-labs/contracts/contracts/SphinxManager.sol";
import { IOwnable } from "@sphinx-labs/contracts/contracts/interfaces/IOwnable.sol";
import {
    DeploymentState,
    Version,
    DeploymentStatus,
    RawSphinxAction,
    SphinxActionType,
    AuthState,
    AuthLeafType
} from "@sphinx-labs/contracts/contracts/SphinxDataTypes.sol";
import {
    BundledSphinxAction,
    SphinxTarget,
    BundledSphinxTarget,
    SphinxActionBundle,
    SphinxTargetBundle,
    FoundryConfig,
    BundleInfo,
    FoundryContractConfig,
    OptionalAddress,
    HumanReadableAction,
    Network,
    SphinxAction,
    SphinxConfig,
    PreviousInfo,
    ChainInfo,
    BundledAuthLeaf
} from "./SphinxPluginTypes.sol";
import { ISphinxUtils } from "./interfaces/ISphinxUtils.sol";
import { StdUtils } from "forge-std/StdUtils.sol";
import { SphinxConstants } from "./SphinxConstants.sol";

// TODO: we may want to document the fact that broadcasting on anvil doesn't work exactly
// broadcasting on live networks. in particular, on live networks, broadcasting only occurs
// if the user specifies --broadcast, --rpc-url, and vm.startBroadcast (i think). on anvil,
// it works if the user just does vm.startBroadcast without --broadcast. it also works on
// the first run if the user doesn't include --rpc-url too, but it fails on subsequent runs
// because the in-process state isn't updated with the deployment, whereas the node is.

abstract contract Sphinx is StdUtils, SphinxConstants {
    // TODO: open a ticket in foundry that the getMappingLength is broken

    // TODO(docs): above constructor: you shouldn't execute any state-changing transactions or deploy any contracts
    // inside this constructor b/c this will happen:
    // 1. do stuff in constructor
    // 2. user does `function run() { vm.createSelectFork(...); deploy(...); }`
    // 3. deploy(...) will fail b/c stuff in constructor wasn't executed in the new fork.
    // If you need to execute transactions/deploy contracts, do so in the sphinxDeploy modifier.

    // TODO: you should do this: "If we want, it'd be pretty easy to enforce that live network
    // deployments happen via npx sphinx deploy and not by running a forge script"

    // TODO: if you decide to use the fast deployment logic for anvil, you should probably
    // run the pre-diff simulation against the live network logic, since this'd help prevent
    // against bugs caused by different local and live logic.

    // TODO(refactor): does this need to be "minus one" since it's a constant variable?
    /**
     * @notice TODO(docs): the last 20 bytes of ...
     */
    SphinxActions internal constant actions = SphinxActions(address(uint160(uint256(keccak256('sphinx.actions')) - 1)));

    /**
     * @notice Maps a reference name to a boolean that will be `true` if the reference name has already been used in this deployment. This also ensures that a `CREATE3` salt is only used once in a single deployment, since the reference name is used to calculate the salt.
     */
    mapping(string => bool) private referenceNames;

    /**
     * @notice Maps a `CREATE3` address to a reference name.
     */
    mapping(address => string) public referenceNamesByAddress;

    string[] private referenceNameArray;

    /**
     * @notice Maps a call hash to the number of times the call hash was attempted to be deployed
     *         in this deployment. We use this to determine whether or not to skip function calls.
     */
    mapping(bytes32 => uint256) public callCount;

    bytes32[] private callHashArray;

    // TODO(docs): the difference between this and `actions` is that `actions` will skip
    // contracts that have already been deployed. this array includes skipped contracts.
    address[] private contracts;


    SphinxConfig private sphinxConfig;
    bytes private authData;

    // TODO: is there anything we can remove from the SphinxAction struct?

    // TODO: update forge-std to 1.6.1 in all packages
    // TODO(md): forge-std needs to be 1.6.1

    Vm private constant vm = Vm(address(uint160(uint256(keccak256("hevm cheat code")))));

    // Maps a Sphinx config path to a deployed contract's reference name to the deployed
    // contract's address.
    mapping(string => mapping(string => address)) private deployed;

    ISphinxUtils internal sphinxUtils;

    bool private previewEnabled = vm.envOr("SPHINX_INTERNAL_PREVIEW_ENABLED", false);

    bool public execute;

    // Get owner address
    uint private key = vm.envOr("SPHINX_INTERNAL__OWNER_PRIVATE_KEY", uint(0));
    address private systemOwnerAddress =
        key != 0 ? vm.rememberKey(key) : 0x226F14C3e19788934Ff37C653Cf5e24caD198341;

    string private rootPath =
        vm.envOr("DEV_FILE_PATH", string("./node_modules/@sphinx-labs/plugins/"));
    string private rootFfiPath = string(abi.encodePacked(rootPath, "dist/foundry/"));
    string internal mainFfiScriptPath = string(abi.encodePacked(rootFfiPath, "index.js"));

    SphinxManager internal immutable manager;
    SphinxAuth private immutable auth;
    PreviousInfo private prevInfo;

    ChainInfo private chainInfo;

    // TODO: rm
    // // TODO(docs): these values can be overridden by the user in their constructor.
    // // TODO(docs): these fields must be defined for every deployment.
    // string internal projectName;
	// address[] internal owners;
	// Version internal version;
    // // These fields must be defined if the user is using the DevOps platform.
    // string internal orgId;
	// address[] internal proposers;
	// Network[] internal mainnets;
	// Network[] internal testnets;
	// uint256 internal threshold;

    constructor(SphinxConfig memory _sphinxConfig) {
        sphinxConfig = _sphinxConfig;

        if (sphinxConfig.owners.length == 1 && sphinxConfig.proposers.length == 0) {
            sphinxConfig.proposers.push(sphinxConfig.owners[0]);
        }

        // Sort the owners in ascending order. This is required to calculate the address of the
        // SphinxAuth contract, which determines the CREATE3 addresses of the user's contracts.
        address[] memory sortedOwners = sortAddresses(sphinxConfig.owners);

        authData = abi.encode(sortedOwners, sphinxConfig.threshold);
        bytes32 authSalt = keccak256(abi.encode(authData, sphinxConfig.projectName));

        address authAddress = Create2.computeAddress(
                authSalt,
                authProxyInitCodeHash,
                authFactoryAddress
            );
        auth = SphinxAuth(authAddress);
        bytes32 sphinxManagerSalt = keccak256(abi.encode(authAddress, sphinxConfig.projectName, hex""));
        manager = SphinxManager(Create2.computeAddress(
                sphinxManagerSalt,
                managerProxyInitCodeHash,
                registryAddress
            ));
    }

    function initializeSphinx(string memory _rpcUrl) internal {
        (bool success, bytes memory retdata) = address(sphinxUtils).delegatecall(
            abi.encodeWithSelector(
                ISphinxUtils.initialize.selector,
                _rpcUrl,
                mainFfiScriptPath,
                systemOwnerAddress
            )
        );
        require(success, string(sphinxUtils.removeSelector(retdata)));
    }

    // TODO: case: say a user wants to broadcast their deployment onto anvil, but there are
    // multiple owners. i don't think we currently support this.

    // TODO: if config.owners.length == 1 and proposers.length == 0, then make the owner a proposer.

    function getBundleInfo(
        ChainInfo memory _chainInfo
    ) private returns (BundleInfo memory) {
        (bool success, bytes memory retdata) = address(sphinxUtils).delegatecall(
            abi.encodeWithSelector(
                ISphinxUtils.ffiGetEncodedBundleInfo.selector,
                _chainInfo,
                rootFfiPath
            )
        );
        require(success, string(sphinxUtils.removeSelector(retdata)));
        bytes memory data = abi.decode(retdata, (bytes));
        return sphinxUtils.decodeBundleInfo(data);
    }

    function register(
        bytes memory _authData,
        string memory _projectName
    ) private {
        SphinxAuthFactory authFactory = SphinxAuthFactory(authFactoryAddress);
        bytes32 authSalt = keccak256(abi.encode(_authData, _projectName));
        bool isRegistered = address(authFactory.auths(authSalt)) != address(0);
        if (!isRegistered) {
            authFactory.deploy{ gas: 2000000 }(_authData, hex"", _projectName);
        }
    }

    function transferProjectOwnership(
        SphinxManager _manager,
        address _newOwner,
        address _currOwner
    ) private {
        if (_newOwner != _currOwner) {
            if (_newOwner == address(0)) {
                IOwnable(address(_manager)).renounceOwnership();
            } else {
                IOwnable(address(_manager)).transferOwnership(_newOwner);
            }
        }
    }

    function getAddress(
        string memory _configPath,
        string memory _referenceName
    ) public view returns (address) {
        address addr = deployed[_configPath][_referenceName];

        require(
            sphinxUtils.getCodeSize(addr) > 0,
            string(
                abi.encodePacked(
                    "Sphinx: Could not find contract: ",
                    _referenceName,
                    " in ",
                    _configPath,
                    ". ",
                    "Did you misspell the contract's reference name or forget to deploy the config?"
                )
            )
        );

        return addr;
    }

    /**
     * Helper function for executing a list of actions in batches.
     */
    function executeBatchActions(
        BundledSphinxAction[] memory bundledActions,
        bool isSetStorageActionArray,
        uint bufferedGasLimit
    ) private returns (DeploymentStatus, uint) {
        // Pull the deployment state from the contract to make sure we're up to date
        bytes32 activeDeploymentId = manager.activeDeploymentId();
        DeploymentState memory state = manager.deployments(activeDeploymentId);

        BundledSphinxAction[] memory filteredActions = sphinxUtils.removeExecutedActions(
            bundledActions,
            state.actionsExecuted
        );

        // We can return early if there are no actions to execute.
        if (filteredActions.length == 0) {
            return (state.status, 0);
        }

        uint executed = 0;
        while (executed < filteredActions.length) {
            // Figure out the maximum number of actions that can be executed in a single batch
            uint batchSize = sphinxUtils.findMaxBatchSize(
                sphinxUtils.inefficientSlice(filteredActions, executed, filteredActions.length),
                bufferedGasLimit - ((bufferedGasLimit) * 20) / 100
            );
            BundledSphinxAction[] memory batch = sphinxUtils.inefficientSlice(
                filteredActions,
                executed,
                executed + batchSize
            );
            (RawSphinxAction[] memory rawActions, bytes32[][] memory _proofs) = sphinxUtils
                .disassembleActions(batch);

            // Execute the batch of actions.
            if (isSetStorageActionArray) {
                manager.setStorage{ gas: bufferedGasLimit }(rawActions, _proofs);
            } else {
                // manager.executeInitialActions{ gas: bufferedGasLimit }(rawActions, _proofs);
                // TODO(refactor): can we remove this low-level call in favor of the command above?
                // if not, we should document why.
                (bool success, bytes memory result) = address(manager).call{
                    gas: bufferedGasLimit
                }(
                    abi.encodeWithSignature(
                        "executeInitialActions((uint8,uint256,bytes)[],bytes32[][])",
                        rawActions,
                        _proofs
                    )
                );
                if (!success) {
                    uint256 failureIndex;
                    assembly {
                        failureIndex := mload(add(result, 0x24))
                    }

                    return (DeploymentStatus.FAILED, failureIndex);
                }
            }

            // Return early if the deployment failed.
            state = manager.deployments(activeDeploymentId);
            if (state.status == DeploymentStatus.FAILED) {
                return (state.status, 0);
            }

            // Move to next batch if necessary
            executed += batchSize;
        }

        // Return the final deployment status
        return (state.status, 0);
    }

    function executeDeployment(
        BundleInfo memory bundleInfo,
        uint256 blockGasLimit
    ) private returns (bool, HumanReadableAction memory) {
        (
            BundledSphinxAction[] memory initialActions,
            BundledSphinxAction[] memory setStorageActions
        ) = sphinxUtils.splitActions(bundleInfo.bundles.actionBundle.actions);

        uint bufferedGasLimit = ((blockGasLimit / 2) * 120) / 100;
        // Execute all the deploy contract actions and exit early if the deployment failed
        (DeploymentStatus status, uint failedActionIndex) = executeBatchActions(
            initialActions,
            false,
            bufferedGasLimit
        );
        if (status == DeploymentStatus.FAILED) {
            // Return with the relevant human readable action
            return (false, bundleInfo.humanReadableActions[failedActionIndex]);
        } else if (status == DeploymentStatus.COMPLETED) {
            return (true, HumanReadableAction(0, uint256(uint8(SphinxActionType.CALL)), ""));
        }

        // Dissemble the set storage actions
        SphinxTarget[] memory targets = new SphinxTarget[](bundleInfo.bundles.targetBundle.targets.length);
        bytes32[][] memory proofs = new bytes32[][](bundleInfo.bundles.targetBundle.targets.length);
        for (uint i = 0; i < bundleInfo.bundles.targetBundle.targets.length; i++) {
            BundledSphinxTarget memory target = bundleInfo.bundles.targetBundle.targets[i];
            targets[i] = target.target;
            proofs[i] = target.siblings;
        }

        // Start the upgrade
        manager.initiateUpgrade{ gas: 1000000 }(targets, proofs);

        // Execute all the set storage actions
        executeBatchActions(setStorageActions, true, bufferedGasLimit);

        // Complete the upgrade
        manager.finalizeUpgrade{ gas: 1000000 }(targets, proofs);

        return (true, HumanReadableAction(0, uint256(uint8(SphinxActionType.CALL)), ""));
    }

    // TODO(test): test the time difference between deploying hai on anvil using the fast approach
    // and the slow approach.

    // TODO: case: the user calls `deploy(Network)` twice in a single `run()` on the in-process anvil node. on the second deploy,
    // the "sphinxManager" should have updated values (e.g. callNonces mapping.

    // TODO(docs): the sphinxClient keeps a running count of the number of times a callHash has
    // been attempted in a single deployment.
    function incrementCallCount(bytes32 _callHash) external {
        callCount[_callHash] += 1;
        callHashArray.push(_callHash);
    }

    // TODO: the user needs to inherit this
    modifier sphinxDeploy(Network _network) {
        // TODO: rm
        // // TODO(docs): We can't put this in the constructor of this contract because it's run before the
        // // user's constructor executes, which means the fields of the SphinxConfig would always
        // // be empty. Putting this in a modifier ensures that the user's constructor executes
        // // before we make the SphinxConfig.
        // makeSphinxConfig();

        (VmSafe.CallerMode callerMode, address msgSender, ) = vm.readCallers();
        // TODO: ik there's a use case for 2 of the other 3 caller modes: no broadcast and
        // startBroadcast. is there a use case for startPrank? update this contract accordingly.
        require(
            callerMode != VmSafe.CallerMode.Broadcast,
            "Cannot call Sphinx using vm.broadcast. Please use vm.startBroadcast instead."
        );
        require(
            callerMode != VmSafe.CallerMode.Prank,
            "Cannot call Sphinx using vm.prank. Please use vm.startPrank instead."
        );
        if (callerMode == VmSafe.CallerMode.RecurrentBroadcast) vm.stopBroadcast();

        // Get the creation bytecode of the SphinxUtils contract. We load the creation code
        // directly from a JSON file instead of importing it into this contract because this
        // speeds up the compilation process of contracts that inherit from this contract.
        bytes memory utilsCreationCode = vm.getCode(
            string(abi.encodePacked(rootPath, "out/artifacts/SphinxUtils.sol/SphinxUtils.json"))
        );
        address utilsAddr;
        assembly {
            utilsAddr := create2(0, add(utilsCreationCode, 0x20), mload(utilsCreationCode), 0)
        }
        require(utilsAddr != address(0), "Sphinx: failed to deploy SphinxUtils contract");
        sphinxUtils = ISphinxUtils(utilsAddr);

        // TODO(refactor): maybe these should be in an "initial state" struct or something? would
        // probably be clearer.
        prevInfo = getPrevConfig();

        validateTODO(_network);

        string memory rpcUrl = vm.envOr('SPHINX_INTERNAL_RPC_URL', vm.rpcUrl(getNetworkInfo(_network).name));
        bool isLiveNetwork_ = isLiveNetwork(rpcUrl);

        // TODO(docs): this is from the old plugin: Next, we deploy and initialize the Sphinx
        // contracts. If we're in a recurrent broadcast or prank, we temporarily stop it before we
        // initialize the contracts. We disable broadcasting because we can't call vm.etch from
        // within a broadcast. We disable pranking because we need to prank the owner of the Sphinx
        // contracts when initializing the Sphinx contracts.
        if (callerMode == VmSafe.CallerMode.RecurrentBroadcast) {
            execute = false;

            if (isLiveNetwork_) {
                liveNetworkValidation(msgSender);
            }

            initializeSphinx(rpcUrl);

        } else if (callerMode == VmSafe.CallerMode.RecurrentPrank) vm.stopPrank();
        else if (callerMode == VmSafe.CallerMode.None) { execute = true; }

        // TODO(docs): if we call this when broadcasting, the `authFactory.register` call will throw
        // an error b/c the sphinxmanager already exists.
        if (callerMode == VmSafe.CallerMode.None) {
            sphinxDeployCodeTo("SphinxManager.sol:SphinxManager", encodedManagerConstructorArgs, address(manager));
        }

        sphinxDeployCodeTo("SphinxActions.sol:SphinxActions", abi.encode(address(auth), address(manager), sphinxConfig), address(actions));
        if (previewEnabled) {
            string[] memory inputs = new string[](7);
            inputs[0] = "cast";
            inputs[1] = "rpc";
            inputs[2] = "hardhat_setCode";
            inputs[3] = "--rpc-url";
            inputs[4] = rpcUrl;
            inputs[5] = vm.toString(address(actions));
            inputs[6] = vm.toString(address(actions).code);
            Vm.FfiResult memory result = vm.tryFfi(inputs);
            require(result.exit_code == 0, "Sphinx: FFI call failed. Should never happen.");
        }

        actions.removeAllActions();
        if (previewEnabled) {
            string[] memory inputs = new string[](8);
            inputs[0] = "cast";
            inputs[1] = "send";
            inputs[2] = vm.toString(address(actions));
            inputs[3] = vm.toString(SphinxActions.removeAllActions.selector);
            inputs[4] = "--rpc-url";
            inputs[5] = rpcUrl;
            inputs[6] = "--private-key";
            inputs[7] = vm.toString(keccak256('sphinx.sender')); // TODO(docs)
            Vm.FfiResult memory result = vm.tryFfi(inputs);
            require(result.exit_code == 0, "Sphinx: FFI call failed. Should never happen.");
        }

        for (uint256 i = 0; i < contracts.length; i++) {
            referenceNamesByAddress[contracts[i]] = "";
        }
        delete contracts;
        for (uint256 i = 0; i < referenceNameArray.length; i++) {
            referenceNames[referenceNameArray[i]] = false;
        }
        delete referenceNameArray;
        for (uint256 i = 0; i < callHashArray.length; i++) {
            callCount[callHashArray[i]] = 0;
        }
        delete callHashArray;

        vm.startPrank(address(manager));
        _;
        vm.stopPrank();

        // For each contract deployed in this script, set its final runtime bytecode to its
        // actual bytecode instead of its client's bytecode. This ensures that the user will
        // be interacting with their exact contract after the deployment completes.
        for (uint i = 0; i < contracts.length; i++) {
            address create3Address = contracts[i]; // TODO(refactor): rename 'contracts' to 'sphinxCreate3Salts'
            // The implementation's address is the CREATE3 address minus one.
            address impl = address(uint160(create3Address) - 1);
            vm.etch(create3Address, impl.code);
        }

        // TODO(docs): we update the sphinxManager at the end of the deployment because this mimics
        // what happens on a live network (right?)
        for (uint256 i = 0; i < callHashArray.length; i++) {
            bytes32 callHash = callHashArray[i];
            bytes32 mappingValueSlotKey = getMappingValueSlotKey(callNoncesSlotKey, callHash);
            vm.store(address(manager), mappingValueSlotKey, bytes32(callCount[callHash]));
        }

        actions.setChainInfo(
            isLiveNetwork_, prevInfo, sphinxConfig
        );
        if (previewEnabled) {
            string[] memory inputs = new string[](8);
            SphinxAction[] memory allActions = actions.getAllActions();
            for (uint i = 0; i < allActions.length; i++) {
                inputs[0] = "cast";
                inputs[1] = "send";
                inputs[2] = vm.toString(address(actions));
                inputs[3] = vm.toString(abi.encodePacked(SphinxActions.addSphinxAction.selector, abi.encode(allActions[i])));
                inputs[4] = "--rpc-url";
                inputs[5] = rpcUrl;
                inputs[6] = "--private-key";
                inputs[7] = vm.toString(keccak256('sphinx.sender')); // TODO(docs)
                Vm.FfiResult memory result = vm.tryFfi(inputs);
                if (result.exit_code == 1) return;
            }
            bytes memory data = abi.encodePacked(SphinxActions.setChainInfo.selector, abi.encode(isLiveNetwork_, prevInfo, sphinxConfig));
            delete inputs;
            inputs = new string[](9);
            inputs[0] = "cast";
            inputs[1] = "send";
            inputs[2] = vm.toString(address(actions));
            inputs[3] = vm.toString(data);
            inputs[4] = "--rpc-url";
            inputs[5] = rpcUrl;
            inputs[6] = "--private-key";
            inputs[7] = vm.toString(keccak256('sphinx.sender')); // TODO(docs)
            Vm.FfiResult memory result = vm.tryFfi(inputs);
            require(result.exit_code == 0, "Sphinx: FFI call failed. Should never happen.");

        }

        if (callerMode == VmSafe.CallerMode.RecurrentBroadcast) {

            ISphinxRegistry registry = sphinxUtils.getSphinxRegistry();
            BundleInfo memory bundleInfo = getBundleInfo(actions.getChainInfo());

            if (bundleInfo.bundles.authBundle.leafs.length == 0) {
                console.log("Nothing to execute in this deployment. Exiting early.");
                return;
            }

            vm.startBroadcast(msgSender);

            register(authData, sphinxConfig.projectName);

            bytes32 deploymentId = sphinxUtils.getDeploymentId(
                bundleInfo.bundles.actionBundle,
                bundleInfo.bundles.targetBundle,
                bundleInfo.configUri
            );
            DeploymentState memory deploymentState = manager.deployments(deploymentId);

            require(deploymentState.status != DeploymentStatus.CANCELLED, "Deployment was previously cancelled. Exiting early.");
            require(deploymentState.status != DeploymentStatus.FAILED, "Deployment previously failed. Exiting early.");
            if (deploymentState.status == DeploymentStatus.COMPLETED) {
                console.log('Deployment was already completed. Exiting early.');
            }

            if (deploymentState.status == DeploymentStatus.EMPTY) {
                bytes memory authRootSignature = signMetaTxnForAuthRoot(vm.envUint("PRIVATE_KEY"), bundleInfo.bundles.authBundle.root);
                bytes[] memory signatureArray = new bytes[](1);
                signatureArray[0] = authRootSignature;
                (, uint256 leafsExecuted, ) = auth.authStates(bundleInfo.bundles.authBundle.root);
                for (uint i = 0; i < bundleInfo.bundles.authBundle.leafs.length; i++) {
                    BundledAuthLeaf memory leaf = bundleInfo.bundles.authBundle.leafs[i];

                    // TODO: check that the auth leafs are sorted according to their 'index' field. this
                    // logic will break otherwise.

                    if (leafsExecuted > leaf.leaf.index) {
                        continue;
                    }

                    if (leaf.leafType == AuthLeafType.SETUP) {
                        auth.setup{ gas: 1000000 }(
                            bundleInfo.bundles.authBundle.root,
                            leaf.leaf,
                            signatureArray,
                            leaf.proof
                        );
                    } else if (leaf.leafType == AuthLeafType.PROPOSE) {
                        auth.propose{ gas: 1000000 }(
                            bundleInfo.bundles.authBundle.root,
                            leaf.leaf,
                            signatureArray,
                            leaf.proof
                        );
                    }  else if (leaf.leafType == AuthLeafType.UPGRADE_MANAGER_AND_AUTH_IMPL) {
                        auth.upgradeManagerAndAuthImpl{ gas: 1000000 }(
                            bundleInfo.bundles.authBundle.root,
                            leaf.leaf,
                            signatureArray,
                            leaf.proof
                        );
                    }  else if (leaf.leafType == AuthLeafType.APPROVE_DEPLOYMENT) {
                        auth.approveDeployment{ gas: 1000000 }(
                            bundleInfo.bundles.authBundle.root,
                            leaf.leaf,
                            signatureArray,
                            leaf.proof
                        );
                    } else if (leaf.leafType == AuthLeafType.CANCEL_ACTIVE_DEPLOYMENT) {
                        auth.cancelActiveDeployment{ gas: 1000000 }(
                            bundleInfo.bundles.authBundle.root,
                            leaf.leaf,
                            signatureArray,
                            leaf.proof
                        );
                    } else {
                        revert('Unsupported auth leaf type. Should never happen.');
                    }
                }
                deploymentState.status = DeploymentStatus.APPROVED;
            }

            if (
                deploymentState.status == DeploymentStatus.APPROVED ||
                deploymentState.status == DeploymentStatus.INITIAL_ACTIONS_EXECUTED ||
                deploymentState.status == DeploymentStatus.PROXIES_INITIATED ||
                deploymentState.status == DeploymentStatus.SET_STORAGE_ACTIONS_EXECUTED
            ) {
                (bool executionSuccess, HumanReadableAction memory readableAction) = executeDeployment(
                    bundleInfo,
                    block.gaslimit
                );

                if (!executionSuccess) {
                    bytes memory revertMessage = abi.encodePacked(
                            "Sphinx: failed to execute deployment because the following action reverted: ",
                            readableAction.reason);

                    revert(string(revertMessage));
                }
            }
        }
        // TODO: rm?
        else if (callerMode == VmSafe.CallerMode.RecurrentPrank) vm.startPrank(msgSender);
    }

    // TODO: is it weird that the user defines a deploy(network) function, but never a
    // deploy(network, rpcUrl) function, then they are asked to call a function they
    // haven't defined when broadcasting? consider rethinking the UX.

    function deploy(Network _network) public virtual;

    // TODO: use-cases:
    // - in-process anvil node
    // - forked node:
    //   * via --rpc-url
    //   * via vm.createSelectFork
    // - broadcasting onto anvil node
    // - broadcasting onto live network

    function deploy(Network _network, string memory _rpcUrl) internal {
    }

    // TODO: you should turn optimizer off in foundry.toml to ensure you don't get "stack too deep" error

    // TODO(refactor): prefix all error messages with "Sphinx", since errors in foundry
    // look like this:
    // Error:
    // SphinxClient: CREATE3 salt already used in this deployment. Please use a different 'salt' or 'referenceName'.

    // TODO: you should loosen the version of this file in case the user is using 0.7.x

    // TODO(notes):
    // - I think we should prepend "sphinx" to the variable names in all of the clients to avoid
    //   collisions with user-defined variables. E.g. if a user has a function param called "salt"
    //   and the logic in the corresponding client contract has a variable named "salt", then this
    //   could result in unexpected behavior. I started to do this in these contracts but I don't
    //   think it's exhaustive.

    // TODO: you should check that the functions in Sphinx.sol don't conflict with functions
    // that the user defines in their config.

    // TODO: move this to SphinxUtils, or at least Sphinx.sol
    function sortAddresses(address[] memory _unsorted) internal pure returns (address[] memory) {
        address[] memory sorted = _unsorted;
        for (uint i = 0; i < sorted.length; i++) {
            for (uint j = i + 1; j < sorted.length; j++) {
                if (sorted[i] > sorted[j]) {
                    address temp = sorted[i];
                    sorted[i] = sorted[j];
                    sorted[j] = temp;
                }
            }
        }
        return sorted;
    }

    // TODO: benchmark performance between the live deployment flow and the `cast` flow when
    // broadcasting on anvil. after, discuss with ryan how we want to implement broadcasting
    // on anvil.

    // TODO: see if it'd be easy to estimate the gasused by each deployment and function call.
    // if so, you can remove the heuristics off-chain, and getEstDeploy...

    // TODO: the build info uses the real FQN, so i think you'll need to use them within the
    // contract too. make sure that FQNs work instead of the truncated FQNs in the solidity code,
    // then tell ryan.

    // TODO: mv
    function computeCreate3Address(
        address _deployer,
        bytes32 _salt
    ) internal pure returns (address) {
        // Hard-coded bytecode of the proxy used by Create3 to deploy the contract. See the `CREATE3.sol`
        // library for details.
        bytes memory proxyBytecode = hex"67_36_3d_3d_37_36_3d_34_f0_3d_52_60_08_60_18_f3";

        address proxy = computeCreate2Address(_salt, keccak256(proxyBytecode), _deployer);
        return computeCreateAddress(proxy, 1);
    }

    function requireAvailableReferenceName(
        string memory _referenceName
    ) internal view {
        require(
            !referenceNames[_referenceName],
            string(
                abi.encodePacked("Sphinx: The reference name ",
                _referenceName,
                " was used more than once in this deployment. Reference names must be unique.")
            )
        );
    }

    // TODO(docs): copied from stdcheats; faster than loading in that entire contract.
    function sphinxDeployCodeTo(string memory what, bytes memory args, address where) internal {
        bytes memory creationCode = vm.getCode(what);
        vm.etch(where, abi.encodePacked(creationCode, args));
        (bool success, bytes memory runtimeBytecode) = where.call("");
        require(
            success,
            "Sphinx: Failed to create runtime bytecode."
        );
        vm.etch(where, runtimeBytecode);
    }

    // TODO: the user currently inherits a bunch of functions/variables that shouldn't be exposed to
    // them. consider putting making the sphinx library contract a private var in the sphinx client,
    // just call into it. you should first check that this wouldn't mess up the fact that we need
    // to prank/use the sphinx manager for deployments and function calls.

    // TODO(test): define a constructor and function with the maximum number of allowed variables,
    // turn the optimizer off, and see if you get a stack too deep error.

    // TODO(docs): we can't use the FQN for `vm.getCode` because...

    function deployClientAndImpl(address _create3Address, bytes memory _constructorArgs, string memory _artifactPath, string memory _referenceName, string memory _clientPath) internal {
        // TODO(docs): The implementation's address is the CREATE3 address minus one.
        address impl = address(uint160(address(_create3Address)) - 1);

        if (execute) {
            // TODO(docs): Deploy the user's contract to the CREATE3 address. this must be called by the
            // SphinxManager to ensure that the `msg.sender` in the body of the user's constructor is
            // the SphinxManager. This mirrors what happens on a live network.
            sphinxDeployCodeTo(_artifactPath, _constructorArgs, _create3Address);


            // TODO(docs): Set the user's contract's code to the implementation address.
            vm.etch(impl, _create3Address.code);
        }

        // TODO(docs): Deploy the client to the CREATE3 address.
        sphinxDeployCodeTo(_clientPath, abi.encode(manager, address(this), impl), _create3Address);

        referenceNames[_referenceName] = true;
        referenceNameArray.push(_referenceName);
        contracts.push(_create3Address);
        referenceNamesByAddress[_create3Address] = _referenceName;
    }

    // TODO(mv): pasted from SphinxAuth contract
    bytes32 private constant DOMAIN_TYPE_HASH = keccak256("EIP712Domain(string name)");
    bytes32 private constant DOMAIN_NAME_HASH = keccak256(bytes("Sphinx"));
    bytes32 private constant DOMAIN_SEPARATOR =
        keccak256(abi.encode(DOMAIN_TYPE_HASH, DOMAIN_NAME_HASH));
    bytes32 private constant TYPE_HASH = keccak256("AuthRoot(bytes32 root)");

    function signMetaTxnForAuthRoot(uint256 _privateKey, bytes32 _authRoot) private view returns (bytes memory) {
        bytes32 structHash = keccak256(abi.encode(TYPE_HASH, _authRoot));
        bytes32 typedDataHash = ECDSA.toTypedDataHash(DOMAIN_SEPARATOR, structHash);
        (uint8 v, bytes32 r, bytes32 s) = vm.sign(_privateKey, typedDataHash);
        return abi.encodePacked(r, s, v);
    }

// TODO(refactor): check that all error messages are prefixed with "Sphinx: "
    function validateTODO(Network _network) private view {
        // TODO(docs): these should be validated whether the deployment is occurring locally, broadcasting on live network, etc.
        require(bytes(sphinxConfig.projectName).length > 0, "Sphinx: Your 'projectName' field cannot be empty.");
        require(sphinxConfig.owners.length > 0, "Sphinx: Your 'owners' array cannot be empty.");
        Version memory currentVersion = sphinxUtils.getCurrentSphinxManagerVersion();
        require(sphinxConfig.version.major == currentVersion.major && sphinxConfig.version.minor == currentVersion.minor &&
            sphinxConfig.version.patch == currentVersion.patch, string(abi.encodePacked(
            "Sphinx: Your 'version' field must be ",
            vm.toString(currentVersion.major),
            ".",
            vm.toString(currentVersion.minor),
            ".",
            vm.toString(currentVersion.patch),
            "."
        )));
        require(sphinxConfig.threshold > 0, "Sphinx: Your 'threshold' field must be greater than 0.");
        require(sphinxConfig.owners.length >= sphinxConfig.threshold, "Sphinx: Your 'threshold' field must be less than or equal to the number of owners in your 'owners' array.");

        address[] memory duplicateOwners = getDuplicateElements(sphinxConfig.owners);
        address[] memory duplicateProposers = getDuplicateElements(sphinxConfig.proposers);
        Network[] memory duplicateMainnets = getDuplicateElements(sphinxConfig.mainnets);
        Network[] memory duplicateTestnets = getDuplicateElements(sphinxConfig.testnets);
        require(duplicateOwners.length == 0, string(abi.encodePacked(
            "Sphinx: Your 'owners' array contains duplicate addresses: ",
            toString(duplicateOwners)
        )));
        require(duplicateProposers.length == 0, string(abi.encodePacked(
            "Sphinx: Your 'proposers' array contains duplicate addresses: ",
            toString(duplicateProposers)
        )));
        require(duplicateMainnets.length == 0, string(abi.encodePacked(
            "Sphinx: Your 'mainnets' array contains duplicate networks: ",
            toString(duplicateMainnets)
        )));
        require(duplicateTestnets.length == 0, string(abi.encodePacked(
            "Sphinx: Your 'testnets' array contains duplicate networks: ",
            toString(duplicateTestnets)
        )));

        Network[] memory invalidMainnets = removeNetworkType(sphinxConfig.mainnets, NetworkType.Mainnet);
        require(invalidMainnets.length == 0, string(abi.encodePacked(
            "Sphinx: Your 'mainnets' array contains non-production networks: ",
            toString(invalidMainnets)
        )));
        Network[] memory invalidTestnets = removeNetworkType(sphinxConfig.testnets, NetworkType.Testnet);
        require(invalidTestnets.length == 0, string(abi.encodePacked(
            "Sphinx: Your 'testnets' array contains invalid test networks: ",
            toString(invalidTestnets)
        )));

        require(block.chainid == getNetworkInfo(_network).chainId, string(abi.encodePacked("Sphinx: The 'block.chainid' does not match the chain ID of the network: ", getNetworkInfo(_network).name)));
    }

    function liveNetworkValidation(address _msgSender) private view {
            require(sphinxConfig.owners.length == 1, "Sphinx: You can only deploy on a live network if there is only one owner in your 'owners' array.");
            // TODO(parse): you should check that the key corresponding to PRIVATE_KEY matches
            // CallerMode.msgSender. i don't think we currently do this.

            address deployer = vm.addr(vm.envUint("PRIVATE_KEY"));
            require(_msgSender == deployer, string(abi.encodePacked("Sphinx: You must call 'vm.startBroadcast' with the address corresponding to the 'PRIVATE_KEY' in your '.env' file.",
                "Broadcast address: ",
                vm.toString(_msgSender),
                "\n",
                "Address corresponding to private key: ",
                vm.toString(deployer)
            )));
            require(
                deployer == sphinxConfig.owners[0],
                string(
                    abi.encodePacked(
                        "The deployer must match the owner in the 'owners' array.\n",
                        "Deployer: ",
                        vm.toString(deployer),
                        "\n",
                        "Owner: ",
                        vm.toString(sphinxConfig.owners[0])
                    )
                )
            );

            if (address(auth).code.length > 0) {
                // Check that the deployer is an owner. 0x00 is the `DEFAULT_ADMIN_ROLE` used
                // by OpenZeppelin's AccessControl contract.
                require(auth.hasRole(0x00, deployer), "Sphinx: The deployer must be an owner of the SphinxAuth contract.");
                require(auth.getRoleMemberCount(0x00) == 1, "Sphinx: The deployer must be the only owner of the SphinxAuth contract.");
                require(!prevInfo.firstProposalOccurred || auth.hasRole(keccak256("ProposerRole"), deployer), "Sphinx: The deployer must be a proposer in the SphinxAuth contract.");
            }
    }

    // TODO(refactor): i think you can enforce that the user is using the sphinxDeploy modifier by
    // having a private variable in Sphinx.sol that's only set to true inside the modifier. then,
    // you'd just have an assertion at the beginning of the deploy functoin that checks that the
    // variable is true. if you do this, you should set it to false at the end of the modifier.

    function toString(Network[] memory _network) private pure returns (string memory) {
        string memory result = "\n";
        for (uint i = 0; i < _network.length; i++) {
            result = string.concat(result, getNetworkInfo(_network[i]).name);
            if (i != _network.length - 1) {
                result = string.concat(result, "\n");
            }
        }
        result = string.concat(result);
        return result;
    }

    enum NetworkType {
        Mainnet,
        Testnet,
        Local
    }

    struct NetworkInfo {
        string name;
        uint chainId;
        NetworkType networkType;
    }

    function getNetworkInfo(Network _network) private pure returns (NetworkInfo memory) {
        if (_network == Network.anvil) return NetworkInfo({
            name: "anvil",
            chainId: 31337,
            networkType: NetworkType.Local
        });
        if (_network == Network.ethereum) return NetworkInfo({
            name: "ethereum",
            chainId: 1,
            networkType: NetworkType.Mainnet
        });
        if (_network == Network.optimism) return NetworkInfo({
            name: "optimism",
            chainId: 10,
            networkType: NetworkType.Mainnet
        });
        if (_network == Network.arbitrum) return NetworkInfo({
            name: "arbitrum",
            chainId: 42161,
            networkType: NetworkType.Mainnet
        });
        if (_network == Network.polygon) return NetworkInfo({
            name: "polygon",
            chainId: 137,
            networkType: NetworkType.Mainnet
        });
        if (_network == Network.bnb) return NetworkInfo({
            name: "bnb",
            chainId: 56,
            networkType: NetworkType.Mainnet
        });
        if (_network == Network.gnosis) return NetworkInfo({
            name: "gnosis",
            chainId: 100,
            networkType: NetworkType.Mainnet
        });
        if (_network == Network.linea) return NetworkInfo({
            name: "linea",
            chainId: 59144,
            networkType: NetworkType.Mainnet
        });
        if (_network == Network.polygon_zkevm) return NetworkInfo({
            name: "polygon_zkevm",
            chainId: 1101,
            networkType: NetworkType.Mainnet
        });
        if (_network == Network.avalanche) return NetworkInfo({
            name: "avalanche",
            chainId: 43114,
            networkType: NetworkType.Mainnet
        });
        if (_network == Network.fantom) return NetworkInfo({
            name: "fantom",
            chainId: 250,
            networkType: NetworkType.Mainnet
        });
        if (_network == Network.base) return NetworkInfo({
            name: "base",
            chainId: 8453,
            networkType: NetworkType.Mainnet
        });
        if (_network == Network.goerli) return NetworkInfo({
            name: "goerli",
            chainId: 5,
            networkType: NetworkType.Testnet
        });
        if (_network == Network.optimism_goerli) return NetworkInfo({
            name: "optimism_goerli",
            chainId: 420,
            networkType: NetworkType.Testnet
        });
        if (_network == Network.arbitrum_goerli) return NetworkInfo({
            name: "arbitrum_goerli",
            chainId: 421613,
            networkType: NetworkType.Testnet
        });
        if (_network == Network.polygon_mumbai) return NetworkInfo({
            name: "polygon_mumbai",
            chainId: 80001,
            networkType: NetworkType.Testnet
        });
        if (_network == Network.bnb_testnet) return NetworkInfo({
            name: "bnb_testnet",
            chainId: 97,
            networkType: NetworkType.Testnet
        });
        if (_network == Network.gnosis_chiado) return NetworkInfo({
            name: "gnosis_chiado",
            chainId: 10200,
            networkType: NetworkType.Testnet
        });
        if (_network == Network.linea_goerli) return NetworkInfo({
            name: "linea_goerli",
            chainId: 59140,
            networkType: NetworkType.Testnet
        });
        if (_network == Network.polygon_zkevm_goerli) return NetworkInfo({
            name: "polygon_zkevm_goerli",
            chainId: 1442,
            networkType: NetworkType.Testnet
        });
        if (_network == Network.avalanche_fuji) return NetworkInfo({
            name: "avalanche_fuji",
            chainId: 43113,
            networkType: NetworkType.Testnet
        });
        if (_network == Network.fantom_testnet) return NetworkInfo({
            name: "fantom_testnet",
            chainId: 4002,
            networkType: NetworkType.Testnet
        });
        if (_network == Network.base_goerli) return NetworkInfo({
            name: "base_goerli",
            chainId: 84531,
            networkType: NetworkType.Testnet
        });
        revert("Sphinx: Invalid network.");
    }

    function removeNetworkType(Network[] memory _networks, NetworkType _networkType) private pure returns (Network[] memory) {
        Network[] memory notNetworkType = new Network[](_networks.length);
        uint numNotNetworkType = 0;
        for (uint i = 0; i < _networks.length; i++) {
            if (getNetworkInfo(_networks[i]).networkType != _networkType) {
                notNetworkType[numNotNetworkType] = _networks[i];
                numNotNetworkType++;
            }
        }
        Network[] memory trimmed = new Network[](numNotNetworkType);
        for (uint i = 0; i < numNotNetworkType; i++) {
            trimmed[i] = notNetworkType[i];
        }
        return trimmed;
    }

    function toString(address[] memory _ary) private pure returns (string memory) {
        string memory result = "\n";
        for (uint i = 0; i < _ary.length; i++) {
            result = string.concat(result, vm.toString(_ary[i]));
            if (i != _ary.length - 1) {
                result = string.concat(result, "\n");
            }
        }
        result = string.concat(result);
        return result;
    }

    // TODO: make sure this is called before the deployment occurs.
    function getPrevConfig() private view returns (PreviousInfo memory) {
        if (address(auth).code.length == 0) {
            return PreviousInfo({
                // We set these to default values.
                owners: new address[](0),
                proposers: new address[](0),
                threshold: 0,
                version: sphinxUtils.getCurrentSphinxManagerVersion(),
                isManagerDeployed: false,
                firstProposalOccurred: false,
                isExecuting: false
            });
        } else {
            uint256 numOwners = auth.getRoleMemberCount(0x00);
            address[] memory owners = new address[](numOwners);
            for (uint i = 0; i < numOwners; i++) {
                owners[i] = auth.getRoleMember(0x00, i);
            }

            // Do the same for proposers.
            uint256 numProposers = auth.getRoleMemberCount(keccak256("ProposerRole"));
            address[] memory proposers = new address[](numProposers);
            for (uint i = 0; i < numProposers; i++) {
                proposers[i] = auth.getRoleMember(keccak256("ProposerRole"), i);
            }

            return PreviousInfo({
                owners: owners,
                proposers: proposers,
                threshold: auth.threshold(),
                version: Semver(address(manager)).version(),
                isManagerDeployed: true,
                firstProposalOccurred: auth.firstProposalOccurred(),
                isExecuting: manager.isExecuting()
            });
        }
    }

    function isLiveNetwork(string memory _rpcUrl) private returns (bool) {
        // TODO(docs): `exit_code` will be 1 if the network is a live network (i.e. not an Anvil or Hardhat node).
        string[] memory inputs = new string[](5);
        inputs[0] = "cast";
        inputs[1] = "rpc";
        inputs[2] = "hardhat_getAutomine";
        inputs[3] = "--rpc-url";
        inputs[4] = _rpcUrl;
        Vm.FfiResult memory result = vm.tryFfi(inputs);
        return result.exit_code == 1;
    }

    function getDuplicateElements(Network[] memory _network) private pure returns (Network[] memory) {
        // TODO(docs): we return early here because the for-loop will throw an underflow error
        // if the array is empty.
        if (_network.length == 0) return new Network[](0);

        Network[] memory sorted = sortNetworks(_network);
        Network[] memory duplicates = new Network[](_network.length);
        uint numDuplicates = 0;
        for (uint i = 0; i < sorted.length - 1; i++) {
            if (sorted[i] == sorted[i + 1]) {
                duplicates[numDuplicates] = sorted[i];
                numDuplicates++;
            }
        }
        Network[] memory trimmed = new Network[](numDuplicates);
        for (uint i = 0; i < numDuplicates; i++) {
            trimmed[i] = duplicates[i];
        }
        return trimmed;
    }

    // TODO(docs): sorts the networks in ascending order according to the Network enum's value.
    function sortNetworks(Network[] memory _unsorted) private pure returns (Network[] memory) {
        Network[] memory sorted = _unsorted;
        for (uint i = 0; i < sorted.length; i++) {
            for (uint j = i + 1; j < sorted.length; j++) {
                if (sorted[i] > sorted[j]) {
                    Network temp = sorted[i];
                    sorted[i] = sorted[j];
                    sorted[j] = temp;
                }
            }
        }
        return sorted;
    }

    function getDuplicateElements(address[] memory _ary) private pure returns (address[] memory) {
        // TODO(docs): we return early here because the for-loop will throw an underflow error
        // if the array is empty.
        if (_ary.length == 0) return new address[](0);

        address[] memory sorted = sortAddresses(_ary);
        address[] memory duplicates = new address[](_ary.length);
        uint numDuplicates = 0;
        for (uint i = 0; i < sorted.length - 1; i++) {
            if (sorted[i] == sorted[i + 1]) {
                duplicates[numDuplicates] = sorted[i];
                numDuplicates++;
            }
        }
        address[] memory trimmed = new address[](numDuplicates);
        for (uint i = 0; i < numDuplicates; i++) {
            trimmed[i] = duplicates[i];
        }
        return trimmed;
    }

    // function makeSphinxConfig() private {
    //     sphinxConfig.projectName = projectName;
    //     sphinxConfig.orgId = orgId;
    //     sphinxConfig.owners = owners;
    //     sphinxConfig.proposers = proposers;
    //     sphinxConfig.mainnets = mainnets;
    //     sphinxConfig.testnets = testnets;
    //     sphinxConfig.threshold = threshold;
    //     sphinxConfig.version = version;
    // }

    function getMappingValueSlotKey(bytes32 _mappingSlotKey, bytes32 _key) private pure returns (bytes32) {
        bytes memory encodedMappingKey = abi.encode(_key);
        return keccak256(abi.encodePacked(encodedMappingKey, _mappingSlotKey));
    }

    // TODO: Docs
    // Defines that a contract is deployed already at a particular address. Sets the code
    // at the address to the contracts client code, and moves the current code to the implementation
    // address used by the client.
    function _defineContract(
        address _contractAddress,
        string memory _clientPath
    ) internal returns (address) {
        // The implementation's address is the current address minus one.
        address impl = address(uint160(address(_contractAddress)) - 1);
        vm.etch(impl, _contractAddress.code);
        sphinxDeployCodeTo(
            _clientPath,
            abi.encode(manager, address(this), impl),
            _contractAddress
        );
        return _contractAddress;
    }

    // TODO: Docs
    // Deploys a contract at the expected sphinx address. Used by the Sphinx client to deploy
    // contracts during the simulation phase.
    function _deployContract(
        string memory _referenceName,
        bytes32 _userSalt,
        bytes memory _constructorArgs,
        string memory fullyQualifiedName,
        string memory clientArtifactPath,
        string memory artifactPath
    ) internal returns (address) {
        bytes32 sphinxCreate3Salt = keccak256(abi.encode(_referenceName, _userSalt));
        requireAvailableReferenceName(_referenceName);

        address create3Address = computeCreate3Address(address(manager), sphinxCreate3Salt);

        bool skipDeployment = create3Address.code.length > 0;

        bytes memory actionData = abi.encode(vm.getCode(artifactPath), _constructorArgs, _userSalt, _referenceName);
        actions.addSphinxAction(SphinxAction({
            fullyQualifiedName: fullyQualifiedName,
            actionType: SphinxActionType.DEPLOY_CONTRACT,
            data: actionData,
            skip: skipDeployment
        }));

<<<<<<< HEAD
        // TODO: it appears we still run this even if wew're skipping the deployment. that doesn't seem correct,
        // although I'd need to step through it to be sure.
        deployClientAndImpl(create3Address, _constructorArgs, artifactPath, _referenceName, clientPath);
=======
        // TODO: it appears we still run this even if we're skipping the deployment. that doesn't seem correct,
        // although I'd need to step through it to be sure.
        deployClientAndImpl(create3Address, _constructorArgs, artifactPath, _referenceName, clientArtifactPath);
>>>>>>> aa6168ae

        return create3Address;
    }
}<|MERGE_RESOLUTION|>--- conflicted
+++ resolved
@@ -1253,15 +1253,9 @@
             skip: skipDeployment
         }));
 
-<<<<<<< HEAD
-        // TODO: it appears we still run this even if wew're skipping the deployment. that doesn't seem correct,
-        // although I'd need to step through it to be sure.
-        deployClientAndImpl(create3Address, _constructorArgs, artifactPath, _referenceName, clientPath);
-=======
         // TODO: it appears we still run this even if we're skipping the deployment. that doesn't seem correct,
         // although I'd need to step through it to be sure.
         deployClientAndImpl(create3Address, _constructorArgs, artifactPath, _referenceName, clientArtifactPath);
->>>>>>> aa6168ae
 
         return create3Address;
     }
