--- conflicted
+++ resolved
@@ -215,22 +215,7 @@
                 require(arrayContainsAddress(sphinxConfig.proposers, proposer), string(abi.encodePacked("Sphinx: The address corresponding to your 'PROPOSER_PRIVATE_KEY' env variable is not in\n your 'proposers' array. Please add it. Address: ", vm.toString(proposer))));
             }
 
-<<<<<<< HEAD
             deploy(network);
-=======
-            // TODO(docs): `vm.createSelectFork` sets the` `block.chainid` to the target chain (e.g.
-            // 1 for ethereum mainnet).
-            vm.createSelectFork(vm.rpcUrl(networkInfo.name));
-
-            // TODO(docs): we enable broadcasting to simulate the live network deployment flow
-            // within the `deploy` function. this doesn't actually broadcast the transactions onto
-            // the live network unless the forge script is invoked with the `--broadcast` flag on
-            // the CLI, which doesn't occur within Sphinx's proposal task.
-            deploy(network);
-
-            console.log('registry', registryAddress);
-            vm.makePersistent(registryAddress);
->>>>>>> ea8f79c6
 
             updateChainInfo(
                 rpcUrl, prevInfo, sphinxConfig, mode
@@ -499,14 +484,10 @@
         return count;
     }
 
-<<<<<<< HEAD
+    // TODO: What should be the expected behavior if you call deploy(optimism) and then call deploy(arbitrum) in the same script?
+
     // TODO: the user needs to inherit this modifier. we can probably enforce that they do this
     // with a boolean variable, kinda like re-entrancy modifiers.
-=======
-    // TODO: What should be the expected behavior if you call deploy(optimism) and then call deploy(arbitrum) in the same script?
-
-    // TODO: the user needs to inherit this modifier.
->>>>>>> ea8f79c6
     modifier sphinxDeploy(Network _network) {
         (VmSafe.CallerMode callerMode, address msgSender, ) = vm.readCallers();
         require(
@@ -652,11 +633,6 @@
             return;
         }
 
-<<<<<<< HEAD
-=======
-        if (mode == SphinxMode.Broadcast) vm.startBroadcast(_msgSender);
-
->>>>>>> ea8f79c6
         register(authData, sphinxConfig.projectName);
 
         bytes32 deploymentId = _utils.getDeploymentId(
