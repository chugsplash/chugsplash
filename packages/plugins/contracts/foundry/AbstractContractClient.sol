--- conflicted
+++ resolved
@@ -61,14 +61,9 @@
             }
         }
 
-<<<<<<< HEAD
         bytes memory actionData = abi.encode(address(this), selector, functionArgs, currentNonceInDeployment, referenceName);
         sphinx.addSphinxAction(SphinxAction({
-            fullyQualifiedName: "contracts/test/MyContracts.sol:MyContract1", // TODO: replace
-=======
-        actions.addSphinxAction(SphinxAction({
             fullyQualifiedName: fullyQualifiedName,
->>>>>>> 30059b60
             actionType: SphinxActionType.CALL,
             data: actionData,
             skip: skip
