// SPDX-License-Identifier: MIT
pragma solidity ^0.8.0;
<<<<<<< HEAD
=======
pragma experimental ABIEncoderV2;

import { console } from "sphinx-forge-std/console.sol"; // TODO: rm
>>>>>>> e8431018

import { Vm } from "sphinx-forge-std/Vm.sol";
import { StdUtils } from "sphinx-forge-std/StdUtils.sol";

import { ISphinxAccessControl } from "@sphinx-labs/contracts/contracts/interfaces/ISphinxAccessControl.sol";
import {
    ISphinxAccessControlEnumerable
} from "@sphinx-labs/contracts/contracts/interfaces/ISphinxAccessControlEnumerable.sol";
import { ISphinxAuth } from "@sphinx-labs/contracts/contracts/interfaces/ISphinxAuth.sol";
import { ISphinxSemver } from "@sphinx-labs/contracts/contracts/interfaces/ISphinxSemver.sol";
import { ISphinxRegistry } from "@sphinx-labs/contracts/contracts/interfaces/ISphinxRegistry.sol";
import { ISphinxManager } from "@sphinx-labs/contracts/contracts/interfaces/ISphinxManager.sol";
import {
    RawSphinxAction,
    SphinxActionType,
    SphinxTarget,
    Version,
    AuthLeaf
} from "@sphinx-labs/contracts/contracts/SphinxDataTypes.sol";
import {
    ISphinxAuthFactory
} from "@sphinx-labs/contracts/contracts/interfaces/ISphinxAuthFactory.sol";
import {
    BundledSphinxAction,
    SphinxActionBundle,
    BundledSphinxAction,
    SphinxTargetBundle,
    BundleInfo,
    DeploymentInfo,
    HumanReadableAction,
    SphinxActionInput,
    BundledAuthLeaf,
    NetworkInfo,
    NetworkType,
    Network,
    SphinxConfig,
    InitialChainState,
    OptionalAddress,
    SphinxMode,
    Wallet
} from "./SphinxPluginTypes.sol";
import { SphinxContractInfo, SphinxConstants } from "./SphinxConstants.sol";

contract SphinxUtils is SphinxConstants, StdUtils {
    Vm private constant vm = Vm(address(uint160(uint256(keccak256("hevm cheat code")))));

    // These are constants thare are used when signing an EIP-712 meta transaction. They're copied
    // from the `SphinxAuth` contract.
    bytes32 private constant DOMAIN_TYPE_HASH = keccak256("EIP712Domain(string name)");
    bytes32 private constant DOMAIN_NAME_HASH = keccak256(bytes("Sphinx"));
    bytes32 private constant DOMAIN_SEPARATOR =
        keccak256(abi.encode(DOMAIN_TYPE_HASH, DOMAIN_NAME_HASH));
    bytes32 private constant TYPE_HASH = keccak256("AuthRoot(bytes32 root)");

    bool private SPHINX_INTERNAL__TEST_VERSION_UPGRADE = vm.envOr("SPHINX_INTERNAL__TEST_VERSION_UPGRADE", false);
    string private rootPluginPath =
        vm.envOr("DEV_FILE_PATH", string("./node_modules/@sphinx-labs/plugins/"));
    string private rootFfiPath = string(abi.encodePacked(rootPluginPath, "dist/foundry/"));
    string private mainFfiScriptPath = string(abi.encodePacked(rootFfiPath, "index.js"));

    uint private systemOwnerPrivateKey = vm.envOr("SPHINX_INTERNAL__OWNER_PRIVATE_KEY", uint(0));

    address public systemOwner =
        systemOwnerPrivateKey != 0
            ? vm.rememberKey(systemOwnerPrivateKey)
            : 0x226F14C3e19788934Ff37C653Cf5e24caD198341;

    // Source: https://github.com/Arachnid/deterministic-deployment-proxy
    address public constant DETERMINISTIC_DEPLOYMENT_PROXY =
        0x4e59b44847b379578588920cA78FbF26c0B4956C;

    // Number of networks that Sphinx supports, i.e. the number of networks in the `Networks` enum
    // in SphinxPluginTypes.sol. Unfortunately, we can't retrieve this value using type(Network).max
    // because Solidity v0.8.0 doesn't support this operation. The test file for this contract
    // contains a test that ensures this value is correct.
    uint8 internal constant numSupportedNetworks = 23;

    function initializeFFI(string memory _rpcUrl, OptionalAddress memory _executor) external {
        ffiDeployOnAnvil(_rpcUrl, _executor);
        initializeSphinxContracts(_executor);
    }

    /**
     * @notice Returns the SphinxManager implementation address for the current network.
     *         This is required because the implementation address is different on OP mainnet and OP Goerli.
     */
    function selectManagerImplAddressForNetwork() internal view returns (address) {
        if (block.chainid == 10) {
            return managerImplementationAddressOptimism;
        } else if (block.chainid == 420) {
            return managerImplementationAddressOptimismGoerli;
        } else {
            return managerImplementationAddressStandard;
        }
    }

    function initializeSphinxContracts(OptionalAddress memory _executor) public {
        ISphinxRegistry registry = ISphinxRegistry(registryAddress);
        ISphinxAuthFactory factory = ISphinxAuthFactory(authFactoryAddress);
        vm.etch(
            DETERMINISTIC_DEPLOYMENT_PROXY,
            hex"7fffffffffffffffffffffffffffffffffffffffffffffffffffffffffffffffe03601600081602082378035828234f58015156039578182fd5b8082525050506014600cf3"
        );

        SphinxContractInfo[] memory contracts = getSphinxContractInfo();
        for (uint i = 0; i < contracts.length; i++) {
            SphinxContractInfo memory ct = contracts[i];
            address addr = create2Deploy(ct.creationCode);
            require(
                addr == ct.expectedAddress,
                string(abi.encodePacked(
                    "address mismatch. expected address: ",
                    vm.toString(ct.expectedAddress)
                ))
            );
        }

        // Impersonate system owner
        vm.startPrank(systemOwner);

        address managerImplAddress = selectManagerImplAddressForNetwork();

        if (_executor.exists) {
            address managedServiceAddr = ISphinxManager(managerImplAddress).managedService();
            ISphinxAccessControl managedService = ISphinxAccessControl(managedServiceAddr);
            if (!managedService.hasRole(keccak256("REMOTE_EXECUTOR_ROLE"), _executor.value)) {
                managedService.grantRole(keccak256("REMOTE_EXECUTOR_ROLE"), _executor.value);
            }
        }

        // Add initial manager version
        if (!registry.managerImplementations(managerImplAddress)) {
            registry.addVersion(managerImplAddress);
        }

        // Set the default manager version if not already set
        if (registry.currentManagerImplementation() == address(0)) {
            registry.setCurrentManagerImplementation(managerImplAddress);
        }

        // Add the current auth version if not already added
        if (!factory.authImplementations(authImplAddress)) {
            factory.addVersion(authImplAddress);
        }

        // Set the default auth version if not already set
        if (factory.currentAuthImplementation() == address(0)) {
            factory.setCurrentAuthImplementation(authImplAddress);
        }

        // Add transparent proxy type
        if (registry.adapters(keccak256("oz-transparent")) == address(0)) {
            registry.addContractKind(keccak256("oz-transparent"), ozTransparentAdapterAddr);
        }

        // Add uups ownable proxy type
        if (registry.adapters(keccak256("oz-ownable-uups")) == address(0)) {
            registry.addContractKind(keccak256("oz-ownable-uups"), ozUUPSOwnableAdapterAddr);
        }

        // Add uups access control proxy type
        if (registry.adapters(keccak256("oz-access-control-uups")) == address(0)) {
            registry.addContractKind(
                keccak256("oz-access-control-uups"),
                ozUUPSAccessControlAdapterAddr
            );
        }

        // Add default proxy type
        if (registry.adapters(bytes32(0)) == address(0)) {
            registry.addContractKind(bytes32(0), defaultAdapterAddr);
        }

        vm.stopPrank();
    }

    function slice(
        bytes calldata _data,
        uint256 _start,
        uint256 _end
    ) external pure returns (bytes memory) {
        return _data[_start:_end];
    }

    function getBundleInfoFFI(
        DeploymentInfo[] memory _deploymentInfoArray
    ) external returns (bytes32, BundleInfo[] memory) {
        string[] memory cmds = new string[](4);
        cmds[0] = "npx";
        cmds[1] = "node";
        cmds[2] = string(abi.encodePacked(rootFfiPath, "get-bundle-info.js"));
        cmds[3] = vm.toString(abi.encode(_deploymentInfoArray));

        Vm.FfiResult memory result = vm.tryFfi(cmds);
        if (result.exitCode == 1) {
            bytes memory revertMessage = abi.encodePacked("Sphinx: ", result.stderr);
            revert(string(revertMessage));
        }
        return decodeBundleInfo(_deploymentInfoArray, result.stdout);
    }

    function ffiDeployOnAnvil(string memory _rpcUrl, OptionalAddress memory _address) public {
        string[] memory cmds = new string[](6);
        cmds[0] = "npx";
        cmds[1] = "node";
        cmds[2] = mainFfiScriptPath;
        cmds[3] = "deployOnAnvil";
        cmds[4] = _rpcUrl;
        cmds[5] = vm.toString(_address.value);

        Vm.FfiResult memory result = vm.tryFfi(cmds);
        if (result.exitCode == 1) {
            revert(string(result.stderr));
        }
        vm.sleep(5000);
    }

    function getEIP1967ProxyAdminAddress(address _proxyAddress) public view returns (address) {
        // The EIP-1967 storage slot that holds the address of the owner.
        // bytes32(uint256(keccak256('eip1967.proxy.admin')) - 1)
        bytes32 ownerKey = 0xb53127684a568b3173ae13b9f8a6016e243e63b6e8ee1178d6a717850b5d6103;

        bytes32 ownerBytes32 = vm.load(_proxyAddress, ownerKey);

        // Convert the bytes32 value to an address.
        return address(uint160(uint256(ownerBytes32)));
    }

    function getDeploymentId(
        SphinxActionBundle memory _actionBundle,
        SphinxTargetBundle memory _targetBundle,
        string memory _configUri
    ) external pure returns (bytes32) {
        (uint256 numInitialActions, uint256 numSetStorageActions) = getNumActions(
            _actionBundle.actions
        );

        return
            keccak256(
                abi.encode(
                    _actionBundle.root,
                    _targetBundle.root,
                    numInitialActions,
                    numSetStorageActions,
                    _targetBundle.targets.length,
                    _configUri
                )
            );
    }

    function getCurrentSphinxManagerVersion() public pure returns (Version memory) {
        return Version({ major: major, minor: minor, patch: patch });
    }

    function create2Deploy(bytes memory _creationCode) public returns (address) {
        address addr = computeCreate2Address(
            bytes32(0),
            keccak256(_creationCode),
            DETERMINISTIC_DEPLOYMENT_PROXY
        );

        if (addr.code.length == 0) {
            bytes memory code = abi.encodePacked(bytes32(0), _creationCode);
            (bool success, ) = DETERMINISTIC_DEPLOYMENT_PROXY.call(code);
            require(
                success,
                string(abi.encodePacked("failed to deploy contract. expected address: ", vm.toString(addr)))
            );
        }

        return addr;
    }

    function inefficientSlice(
        BundledSphinxAction[] memory selected,
        uint start,
        uint end
    ) public pure returns (BundledSphinxAction[] memory sliced) {
        sliced = new BundledSphinxAction[](end - start);
        for (uint i = start; i < end; i++) {
            sliced[i - start] = selected[i];
        }
    }

    /**
     * @notice Deploys the SphinxManager contract to the target address by retrieving its bytecode
     *         from SphinxConstants.sol. By doing this, we avoid importing the SphinxManager into
     *         this contract, which could cause issues because its bytecode may be altered due to
     *         the user's optimizer settings. For example, this could cause the `CREATE2` address
     *         of the SphinxManager to be different locally than it is on-chain, which would result
     *         in all of the user's contracts having different addresses too.
     */
    function deploySphinxManagerTo(address _where) external {
        vm.etch(_where, getSphinxManagerImplInitCode());
        (bool success, bytes memory runtimeBytecode) = _where.call("");
        require(success, "Sphinx: Failed to deploy SphinxManager. Should never happen.");
        vm.etch(_where, runtimeBytecode);
    }

    function getSphinxManagerImplInitCode() private view returns (bytes memory) {
        SphinxContractInfo[] memory contracts = getSphinxContractInfo();
        for (uint i = 0; i < contracts.length; i++) {
            if (contracts[i].expectedAddress == selectManagerImplAddressForNetwork()) {
                return contracts[i].creationCode;
            }
        }
        revert("Sphinx: Unable to find SphinxManager initcode. Should never happen.");
    }

    function getSphinxAuthAddress(
        address[] memory _owners,
        uint256 _ownerThreshold,
        string memory _projectName
    ) public pure returns (address) {
        require(
            bytes(_projectName).length > 0,
            "Sphinx: You must assign a value to 'sphinxConfig.projectName' before calling this fuction."
        );
        require(
            _owners.length > 0,
            "Sphinx: You must have at least one owner in your 'sphinxConfig.owners' array before calling this fuction."
        );
        require(
            _ownerThreshold > 0,
            "Sphinx: You must set your 'sphinxConfig.threshold' to a value greater than 0 before calling this fuction."
        );

        // Sort the owners in ascending order. This is required to calculate the address of the
        // SphinxAuth contract, which determines the CREATE3 addresses of the user's contracts.
        address[] memory sortedOwners = sortAddresses(_owners);

        bytes memory authData = abi.encode(sortedOwners, _ownerThreshold);
        bytes32 authSalt = keccak256(abi.encode(authData, _projectName));

        return computeCreate2Address(authSalt, authProxyInitCodeHash, authFactoryAddress);
    }

    function getSphinxManagerAddress(
        SphinxConfig memory _config
    ) public pure returns (address) {
        address authAddress = getSphinxAuthAddress(_config.owners, _config.threshold, _config.projectName);
        bytes32 sphinxManagerSalt = keccak256(abi.encode(authAddress, _config.projectName, hex""));
        return computeCreate2Address(sphinxManagerSalt, managerProxyInitCodeHash, registryAddress);
    }

    function sortAddresses(address[] memory _unsorted) public pure returns (address[] memory) {
        address[] memory sorted = _unsorted;
        for (uint i = 0; i < sorted.length; i++) {
            for (uint j = i + 1; j < sorted.length; j++) {
                if (sorted[i] > sorted[j]) {
                    address temp = sorted[i];
                    sorted[i] = sorted[j];
                    sorted[j] = temp;
                }
            }
        }
        return sorted;
    }

    function getSphinxDeployerPrivateKey(uint256 _num) public pure returns (uint256) {
        return uint256(keccak256(abi.encode('sphinx.deployer', _num)));
    }

    /**
     * @notice Get auto-generated wallets sorted in ascending order according to their addresses.
     *         We don't use `vm.createWallet` because this function must be view/pure, since it may
     *         be called during a broadcast. If it's not view/pure, then this call would be
     *         broadcasted, which is not what we want.
     */
    function getSphinxWalletsSortedByAddress(uint256 _numWallets) external pure returns (Wallet[] memory) {
        Wallet[] memory wallets = new Wallet[](_numWallets);
        for (uint256 i = 0; i < _numWallets; i++) {
            uint256 privateKey = getSphinxDeployerPrivateKey(i);
            wallets[i] = Wallet({
                addr: vm.addr(privateKey),
                privateKey: privateKey
            });
        }

        // Sort the wallets by address
        for (uint256 i = 0; i < wallets.length; i++) {
            for (uint256 j = i + 1; j < wallets.length; j++) {
                if (wallets[i].addr > wallets[j].addr) {
                    Wallet memory temp = wallets[i];
                    wallets[i] = wallets[j];
                    wallets[j] = temp;
                }
            }
        }

        return wallets;
    }

    /**
     * @notice Splits up a bundled action into its components
     */
    function disassembleActions(
        BundledSphinxAction[] memory actions
    ) public pure returns (RawSphinxAction[] memory, bytes32[][] memory) {
        RawSphinxAction[] memory rawActions = new RawSphinxAction[](actions.length);
        bytes32[][] memory _proofs = new bytes32[][](actions.length);
        for (uint i = 0; i < actions.length; i++) {
            BundledSphinxAction memory action = actions[i];
            rawActions[i] = action.action;
            _proofs[i] = action.siblings;
        }

        return (rawActions, _proofs);
    }

    /**
     * Helper function that determines if a given batch is executable within the specified gas
       limit.
     */
    function executable(
        BundledSphinxAction[] memory selected,
        uint maxGasLimit
    ) public pure returns (bool) {
        uint256 estGasUsed = 0;

        for (uint i = 0; i < selected.length; i++) {
            estGasUsed += selected[i].gas;
        }
        return maxGasLimit > estGasUsed;
    }

    /**
     * Helper function for finding the maximum number of batch elements that can be executed from a
     * given input list of actions. This is done by performing a binary search over the possible
     * batch sizes and finding the largest batch size that does not exceed the maximum gas limit.
     */
    function findMaxBatchSize(
        BundledSphinxAction[] memory actions,
        uint maxGasLimit
    ) public pure returns (uint) {
        // Optimization, try to execute the entire batch at once before doing a binary search
        if (executable(actions, maxGasLimit)) {
            return actions.length;
        }

        // If the full batch isn't executavle, then do a binary search to find the largest
        // executable batch size
        uint min = 0;
        uint max = actions.length;
        while (min < max) {
            uint mid = ceilDiv((min + max), 2);
            BundledSphinxAction[] memory left = inefficientSlice(actions, 0, mid);
            if (executable(left, maxGasLimit)) {
                min = mid;
            } else {
                max = mid - 1;
            }
        }

        // No possible size works, this is a problem and should never happen
        if (min == 0) {
            revert("Sphinx: Unable to find a batch size that does not exceed the block gas limit");
        }

        return min;
    }

    function equals(string memory _str1, string memory _str2) public pure returns (bool) {
        return keccak256(abi.encodePacked(_str1)) == keccak256(abi.encodePacked(_str2));
    }

    function toBytes32(address _addr) public pure returns (bytes32) {
        return bytes32(uint256(uint160(_addr)));
    }

    function getNumActions(
        BundledSphinxAction[] memory _actions
    ) public pure returns (uint256, uint256) {
        uint256 numInitialActions = 0;
        uint256 numSetStorageActions = 0;
        for (uint256 i = 0; i < _actions.length; i++) {
            SphinxActionType actionType = _actions[i].action.actionType;
            if (
                actionType == SphinxActionType.DEPLOY_CONTRACT ||
                actionType == SphinxActionType.CALL
            ) {
                numInitialActions += 1;
            } else if (actionType == SphinxActionType.SET_STORAGE) {
                numSetStorageActions += 1;
            }
        }
        return (numInitialActions, numSetStorageActions);
    }

    function removeExecutedActions(
        BundledSphinxAction[] memory _actions,
        uint256 _actionsExecuted
    ) external pure returns (BundledSphinxAction[] memory) {
        uint numActionsToExecute = 0;
        for (uint i = 0; i < _actions.length; i++) {
            BundledSphinxAction memory action = _actions[i];
            if (action.action.index >= _actionsExecuted) {
                numActionsToExecute += 1;
            }
        }

        BundledSphinxAction[] memory filteredActions = new BundledSphinxAction[](
            numActionsToExecute
        );
        uint filteredArrayIndex = 0;
        for (uint i = 0; i < _actions.length; i++) {
            BundledSphinxAction memory action = _actions[i];
            if (action.action.index >= _actionsExecuted) {
                filteredActions[filteredArrayIndex] = action;
                filteredArrayIndex += 1;
            }
        }
        return filteredActions;
    }

    function splitActions(
        BundledSphinxAction[] memory _actions
    ) external pure returns (BundledSphinxAction[] memory, BundledSphinxAction[] memory) {
        (uint256 numInitialActions, uint256 numSetStorageActions) = getNumActions(_actions);

        BundledSphinxAction[] memory initialActions = new BundledSphinxAction[](numInitialActions);
        BundledSphinxAction[] memory setStorageActions = new BundledSphinxAction[](
            numSetStorageActions
        );
        uint initialActionArrayIndex = 0;
        uint setStorageArrayIndex = 0;
        for (uint i = 0; i < _actions.length; i++) {
            BundledSphinxAction memory action = _actions[i];
            if (
                action.action.actionType == SphinxActionType.DEPLOY_CONTRACT ||
                action.action.actionType == SphinxActionType.CALL
            ) {
                initialActions[initialActionArrayIndex] = action;
                initialActionArrayIndex += 1;
            } else if (action.action.actionType == SphinxActionType.SET_STORAGE) {
                setStorageActions[setStorageArrayIndex] = action;
                setStorageArrayIndex += 1;
            }
        }
        return (initialActions, setStorageActions);
    }

    function getCodeSize(address _addr) external view returns (uint256) {
        uint256 size;
        assembly {
            size := extcodesize(_addr)
        }
        return size;
    }

    function getCallHash(address _to, bytes memory _data) private pure returns (bytes32) {
        return keccak256(abi.encode(_to, _data));
    }

    /**
     * @notice Returns an array of unique addresses from a given array of addresses, which may
     *         contain duplicates.
     *
     * @param _addresses An array of addresses that may contain duplicates.
     */
    function getUniqueAddresses(
        address[] memory _addresses
    ) internal pure returns (address[] memory) {
        // First, we get an array of unique addresses. We do this by iterating over the input array
        // and adding each address to a new array if it hasn't been added already.
        address[] memory uniqueAddresses = new address[](_addresses.length);
        uint256 uniqueAddressCount = 0;
        for (uint256 i = 0; i < _addresses.length; i++) {
            bool isUnique = true;
            // Check if the address has already been added to the uniqueAddresses array.
            for (uint256 j = 0; j < uniqueAddressCount; j++) {
                if (_addresses[i] == uniqueAddresses[j]) {
                    isUnique = false;
                    break;
                }
            }
            // If the address hasn't been added yet, add it to the uniqueAddresses array.
            if (isUnique) {
                uniqueAddresses[uniqueAddressCount] = _addresses[i];
                uniqueAddressCount += 1;
            }
        }

        // Next, we create a new array with the correct length and copy the unique addresses into
        // it. This is necessary because the uniqueAddresses array may contain empty addresses at
        // the end.
        address[] memory trimmedUniqueAddresses = new address[](uniqueAddressCount);
        for (uint256 i = 0; i < uniqueAddressCount; i++) {
            trimmedUniqueAddresses[i] = uniqueAddresses[i];
        }

        return trimmedUniqueAddresses;
    }

    /**
     * @notice Decodes the bundle info data which is returned from the `get-bundle-info.ts` script that we call via FFI.
     *         The BundleInfo[] data structure is too large to decode all at once and causes a "stack too deep" error. So
     *         we have to loop through the deploymentInfo array and decode each bundle info struct individually. We also must
     *         decode each field of the bundle info struct individually.
     */
    function decodeBundleInfo(
        DeploymentInfo[] memory _deploymentInfoArray,
        bytes memory _encodedData
    ) private pure returns (bytes32, BundleInfo[] memory) {
        string memory json = string(_encodedData);

        BundleInfo[] memory bundleInfoArray = new BundleInfo[](_deploymentInfoArray.length);
        for (uint256 i = 0; i < _deploymentInfoArray.length; i++) {
            string memory networkName = findNetworkInfoByChainId(_deploymentInfoArray[i].chainId)
                .name;

            string memory configUri = vm.parseJsonString(
                json,
                string(abi.encodePacked(".chains.", networkName, ".configUri"))
            );
            // Although the CompilerConfig is unused in Solidity, we load it here because
            // it will be used
            bytes memory compilerConfigBytes = vm.parseJsonBytes(
                json,
                string(abi.encodePacked(".chains.", networkName, ".compilerConfigStr"))
            );
            string memory compilerConfigStr = abi.decode(compilerConfigBytes, (string));
            HumanReadableAction[] memory humanReadableActions = abi.decode(
                vm.parseJsonBytes(
                    json,
                    string(
                        abi.encodePacked(".chains.", networkName, ".humanReadableActionsAbiEncoded")
                    )
                ),
                (HumanReadableAction[])
            );
            bytes32 actionRoot = vm.parseJsonBytes32(
                json,
                string(abi.encodePacked(".chains.", networkName, ".actionBundle.root"))
            );
            BundledSphinxAction[] memory bundledActions = abi.decode(
                vm.parseJsonBytes(
                    json,
                    string(
                        abi.encodePacked(".chains.", networkName, ".actionBundle.actionsAbiEncoded")
                    )
                ),
                (BundledSphinxAction[])
            );
            SphinxTargetBundle memory targetBundle = abi.decode(
                vm.parseJsonBytes(
                    json,
                    string(abi.encodePacked(".chains.", networkName, ".targetBundleAbiEncoded"))
                ),
                (SphinxTargetBundle)
            );
            BundledAuthLeaf[] memory authLeafs = abi.decode(
                vm.parseJsonBytes(
                    json,
                    string(
                        abi.encodePacked(".chains.", networkName, ".authBundle.authLeafsAbiEncoded")
                    )
                ),
                (BundledAuthLeaf[])
            );

            bundleInfoArray[i] = BundleInfo({
                networkName: networkName,
                configUri: configUri,
                humanReadableActions: humanReadableActions,
                actionBundle: SphinxActionBundle({ root: actionRoot, actions: bundledActions }),
                targetBundle: targetBundle,
                authLeafs: authLeafs,
                compilerConfigStr: compilerConfigStr
            });
        }

        bytes32 authRoot = vm.parseJsonBytes32(json, ".authRoot");

        return (authRoot, bundleInfoArray);
    }

    function findNetworkInfoByName(
        string memory _networkName
    ) public pure returns (NetworkInfo memory) {
        NetworkInfo[] memory all = getNetworkInfoArray();
        for (uint256 i = 0; i < all.length; i++) {
            if (keccak256(abi.encode(all[i].name)) == keccak256(abi.encode(_networkName))) {
                return all[i];
            }
        }
        revert(
            string(abi.encodePacked("Sphinx: No network found with the given name: ", _networkName))
        );
    }

    function findNetworkInfoByChainId(uint256 _chainId) public pure returns (NetworkInfo memory) {
        NetworkInfo[] memory all = getNetworkInfoArray();
        for (uint256 i = 0; i < all.length; i++) {
            if (all[i].chainId == _chainId) {
                return all[i];
            }
        }
        revert(
            string(
                abi.encodePacked(
                    "Sphinx: No network found with the chain ID: ",
                    vm.toString(_chainId)
                )
            )
        );
    }

    function getNetworkInfoArray() private pure returns (NetworkInfo[] memory) {
        NetworkInfo[] memory all = new NetworkInfo[](numSupportedNetworks);
        all[0] = NetworkInfo({
            network: Network.anvil,
            name: "anvil",
            chainId: 31337,
            networkType: NetworkType.Local
        });
        all[1] = NetworkInfo({
            network: Network.ethereum,
            name: "ethereum",
            chainId: 1,
            networkType: NetworkType.Mainnet
        });
        all[2] = NetworkInfo({
            network: Network.optimism,
            name: "optimism",
            chainId: 10,
            networkType: NetworkType.Mainnet
        });
        all[3] = NetworkInfo({
            network: Network.arbitrum,
            name: "arbitrum",
            chainId: 42161,
            networkType: NetworkType.Mainnet
        });
        all[4] = NetworkInfo({
            network: Network.polygon,
            name: "polygon",
            chainId: 137,
            networkType: NetworkType.Mainnet
        });
        all[5] = NetworkInfo({
            network: Network.bnb,
            name: "bnb",
            chainId: 56,
            networkType: NetworkType.Mainnet
        });
        all[6] = NetworkInfo({
            network: Network.gnosis,
            name: "gnosis",
            chainId: 100,
            networkType: NetworkType.Mainnet
        });
        all[7] = NetworkInfo({
            network: Network.linea,
            name: "linea",
            chainId: 59144,
            networkType: NetworkType.Mainnet
        });
        all[8] = NetworkInfo({
            network: Network.polygon_zkevm,
            name: "polygon_zkevm",
            chainId: 1101,
            networkType: NetworkType.Mainnet
        });
        all[9] = NetworkInfo({
            network: Network.avalanche,
            name: "avalanche",
            chainId: 43114,
            networkType: NetworkType.Mainnet
        });
        all[10] = NetworkInfo({
            network: Network.fantom,
            name: "fantom",
            chainId: 250,
            networkType: NetworkType.Mainnet
        });
        all[11] = NetworkInfo({
            network: Network.base,
            name: "base",
            chainId: 8453,
            networkType: NetworkType.Mainnet
        });
        all[12] = NetworkInfo({
            network: Network.goerli,
            name: "goerli",
            chainId: 5,
            networkType: NetworkType.Testnet
        });
        all[13] = NetworkInfo({
            network: Network.optimism_goerli,
            name: "optimism_goerli",
            chainId: 420,
            networkType: NetworkType.Testnet
        });
        all[14] = NetworkInfo({
            network: Network.arbitrum_goerli,
            name: "arbitrum_goerli",
            chainId: 421613,
            networkType: NetworkType.Testnet
        });
        all[15] = NetworkInfo({
            network: Network.polygon_mumbai,
            name: "polygon_mumbai",
            chainId: 80001,
            networkType: NetworkType.Testnet
        });
        all[16] = NetworkInfo({
            network: Network.bnb_testnet,
            name: "bnb_testnet",
            chainId: 97,
            networkType: NetworkType.Testnet
        });
        all[17] = NetworkInfo({
            network: Network.gnosis_chiado,
            name: "gnosis_chiado",
            chainId: 10200,
            networkType: NetworkType.Testnet
        });
        all[18] = NetworkInfo({
            network: Network.linea_goerli,
            name: "linea_goerli",
            chainId: 59140,
            networkType: NetworkType.Testnet
        });
        all[19] = NetworkInfo({
            network: Network.polygon_zkevm_goerli,
            name: "polygon_zkevm_goerli",
            chainId: 1442,
            networkType: NetworkType.Testnet
        });
        all[20] = NetworkInfo({
            network: Network.avalanche_fuji,
            name: "avalanche_fuji",
            chainId: 43113,
            networkType: NetworkType.Testnet
        });
        all[21] = NetworkInfo({
            network: Network.fantom_testnet,
            name: "fantom_testnet",
            chainId: 4002,
            networkType: NetworkType.Testnet
        });
        all[22] = NetworkInfo({
            network: Network.base_goerli,
            name: "base_goerli",
            chainId: 84531,
            networkType: NetworkType.Testnet
        });
        return all;
    }

    function getNetworkInfo(Network _network) public pure returns (NetworkInfo memory) {
        NetworkInfo[] memory all = getNetworkInfoArray();
        for (uint i = 0; i < all.length; i++) {
            if (all[i].network == _network) {
                return all[i];
            }
        }
        revert("Sphinx: Could not find network. Should never happen.");
    }

    function toString(Network[] memory _network) public pure returns (string memory) {
        string memory result = "\n";
        for (uint i = 0; i < _network.length; i++) {
            result = string(abi.encodePacked(result, getNetworkInfo(_network[i]).name));
            if (i != _network.length - 1) {
                result = string(abi.encodePacked(result, "\n"));
            }
        }
        result = string(abi.encodePacked(result));
        return result;
    }

    function removeNetworkType(
        Network[] memory _networks,
        NetworkType _networkType
    ) public pure returns (Network[] memory) {
        Network[] memory notNetworkType = new Network[](_networks.length);
        uint numNotNetworkType = 0;
        for (uint i = 0; i < _networks.length; i++) {
            if (getNetworkInfo(_networks[i]).networkType != _networkType) {
                notNetworkType[numNotNetworkType] = _networks[i];
                numNotNetworkType++;
            }
        }
        Network[] memory trimmed = new Network[](numNotNetworkType);
        for (uint i = 0; i < numNotNetworkType; i++) {
            trimmed[i] = notNetworkType[i];
        }
        return trimmed;
    }

    function toString(address[] memory _ary) public pure returns (string memory) {
        string memory result = "\n";
        for (uint i = 0; i < _ary.length; i++) {
            result = string(abi.encodePacked(result, vm.toString(_ary[i])));
            if (i != _ary.length - 1) {
                result = string(abi.encodePacked(result, "\n"));
            }
        }
        result = string(abi.encodePacked(result));
        return result;
    }

    /**
     * @notice Checks if the rpcUrl is a live network (e.g. Ethereum) or a local network (e.g. an
     *         Anvil or Hardhat node). It does this by attempting to call an RPC method that only
     *         exists on an Anvil or Hardhat node.
     */
    function isLiveNetworkFFI(string memory _rpcUrl) external returns (bool) {
        string[] memory inputs = new string[](5);
        inputs[0] = "npx";
        inputs[1] = "node";
        inputs[2] = mainFfiScriptPath;
        inputs[3] = "isLiveNetwork";
        inputs[4] = _rpcUrl;

        Vm.FfiResult memory result = vm.tryFfi(inputs);
        if (result.exitCode == 1) {
            revert(string(result.stderr));
        }
        return abi.decode(result.stdout, (bool));
    }

    function arrayContainsAddress(
        address[] memory _ary,
        address _addr
    ) private pure returns (bool) {
        for (uint i = 0; i < _ary.length; i++) {
            if (_ary[i] == _addr) {
                return true;
            }
        }
        return false;
    }

    function computeCreate3Address(address _deployer, bytes32 _salt) public pure returns (address) {
        // Hard-coded bytecode of the proxy used by Create3 to deploy the contract. See the `CREATE3.sol`
        // library for details.
        bytes memory proxyBytecode = hex"67_36_3d_3d_37_36_3d_34_f0_3d_52_60_08_60_18_f3";

        address proxy = computeCreate2Address(_salt, keccak256(proxyBytecode), _deployer);
        return computeCreateAddress(proxy, 1);
    }

    /**
     * @notice Filters out the duplicate networks and returns an array of unique networks.
     * @param _networks The networks to filter.
     * @return trimmed The unique networks.
     */
    function deduplicateElements(
        Network[] memory _networks
    ) public pure returns (Network[] memory) {
        // We return early here because the for-loop below will throw an underflow error if the array is empty.
        if (_networks.length == 0) return new Network[](0);

        Network[] memory sorted = sortNetworks(_networks);
        Network[] memory duplicates = new Network[](_networks.length);
        uint numDuplicates = 0;
        for (uint i = 0; i < sorted.length - 1; i++) {
            if (sorted[i] == sorted[i + 1]) {
                duplicates[numDuplicates] = sorted[i];
                numDuplicates++;
            }
        }
        Network[] memory trimmed = new Network[](numDuplicates);
        for (uint i = 0; i < numDuplicates; i++) {
            trimmed[i] = duplicates[i];
        }
        return trimmed;
    }

    /**
     * @notice Filters out the duplicate addresses and returns an array of unique addresses.
     * @param _ary The addresses to filter.
     * @return trimmed The unique addresses.
     */
    function deduplicateElements(address[] memory _ary) public pure returns (address[] memory) {
        // We return early here because the for-loop below will throw an underflow error if the array is empty.
        if (_ary.length == 0) return new address[](0);

        address[] memory sorted = sortAddresses(_ary);
        address[] memory duplicates = new address[](_ary.length);
        uint numDuplicates = 0;
        for (uint i = 0; i < sorted.length - 1; i++) {
            if (sorted[i] == sorted[i + 1]) {
                duplicates[numDuplicates] = sorted[i];
                numDuplicates++;
            }
        }
        address[] memory trimmed = new address[](numDuplicates);
        for (uint i = 0; i < numDuplicates; i++) {
            trimmed[i] = duplicates[i];
        }
        return trimmed;
    }

    /**
     * @notice Sorts the networks in ascending order according to the Network enum's value.
     * @param _unsorted The networks to sort.
     * @return sorted The sorted networks.
     */
    function sortNetworks(Network[] memory _unsorted) private pure returns (Network[] memory) {
        Network[] memory sorted = _unsorted;
        for (uint i = 0; i < sorted.length; i++) {
            for (uint j = i + 1; j < sorted.length; j++) {
                if (sorted[i] > sorted[j]) {
                    Network temp = sorted[i];
                    sorted[i] = sorted[j];
                    sorted[j] = temp;
                }
            }
        }
        return sorted;
    }

    function getMappingValueSlotKey(
        bytes32 _mappingSlotKey,
        bytes32 _key
    ) public pure returns (bytes32) {
        return keccak256(abi.encodePacked(_key, _mappingSlotKey));
    }

    function signMetaTxnForAuthRoot(
        uint256 _privateKey,
        bytes32 _authRoot
    ) external pure returns (bytes memory) {
        bytes32 structHash = keccak256(abi.encode(TYPE_HASH, _authRoot));
        bytes32 typedDataHash = keccak256(
            abi.encodePacked("\x19\x01", DOMAIN_SEPARATOR, structHash)
        );
        (uint8 v, bytes32 r, bytes32 s) = vm.sign(_privateKey, typedDataHash);
        return abi.encodePacked(r, s, v);
    }

    /**
     * @notice Performs validation on the user's deployment. This mainly checks that the user's
     *         configuration is valid. This validation occurs regardless of the `SphinxMode` (e.g.
     *         proposals, broadcasting, etc).
     */
    function validate(SphinxConfig memory _config, Network _network) external view {
        require(
            bytes(_config.projectName).length > 0,
            "Sphinx: You must assign a value to 'sphinxConfig.projectName' before calling this fuction."
        );
        require(
            _config.owners.length > 0,
            "Sphinx: You must have at least one owner in your 'sphinxConfig.owners' array before calling this fuction."
        );
        require(
            _config.threshold > 0,
            "Sphinx: You must set your 'sphinxConfig.threshold' to a value greater than 0 before calling this fuction."
        );
        if (!SPHINX_INTERNAL__TEST_VERSION_UPGRADE) {
            require(
                _config.version.major == major &&
                    _config.version.minor == minor &&
                    _config.version.patch == patch,
                string(
                    abi.encodePacked(
                        "Sphinx: Your 'sphinxConfig.version' field must be ",
                        vm.toString(major),
                        ".",
                        vm.toString(minor),
                        ".",
                        vm.toString(patch),
                        "."
                    )
                )
            );
        }
        require(
            _config.owners.length >= _config.threshold,
            "Sphinx: Your 'sphinxConfig.threshold' field must be less than or equal to the number of owners in your 'owners' array."
        );

        address[] memory duplicateOwners = deduplicateElements(_config.owners);
        address[] memory duplicateProposers = deduplicateElements(_config.proposers);
        Network[] memory duplicateMainnets = deduplicateElements(_config.mainnets);
        Network[] memory duplicateTestnets = deduplicateElements(_config.testnets);
        require(
            duplicateOwners.length == 0,
            string(
                abi.encodePacked(
                    "Sphinx: Your 'sphinxConfig.owners' array contains duplicate addresses: ",
                    toString(duplicateOwners)
                )
            )
        );
        require(
            duplicateProposers.length == 0,
            string(
                abi.encodePacked(
                    "Sphinx: Your 'sphinxConfig.proposers' array contains duplicate addresses: ",
                    toString(duplicateProposers)
                )
            )
        );
        require(
            duplicateMainnets.length == 0,
            string(
                abi.encodePacked(
                    "Sphinx: Your 'sphinxConfig.mainnets' array contains duplicate networks: ",
                    toString(duplicateMainnets)
                )
            )
        );
        require(
            duplicateTestnets.length == 0,
            string(
                abi.encodePacked(
                    "Sphinx: Your 'sphinxConfig.testnets' array contains duplicate networks: ",
                    toString(duplicateTestnets)
                )
            )
        );

        Network[] memory invalidMainnets = removeNetworkType(_config.mainnets, NetworkType.Mainnet);
        require(
            invalidMainnets.length == 0,
            string(
                abi.encodePacked(
                    "Sphinx: Your 'sphinxConfig.mainnets' array contains non-production networks: ",
                    toString(invalidMainnets)
                )
            )
        );
        Network[] memory invalidTestnets = removeNetworkType(_config.testnets, NetworkType.Testnet);
        require(
            invalidTestnets.length == 0,
            string(
                abi.encodePacked(
                    "Sphinx: Your 'testnets' array contains invalid test networks: ",
                    toString(invalidTestnets)
                )
            )
        );

        require(
            block.chainid == getNetworkInfo(_network).chainId,
            string(
                abi.encodePacked(
                    "Sphinx: The 'block.chainid' does not match the chain ID of the network: ",
                    getNetworkInfo(_network).name,
                    "\nCurrent chain ID: ",
                    vm.toString(block.chainid),
                    "\nExpected chain ID: ",
                    vm.toString(getNetworkInfo(_network).chainId)
                )
            )
        );
    }

    /**
     * @notice Performs validation on the user's deployment. This is only run if a broadcast is
     *         being performed on a live network (i.e. not an Anvil or Hardhat node).
     */
    function validateLiveNetworkBroadcast(
        SphinxConfig memory _config,
        ISphinxAuth _auth,
        address _msgSender
    ) external view {
        require(registryAddress.code.length > 0, "Sphinx: Unsupported network. Contact the Sphinx team if you'd like us to support it.");
        require(
            _config.owners.length == 1,
            "Sphinx: You can only deploy on a live network if there is only one owner in your 'owners' array."
        );

        address deployer = vm.addr(vm.envUint("PRIVATE_KEY"));
        require(
            deployer == _config.owners[0],
            string(
                abi.encodePacked(
                    "Sphinx: The address corresponding to your 'PRIVATE_KEY' environment variable must match the address in the 'owners' array.\n",
                    "Address of your env variable: ",
                    vm.toString(deployer),
                    "\n",
                    "Address in the 'owners' array: ",
                    vm.toString(_config.owners[0])
                )
            )
        );
        require(
            _msgSender == deployer,
            string(
                abi.encodePacked(
                    "Sphinx: You must call 'vm.startBroadcast' with the address corresponding to the 'PRIVATE_KEY' in your '.env' file.\n",
                    "Broadcast address: ",
                    vm.toString(_msgSender),
                    "\n",
                    "Address corresponding to private key: ",
                    vm.toString(deployer)
                )
            )
        );
        // If we don't check this, then an arbitrary proposer could be set on the
        // live network, which would prevent the owner from making any more deployments unless
        // they adopt the DevOps platform.
        require(
            _config.proposers.length == 0,
            "Sphinx: There must not be any addresses in your 'sphinxConfig.proposers' array when broadcasting on a network."
        );

        if (address(_auth).code.length > 0) {
            ISphinxAccessControlEnumerable auth = ISphinxAccessControlEnumerable(address(_auth));
            // Check that the deployer is an owner. 0x00 is the `DEFAULT_ADMIN_ROLE` used
            // by OpenZeppelin's AccessControl contract.
            require(
                auth.hasRole(0x00, deployer),
                "Sphinx: The deployer must be an owner of the SphinxAuth contract."
            );
            require(
                auth.getRoleMemberCount(0x00) == 1,
                "Sphinx: The deployer must be the only owner of the SphinxAuth contract."
            );
            require(
                !_auth.firstProposalOccurred() ||
                    auth.hasRole(keccak256("ProposerRole"), deployer),
                "Sphinx: The deployer must be a proposer in the SphinxAuth contract."
            );
        }
    }

    function getInitialChainState(
        ISphinxAuth _auth,
        ISphinxManager _manager
    ) external view returns (InitialChainState memory) {
        if (address(_auth).code.length == 0) {
            ISphinxRegistry registry = ISphinxRegistry(registryAddress);

            ISphinxSemver currentManager = ISphinxSemver(registry.currentManagerImplementation());

            return
                InitialChainState({
                    // We set these to default values.
                    proposers: new address[](0),
                    // Use the current default manager version (which may be different from the latest manager version)
                    version: currentManager.version(),
                    isManagerDeployed: false,
                    firstProposalOccurred: false,
                    isExecuting: false
                });
        } else {
            ISphinxAccessControlEnumerable auth = ISphinxAccessControlEnumerable(address(_auth));
            uint256 numOwners = auth.getRoleMemberCount(0x00);
            address[] memory owners = new address[](numOwners);
            for (uint i = 0; i < numOwners; i++) {
                owners[i] = auth.getRoleMember(0x00, i);
            }

            // Do the same for proposers.
            uint256 numProposers = auth.getRoleMemberCount(keccak256("ProposerRole"));
            address[] memory proposers = new address[](numProposers);
            for (uint i = 0; i < numProposers; i++) {
                proposers[i] = auth.getRoleMember(keccak256("ProposerRole"), i);
            }

            return
                InitialChainState({
                    proposers: proposers,
                    version: ISphinxSemver(address(_manager)).version(),
                    isManagerDeployed: true,
                    firstProposalOccurred: _auth.firstProposalOccurred(),
                    isExecuting: _manager.isExecuting()
                });
        }
    }

    function isReferenceNameUsed(
        string memory _referenceName,
        SphinxActionInput[] memory _inputs
    ) external pure returns (bool) {
        for (uint256 i = 0; i < _inputs.length; i++) {
            SphinxActionInput memory action = _inputs[i];
            if (action.actionType == SphinxActionType.DEPLOY_CONTRACT) {
                (, , , string memory referenceName) = abi.decode(
                    action.data,
                    (bytes, bytes, bytes32, string)
                );
                if (keccak256(abi.encode(referenceName)) == keccak256(abi.encode(_referenceName))) {
                    return true;
                }
            } else if (action.actionType == SphinxActionType.DEFINE_CONTRACT) {
                (, string memory referenceName) = abi.decode(action.data, (address, string));
                if (keccak256(abi.encode(referenceName)) == keccak256(abi.encode(_referenceName))) {
                    return true;
                }
            }
        }
        return false;
    }

    /**
     * @notice Removes the clients after a user's `deploy` function has been run. This function
     *         has slightly different behavior depending on the `SphinxMode` in which it's called.
     *
     *         If the mode is `Default`, then each client is replaced by the user's contract that
     *         it represents. This allows the user to interact with the *exact* version of their
     *         contract in Foundry tests, instead of a proxied version of their contract. From
     *         the user's perspective, the only benefit this provides is that calling
     *         `address(contract).code` or `address(contract).codehash` will return their contract's
     *         bytecode or bytecode hash instead of the client's.
     *
     *         If the mode is not `Default`, then the client is simply removed so that
     *         no code exists at the `CREATE3` address. This allows us to call `sphinxDeployCodeTo`
     *         after this function, which deploys the user's contracts using the full deployment
     *         flow instead of the fast "default" flow.
     */
    function tearDownClients(
        SphinxActionInput[] memory _actions,
        ISphinxManager _manager
    ) external {
        for (uint i = 0; i < _actions.length; i++) {
            SphinxActionInput memory action = _actions[i];
            // If the mode is not `Default`, then the implementation won't contain any
            // code. This is because we just collect the action inputs in these modes during the
            // user's `deploy` function. We do it this way because the `sphinxDeployCodeTo` call,
            // which occurs after this function, would fail if code already exists at the `CREATE3`
            // address.
            if (action.actionType == SphinxActionType.DEPLOY_CONTRACT) {
                (, , bytes32 userSalt, string memory referenceName) = abi.decode(
                    action.data,
                    (bytes, bytes, bytes32, string)
                );
                bytes32 sphinxCreate3Salt = keccak256(abi.encode(referenceName, userSalt));
                address create3Address = computeCreate3Address(
                    address(_manager),
                    sphinxCreate3Salt
                );
                // The implementation's address is the CREATE3 address minus one.
                address impl = address(uint160(create3Address) - 1);
                vm.etch(create3Address, impl.code);
            } else if (action.actionType == SphinxActionType.DEFINE_CONTRACT) {
                // Replace the client's bytecode with the actual contract at its proper address.
                (address to, ) = abi.decode(action.data, (address, string));
                // The contract's bytecode is stored at its proper address minus one.
                address impl = address(uint160(address(to)) - 1);
                vm.etch(address(to), impl.code);
            }
        }
    }

    /**
     * @notice Copied from OpenZeppelin's Math.sol (v4.9.0). We copy this instead of importing
     *         Math.sol in order to support a wider range of Solidity versions. Math.sol only
     *         allows versions >= 0.8.0.
     * @dev Returns the ceiling of the division of two numbers.
     *
     * This differs from standard division with `/` in that it rounds up instead
     * of rounding down.
     */
    function ceilDiv(uint256 a, uint256 b) private pure returns (uint256) {
        // (a + b - 1) / b can overflow on addition, so we distribute.
        return a == 0 ? 0 : (a - 1) / b + 1;
    }

    function validateProposal(ISphinxAuth _auth, address _msgSender, Network _network, SphinxConfig memory _config) external view {
            bool firstProposalOccurred = address(_auth).code.length > 0
                ? _auth.firstProposalOccurred()
                : false;

            if (firstProposalOccurred) {
                require(
                    ISphinxAccessControl(address(_auth)).hasRole(keccak256("ProposerRole"), _msgSender),
                    string(
                        abi.encodePacked(
                            "Sphinx: The address ",
                            vm.toString(_msgSender),
                            " is not currently a proposer on ",
                            getNetworkInfo(_network).name,
                            "."
                        )
                    )
                );
            } else {
                require(
                    arrayContainsAddress(_config.proposers, _msgSender),
                    string(
                        abi.encodePacked(
                            "Sphinx: The address corresponding to your 'PROPOSER_PRIVATE_KEY' env variable is not in\n your 'proposers' array. Please add it or change your private key.\n Address: ",
                            vm.toString(_msgSender)
                        )
                    )
                );
            }
    }

    /**
     * @notice Deploys a user's SphinxManager and SphinxAuth contract by calling
     *         `SphinxAuthFactory.deploy` via FFI. This is only called when broadcasting on a local
     *         network (i.e. Anvil). If we don't do this, the following situation will occur,
     *         resulting in an error:
     *
     *         1. The local Forge simulation is run, which triggers an FFI call that grants
     *            ownership roles to the auto-generated address(es) in the SphinxAuth contract. This
     *            occurs in `_sphinxGrantRoleInAuthContract`. Crucially, the SphinxAuth contract is
     *            not deployed yet because the broadcast has not occurred yet.
     *         2. The broadcast occurs, which includes a transaction for `SphinxAuthFactory.deploy`.
     *            This overwrites the storage slots that were set in the previous step, which means
     *            the auto-generated addresses no longer have ownership privileges.
     *         3. The deployment fails during the broadcast because the signatures signed by the
     *            auto-generated addresses are no longer valid.
     *
     *        This function prevents this error by calling `SphinxAuthFactory.deploy` via FFI
     *        before the storage values are set in the SphinxAuth contract in step 1.
     */
    function authFactoryDeployFFI(
        bytes memory _authData,
        string memory _projectName,
        string memory _rpcUrl
    ) external {
        string[] memory inputs;
        inputs = new string[](8);
        inputs[0] = "cast";
        inputs[1] = "send";
        inputs[2] = vm.toString(authFactoryAddress);
        inputs[3] = vm.toString(abi.encodePacked(ISphinxAuthFactory(authFactoryAddress).deploy.selector, abi.encode(_authData, hex"", _projectName)));
        inputs[4] = "--rpc-url";
        inputs[5] = _rpcUrl;
        inputs[6] = "--private-key";
        // We use the second auto-generated address to execute the transaction because we use the
        // first address to deploy the user's contracts when broadcasting on Anvil. If we use the
        // same address for both purposes, then its nonce will be incremented in this logic, causing
        // a nonce mismatch error in the user's deployment, leading it to fail.
        inputs[7] = vm.toString(bytes32(getSphinxDeployerPrivateKey(1)));
        Vm.FfiResult memory result = vm.tryFfi(inputs);
        if (result.exit_code == 1) revert(string(result.stderr));
    }
}<|MERGE_RESOLUTION|>--- conflicted
+++ resolved
@@ -1,11 +1,5 @@
 // SPDX-License-Identifier: MIT
 pragma solidity ^0.8.0;
-<<<<<<< HEAD
-=======
-pragma experimental ABIEncoderV2;
-
-import { console } from "sphinx-forge-std/console.sol"; // TODO: rm
->>>>>>> e8431018
 
 import { Vm } from "sphinx-forge-std/Vm.sol";
 import { StdUtils } from "sphinx-forge-std/StdUtils.sol";
