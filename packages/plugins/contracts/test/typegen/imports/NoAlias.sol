--- conflicted
+++ resolved
@@ -53,36 +53,6 @@
     MyLocalStruct public localStruct;
     MyLocalType public localType;
 
-<<<<<<< HEAD
-    // constructor(
-    //     MyTypeLibrary.MyEnumInLibrary _libraryEnum,
-    //     MyTypeLibrary.MyStructInLibrary memory _libraryStruct,
-    //     MyTypeLibrary.MyTypeInLibrary _libraryType,
-    //     MyTypeContract.MyEnumInContract _contractEnum,
-    //     MyTypeContract.MyStructInContract memory _contractStruct,
-    //     MyTypeContract.MyTypeInContract _contractType,
-    //     MyTopLevelEnum _topLevelEnum,
-    //     MyTopLevelStruct memory _topLevelStruct,
-    //     MyTopLevelType _topLevelType,
-    //     MyLocalEnum _localEnum,
-    //     MyLocalStruct memory _localStruct,
-    //     MyLocalType _localType
-    // ) {
-    //     libraryEnum = _libraryEnum;
-    //     libraryStruct = _libraryStruct;
-    //     libraryType = _libraryType;
-    //     contractEnum = _contractEnum;
-    //     contractStruct = _contractStruct;
-    //     contractType = _contractType;
-    //     topLevelEnum = _topLevelEnum;
-    //     topLevelStruct = _topLevelStruct;
-    //     topLevelType = _topLevelType;
-    //     localEnum = _localEnum;
-    //     localStruct = _localStruct;
-    //     localType = _localType;
-    // }
-}
-=======
     constructor(
         MyTopLevelEnum _topLevelEnum,
         MyTopLevelStruct memory _topLevelStruct,
@@ -99,4 +69,3 @@
         localType = _localType;
     }
 }
->>>>>>> aa6168ae
