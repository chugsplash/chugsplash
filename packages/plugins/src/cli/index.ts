--- conflicted
+++ resolved
@@ -112,75 +112,7 @@
         process.exit(1)
       }
 
-<<<<<<< HEAD
-      // We compile the contracts to make sure we're using the latest versions. This command
-      // displays the compilation process to the user in real time.
-      const { status } = spawnSync(`forge`, ['build'], { stdio: 'inherit' })
-      // Exit the process if compilation fails.
-      if (status !== 0) {
-        process.exit(1)
-      }
-
-      // TODO(refactor): redo spinner
-      const spinner = ora()
-      // spinner.start(`Getting project info...`)
-
-      const { artifactFolder, buildInfoFolder, cachePath } =
-        await getFoundryConfigOptions()
-
-      const chainInfoPath = join(cachePath, 'sphinx-chain-info.txt')
-      // TODO(case): there's an error in the script. we should bubble it up.
-      // TODO: this is the simulation. you should do this in every case.
-      try {
-        // TODO(refactor): probably change this spinner message b/c we run it even if the user skips
-        // the preview. potentially the same w/ deploy task.
-        spinner.start(`Generating preview...`)
-        const {stdout: TODO} = await execAsync(
-          `forge script ${scriptPath} --sig 'propose(bool,string)' ${isTestnet} ${chainInfoPath}`
-        )
-        console.log(TODO)
-      } catch (e) {
-        spinner.stop()
-        // The `stdout` contains the trace of the error.
-        console.log(e.stdout)
-        // The `stderr` contains the error message.
-        console.log(e.stderr)
-        process.exit(1)
-      }
-
-      // TODO(docs): this must occur after forge build b/c user may run 'forge clean' then call
-      // this task, in which case the Sphinx ABI won't exist yet.
-      const sphinxArtifactDir = `${pluginRootPath}out/artifacts`
-      const SphinxABI =
-        // eslint-disable-next-line @typescript-eslint/no-var-requires
-        require(resolve(`${sphinxArtifactDir}/Sphinx.sol/Sphinx.json`)).abi
-
-      const abiEncodedChainInfoArray: string = readFileSync(
-        chainInfoPath,
-        'utf8'
-      )
-      const chainInfoArray: Array<ChainInfo> = decodeChainInfoArray(
-        abiEncodedChainInfoArray,
-        SphinxABI
-      )
-
-      const getConfigArtifacts = makeGetConfigArtifacts(
-        artifactFolder,
-        buildInfoFolder,
-        cachePath
-      )
-
-      await proposeAbstractTask(
-        chainInfoArray,
-        getConfigArtifacts,
-        confirm,
-        isTestnet,
-        dryRun,
-        spinner
-      )
-=======
       await propose(confirm, isTestnet, dryRun, scriptPath)
->>>>>>> ea8f79c6
     }
   )
   .command(
