--- conflicted
+++ resolved
@@ -1,12 +1,7 @@
 #!/usr/bin/env node
 
-<<<<<<< HEAD
-import { join } from 'path'
-import { spawnSync } from 'child_process'
-=======
 import { join, resolve } from 'path'
 import { exec, spawnSync } from 'child_process'
->>>>>>> 1e80592b
 
 import { blue } from 'chalk'
 import * as dotenv from 'dotenv'
@@ -34,13 +29,8 @@
   getDiff,
   getDiffString,
   userConfirmation,
-<<<<<<< HEAD
-  UserConfig,
-  proposeAbstractTask,
-=======
   ensureSphinxInitialized,
   UserConfig,
->>>>>>> 1e80592b
   UserConfigWithOptions,
   RawSphinxAction,
   DeployContractTODO,
@@ -61,11 +51,7 @@
 } from '../foundry/utils'
 import { getFoundryConfigOptions } from '../foundry/options'
 import { createSphinxRuntime } from '../cre'
-<<<<<<< HEAD
-import { writeDeploymentArtifactsUsingEvents } from '../foundry/artifacts'
-=======
 // import { writeDeploymentArtifactsUsingEvents } from '../foundry/artifacts'
->>>>>>> 1e80592b
 import { generateClient } from './typegen/client'
 
 // Load environment variables from .env
@@ -585,51 +571,10 @@
       // it has a consistent address, unlike the user's script, which may change if the
       // user has set a `FOUNDRY_SENDER` env var.
 
-<<<<<<< HEAD
-        // TODO(docs): FOUNDRY_SENDER takes priority over DAPP_SENDER env var and --sender.
-        // This ensures that the user's script is deployed at a consistent address.
-
-        // A function that gets a random integer between min and max, inclusive.
-        // TODO: mv
-        // const getRandomInt = (min: number, max: number) =>
-        //   Math.floor(Math.random() * (max - min + 1)) + min
-
-        // const getAvailablePort = () => {
-        //   let attempts: number = 0
-        //   while (attempts < 100) {
-        //     const port = getRandomInt(42000, 42999)
-        //     try {
-        //       exec(`anvil --port ${port}`)
-        //       return port
-        //     } catch {
-        //       attempts += 1
-        //     }
-        //   }
-        //   throw new Error('Could not find available port')
-        // }
-
-        // const anvilPort = getAvailablePort()
-
-        // // TODO: FOUNDRY_SENDER=...
-        // const DEFAULT_FORGE_SENDER = '0x1804c8AB1F12E6bbf3894d4083f33e07309d1f38'
-        // // TODO(docs): we need to do this to ensure
-        // try {
-        //   exec(`FOUNDRY_SENDER=${DEFAULT_FORGE_SENDER} DAPP_SENDER=${DEFAULT_FORGE_SENDER} anvil --port ${anvilPort}`)
-        // }
-
-        const { parsedConfig, configCache } = await getParsedConfig(
-          userConfig,
-          provider,
-          cre,
-          makeGetConfigArtifacts(artifactFolder, buildInfoFolder, cachePath),
-          owner.address
-        )
-=======
       // TODO: this doesn't include the decoded actions. the rest of the object is the same as the
       // TS parsed config i think.
       const chainInfo: ChainInfo = await SphinxActions.getChainInfo()
       await execAsync(`kill $(lsof -t -i:${anvilPort})`)
->>>>>>> 1e80592b
 
       const getConfigArtifacts = makeGetConfigArtifacts(
         artifactFolder,
