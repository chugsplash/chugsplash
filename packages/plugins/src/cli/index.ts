--- conflicted
+++ resolved
@@ -1,13 +1,8 @@
 #!/usr/bin/env node
 
 import { join, resolve } from 'path'
-<<<<<<< HEAD
 import { spawnSync } from 'child_process'
-import { readFileSync } from 'fs'
-=======
-import { exec, spawnSync } from 'child_process'
 import { readFileSync, existsSync, unlinkSync } from 'fs'
->>>>>>> 3eb4ce5a
 
 import * as dotenv from 'dotenv'
 import yargs from 'yargs'
