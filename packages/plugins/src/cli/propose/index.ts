--- conflicted
+++ resolved
@@ -15,13 +15,10 @@
   isFile,
   MAX_UINT64,
   makeDeploymentConfig,
-<<<<<<< HEAD
   fetchChainIdForNetwork,
   getGasEstimatesTODO,
   fetchNameForNetwork,
-=======
   DEFAULT_CALL_DEPTH,
->>>>>>> 646e4d30
 } from '@sphinx-labs/core'
 import ora from 'ora'
 import { blue } from 'chalk'
