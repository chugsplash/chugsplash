import { resolve } from 'path'

import {
  ProjectDeployment,
  ProposalRequest,
  ProposalRequestLeaf,
  RoleType,
  WEBSITE_URL,
  elementsEqual,
  getAuthLeafSignerInfo,
  getPreview,
  getPreviewString,
  getProjectDeploymentForChain,
  hyperlink,
  relayIPFSCommit,
  relayProposal,
  signAuthRootMetaTxn,
  spawnAsync,
  userConfirmation,
} from '@sphinx-labs/core'
import ora from 'ora'
import { blue } from 'chalk'
import { ethers } from 'ethers'

import { collectProposal, makeParsedConfig } from '../../foundry/decode'
import { getFoundryConfigOptions } from '../../foundry/options'
import { generateClient } from '../typegen/client'
import {
  getBundleInfoArray,
  getUniqueFullyQualifiedNames,
  makeGetConfigArtifacts,
} from '../../foundry/utils'

export const buildParsedConfigArray = async (
  scriptPath: string,
  proposerAddress: string,
  isTestnet: boolean,
  proposalNetworksPath: string,
  targetContract?: string,
<<<<<<< HEAD
  prompt: (q: string) => Promise<void> = userConfirmation
): Promise<{
  proposalRequest: ProposalRequest | undefined
  ipfsData: string[] | undefined
}> => {
  const apiKey = process.env.SPHINX_API_KEY
  if (!apiKey) {
    console.error("You must specify a 'SPHINX_API_KEY' environment variable.")
    process.exit(1)
  }
  const proposerPrivateKey = process.env.PROPOSER_PRIVATE_KEY
  if (!proposerPrivateKey) {
    throw new Error(
      `You must set the 'PROPOSER_PRIVATE_KEY' environment variable to propose a deployment.`
    )
  }
  const proposer = new ethers.Wallet(proposerPrivateKey)

  // We run the `sphinx generate` command to make sure that the user's contracts and clients are
  // up-to-date. The Solidity compiler is run within this command via `forge build`.
  await generateClient(silent, true)

  const spinner = ora({ isSilent: silent })
  spinner.start(`Collecting transactions...`)

  const foundryToml = await getFoundryConfigOptions()

  const collected = await collectProposal(
    isTestnet,
    proposer.address,
=======
  spinner?: ora.Ora
) => {
  const { cachePath, broadcastFolder, artifactFolder, buildInfoFolder } =
    await getFoundryConfigOptions()

  const forgeScriptCollectArgs = [
    'script',
    scriptPath,
    '--sig',
    'sphinxCollectProposal(address,bool,string)',
    proposerAddress,
    isTestnet.toString(),
    proposalNetworksPath,
    '--skip-simulation', // TODO(docs): this is necessary in the case that a deployment has already occurred on the network. explain why. also, this skips the on-chain simulation, not the in-process simulation (i.e. step 2 in forge docs, not step 1)
  ]
  if (targetContract) {
    forgeScriptCollectArgs.push('--target-contract', targetContract)
  }

  const spawnOutput = await spawnAsync('forge', forgeScriptCollectArgs)

  if (spawnOutput.code !== 0) {
    spinner?.stop()
    // The `stdout` contains the trace of the error.
    console.log(spawnOutput.stdout)
    // The `stderr` contains the error message.
    console.log(spawnOutput.stderr)
    process.exit(1)
  }

  const allNetworksStr = readFileSync(proposalNetworksPath, 'utf8')
  const networks = allNetworksStr.split(',')

  // We must load this ABI after running `forge build` to prevent a situation where the user clears
  // their artifacts then calls this task, in which case the artifact won't exist yet.
  const sphinxCollectorABI =
    // eslint-disable-next-line @typescript-eslint/no-var-requires
    require(resolve(
      `${artifactFolder}/SphinxCollector.sol/SphinxCollector.json`
    )).abi

  const collected = getCollectedProposal(
    networks,
>>>>>>> 55a76639
    scriptPath,
    foundryToml,
    targetContract,
    spinner
  )

  const fullyQualifiedNames = getUniqueFullyQualifiedNames(collected)

  const getConfigArtifacts = makeGetConfigArtifacts(
    foundryToml.artifactFolder,
    foundryToml.buildInfoFolder,
    foundryToml.cachePath
  )
  const configArtifacts = await getConfigArtifacts(fullyQualifiedNames)

  const parsedConfigArray = collected.map((c) =>
    makeParsedConfig(c.deploymentInfo, c.actionInputs, configArtifacts)
  )

  return { parsedConfigArray, configArtifacts }
}

/**
 * @notice Calls the `sphinxProposeTask` Solidity function, then converts the output into a format
 * that can be sent to the back-end.
 *
 * @param dryRun If true, the proposal will not be relayed to the back-end.
 * @param targetContract The name of the contract within the script file. Necessary when there are
 * multiple contracts in the specified script.
 */
export const propose = async (
  confirm: boolean,
  isTestnet: boolean,
  dryRun: boolean,
  silent: boolean,
  scriptPath: string,
  targetContract?: string,
  prompt: (q: string) => Promise<void> = userConfirmation
): Promise<{
  proposalRequest: ProposalRequest | undefined
  ipfsData: string[] | undefined
}> => {
  const apiKey = process.env.SPHINX_API_KEY
  if (!apiKey) {
    console.error("You must specify a 'SPHINX_API_KEY' environment variable.")
    process.exit(1)
  }
  const proposerPrivateKey = process.env.PROPOSER_PRIVATE_KEY
  if (!proposerPrivateKey) {
    throw new Error(
      `You must set the 'PROPOSER_PRIVATE_KEY' environment variable to propose a deployment.`
    )
  }
  const proposer = new ethers.Wallet(proposerPrivateKey)

  // We run the `sphinx generate` command to make sure that the user's contracts and clients are
  // up-to-date. The Solidity compiler is run within this command via `forge build`.
  await generateClient(silent, true)

  const spinner = ora({ isSilent: silent })
  spinner.start(`Collecting transactions...`)

  const { cachePath, artifactFolder } = await getFoundryConfigOptions()
  const proposalNetworksPath = join(cachePath, 'sphinx-proposal-networks.txt')

  // Delete the proposal networks file if it already exists. This isn't strictly necessary, since an
  // existing file would be overwritten automatically when we call `sphinxProposeTask`, but this
  // ensures that we don't accidentally use outdated networks in the rest of the proposal.
  if (existsSync(proposalNetworksPath)) {
    unlinkSync(proposalNetworksPath)
  }

  const { parsedConfigArray, configArtifacts } = await buildParsedConfigArray(
    scriptPath,
    proposer.address,
    isTestnet,
    proposalNetworksPath,
    targetContract,
    spinner
  )

  const { authRoot, bundleInfoArray } = await getBundleInfoArray(
    configArtifacts,
    parsedConfigArray
  )

  spinner.succeed(`Collected transactions.`)
  spinner.start(`Running simulation...`)

  const sphinxABI =
    // eslint-disable-next-line @typescript-eslint/no-var-requires
    require(resolve(`${foundryToml.artifactFolder}/Sphinx.sol/Sphinx.json`)).abi
  const sphinxIface = new ethers.Interface(sphinxABI)
  const simulateProposalFragment = sphinxIface.fragments
    .filter(ethers.Fragment.isFunction)
    .find((fragment) => fragment.name === 'sphinxSimulateProposal')
  if (!simulateProposalFragment) {
    throw new Error(
      `'sphinxSimulateProposal' not found in ABI. Should never happen.`
    )
  }

  const proposalSimulationData = sphinxIface.encodeFunctionData(
    simulateProposalFragment,
    [isTestnet, authRoot, bundleInfoArray]
  )

  const proposalSimulationArgs = [
    'script',
    scriptPath,
    '--sig',
    proposalSimulationData,
  ]
  if (targetContract) {
    proposalSimulationArgs.push('--target-contract', targetContract)
  }

  const { stdout, stderr, code } = await spawnAsync(
    'forge',
    proposalSimulationArgs
  )
  if (code !== 0) {
    spinner.stop()
    // The `stdout` contains the trace of the error.
    console.log(stdout)
    // The `stderr` contains the error message.
    console.log(stderr)
    process.exit(1)
  }

  spinner.succeed(`Simulation succeeded.`)

  const preview = getPreview(bundleInfoArray.map((b) => b.compilerConfig))
  if (confirm) {
    spinner.info(`Skipping preview.`)
  } else {
    const previewString = getPreviewString(preview, true)
    await prompt(previewString)
  }

  dryRun
    ? spinner.start('Dry running proposal...')
    : spinner.start(`Proposing...`)

  const shouldBeEqual = bundleInfoArray.map(({ compilerConfig }) => {
    return {
      newConfig: compilerConfig.newConfig,
      authAddress: compilerConfig.authAddress,
      managerAddress: compilerConfig.managerAddress,
    }
  })
  if (!elementsEqual(shouldBeEqual)) {
    throw new Error(
      `Detected different SphinxConfig values for different chains. This is currently unsupported.` +
        `Please use the same config on all chains.`
    )
  }
  // Since we know that the following fields are the same for each `compilerConfig`, we get their
  // values here.
  const { newConfig, authAddress, managerAddress } =
    bundleInfoArray[0].compilerConfig

  const projectDeployments: Array<ProjectDeployment> = []
  const compilerConfigs: {
    [ipfsHash: string]: string
  } = {}
  const gasEstimates: ProposalRequest['gasEstimates'] = []
  for (const bundleInfoOnChain of bundleInfoArray) {
    const { authLeafs, configUri, compilerConfig, actionBundle, targetBundle } =
      bundleInfoOnChain

    let estimatedGas = 0
    estimatedGas += actionBundle.actions
      .map((a) => Number(a.gas))
      .reduce((a, b) => a + b, 0)
    estimatedGas += targetBundle.targets.length * 200_000
    // Add a constant amount of gas to account for the cost of executing each auth leaf. For
    // context, it costs ~350k gas to execute a Setup leaf that adds a single proposer and manager,
    // using a single owner as the signer. It costs ~100k gas to execute a Proposal leaf.
    estimatedGas += authLeafs.length * 450_000
    gasEstimates.push({
      estimatedGas: estimatedGas.toString(),
      chainId: Number(compilerConfig.chainId),
    })

    const projectDeployment = getProjectDeploymentForChain(
      authLeafs,
      compilerConfig,
      configUri,
      actionBundle,
      targetBundle
    )
    if (projectDeployment) {
      projectDeployments.push(projectDeployment)
    }

    compilerConfigs[configUri] = JSON.stringify(compilerConfig, null, 2)
  }

  const emptyBundle = bundleInfoArray.every((b) => b.authLeafs.length === 0)
  if (emptyBundle) {
    spinner.succeed(
      `Skipping proposal because there is nothing to propose on any chain.`
    )
    return { proposalRequest: undefined, ipfsData: undefined }
  }

  const chainStatus = bundleInfoArray
    .map((b) => ({
      chainId: Number(b.compilerConfig.chainId),
      numLeaves: b.authLeafs.length,
    }))
    .filter((b) => b.numLeaves > 0)

  const proposalRequestLeafs: Array<ProposalRequestLeaf> = []
  for (const { compilerConfig, authLeafs } of bundleInfoArray) {
    for (const { leaf, leafFunctionName, proof } of authLeafs) {
      const { data, chainId, index, to } = leaf
      const { owners, threshold } = newConfig

      const proposers = compilerConfig.initialState.firstProposalOccurred
        ? compilerConfig.initialState.proposers
        : newConfig.proposers

      const { leafThreshold, roleType } = getAuthLeafSignerInfo(
        threshold,
        leafFunctionName
      )

      let signerAddresses: string[]
      if (roleType === RoleType.OWNER) {
        signerAddresses = owners
      } else if (roleType === RoleType.PROPOSER) {
        signerAddresses = proposers
      } else {
        throw new Error(`Invalid role type: ${roleType}. Should never happen.`)
      }

      const metaTxnSignature = await signAuthRootMetaTxn(proposer, authRoot)
      const signers = signerAddresses.map((addr) => {
        const signature =
          addr === proposer.address ? metaTxnSignature : undefined
        return {
          address: addr,
          signature,
          isProposer: proposers.includes(addr),
        }
      })

      proposalRequestLeafs.push({
        chainId: Number(chainId),
        index: Number(index),
        to,
        leafType: leafFunctionName,
        data,
        siblings: proof,
        threshold: Number(leafThreshold),
        signers,
      })
    }
  }

  const managerVersionString = `v${newConfig.version.major}.${newConfig.version.minor}.${newConfig.version.patch}`

  const proposalRequest: ProposalRequest = {
    apiKey,
    orgId: newConfig.orgId,
    isTestnet,
    chainIds: bundleInfoArray.map(({ compilerConfig }) =>
      Number(compilerConfig.chainId)
    ),
    deploymentName: newConfig.projectName,
    owners: newConfig.owners,
    threshold: Number(newConfig.threshold),
    canonicalConfig: '{}', // Deprecated field
    authAddress,
    managerAddress,
    managerVersion: managerVersionString,
    projectDeployments,
    gasEstimates,
    diff: preview,
    tree: {
      root: authRoot,
      chainStatus,
      leaves: proposalRequestLeafs,
    },
  }

  const compilerConfigArray = Object.values(compilerConfigs)
  if (dryRun) {
    spinner.succeed(`Proposal dry run succeeded.`)
  } else {
    const websiteLink = blue(hyperlink('website', WEBSITE_URL))
    await relayProposal(proposalRequest)
    await relayIPFSCommit(apiKey, newConfig.orgId, compilerConfigArray)
    spinner.succeed(
      `Proposal succeeded! Go to ${websiteLink} to approve the deployment.`
    )
  }
  return { proposalRequest, ipfsData: compilerConfigArray }
}<|MERGE_RESOLUTION|>--- conflicted
+++ resolved
@@ -1,9 +1,13 @@
-import { resolve } from 'path'
+import { basename, join, resolve } from 'path'
+import { existsSync, readFileSync, unlinkSync } from 'fs'
 
 import {
+  DeploymentInfo,
   ProjectDeployment,
   ProposalRequest,
   ProposalRequestLeaf,
+  RawDeployContractActionInput,
+  RawFunctionCallActionInput,
   RoleType,
   WEBSITE_URL,
   elementsEqual,
@@ -22,14 +26,19 @@
 import { blue } from 'chalk'
 import { ethers } from 'ethers'
 
-import { collectProposal, makeParsedConfig } from '../../foundry/decode'
-import { getFoundryConfigOptions } from '../../foundry/options'
+import {
+  getCollectedSingleChainDeployment,
+  makeParsedConfig,
+  parseFoundryDryRun,
+} from '../../foundry/decode'
+import { FoundryToml, getFoundryConfigOptions } from '../../foundry/options'
 import { generateClient } from '../typegen/client'
 import {
   getBundleInfoArray,
   getUniqueFullyQualifiedNames,
   makeGetConfigArtifacts,
 } from '../../foundry/utils'
+import { FoundryDryRun } from '../../foundry/types'
 
 export const buildParsedConfigArray = async (
   scriptPath: string,
@@ -37,42 +46,9 @@
   isTestnet: boolean,
   proposalNetworksPath: string,
   targetContract?: string,
-<<<<<<< HEAD
-  prompt: (q: string) => Promise<void> = userConfirmation
-): Promise<{
-  proposalRequest: ProposalRequest | undefined
-  ipfsData: string[] | undefined
-}> => {
-  const apiKey = process.env.SPHINX_API_KEY
-  if (!apiKey) {
-    console.error("You must specify a 'SPHINX_API_KEY' environment variable.")
-    process.exit(1)
-  }
-  const proposerPrivateKey = process.env.PROPOSER_PRIVATE_KEY
-  if (!proposerPrivateKey) {
-    throw new Error(
-      `You must set the 'PROPOSER_PRIVATE_KEY' environment variable to propose a deployment.`
-    )
-  }
-  const proposer = new ethers.Wallet(proposerPrivateKey)
-
-  // We run the `sphinx generate` command to make sure that the user's contracts and clients are
-  // up-to-date. The Solidity compiler is run within this command via `forge build`.
-  await generateClient(silent, true)
-
-  const spinner = ora({ isSilent: silent })
-  spinner.start(`Collecting transactions...`)
-
-  const foundryToml = await getFoundryConfigOptions()
-
-  const collected = await collectProposal(
-    isTestnet,
-    proposer.address,
-=======
   spinner?: ora.Ora
 ) => {
-  const { cachePath, broadcastFolder, artifactFolder, buildInfoFolder } =
-    await getFoundryConfigOptions()
+  const foundryToml = await getFoundryConfigOptions()
 
   const forgeScriptCollectArgs = [
     'script',
@@ -99,20 +75,9 @@
     process.exit(1)
   }
 
-  const allNetworksStr = readFileSync(proposalNetworksPath, 'utf8')
-  const networks = allNetworksStr.split(',')
-
-  // We must load this ABI after running `forge build` to prevent a situation where the user clears
-  // their artifacts then calls this task, in which case the artifact won't exist yet.
-  const sphinxCollectorABI =
-    // eslint-disable-next-line @typescript-eslint/no-var-requires
-    require(resolve(
-      `${artifactFolder}/SphinxCollector.sol/SphinxCollector.json`
-    )).abi
-
-  const collected = getCollectedProposal(
-    networks,
->>>>>>> 55a76639
+  const collected = await collectProposal(
+    isTestnet,
+    proposerAddress,
     scriptPath,
     foundryToml,
     targetContract,
@@ -175,8 +140,11 @@
   const spinner = ora({ isSilent: silent })
   spinner.start(`Collecting transactions...`)
 
-  const { cachePath, artifactFolder } = await getFoundryConfigOptions()
-  const proposalNetworksPath = join(cachePath, 'sphinx-proposal-networks.txt')
+  const foundryToml = await getFoundryConfigOptions()
+  const proposalNetworksPath = join(
+    foundryToml.cachePath,
+    'sphinx-proposal-networks.txt'
+  )
 
   // Delete the proposal networks file if it already exists. This isn't strictly necessary, since an
   // existing file would be overwritten automatically when we call `sphinxProposeTask`, but this
@@ -413,4 +381,97 @@
     )
   }
   return { proposalRequest, ipfsData: compilerConfigArray }
+}
+
+export const collectProposal = async (
+  isTestnet: boolean,
+  proposerAddress: string,
+  scriptPath: string,
+  foundryToml: FoundryToml,
+  targetContract?: string,
+  spinner = ora({ isSilent: true })
+): Promise<
+  Array<{
+    deploymentInfo: DeploymentInfo
+    actionInputs: Array<
+      RawDeployContractActionInput | RawFunctionCallActionInput
+    >
+  }>
+> => {
+  const proposalNetworksPath = join(
+    foundryToml.cachePath,
+    'sphinx-proposal-networks.txt'
+  )
+
+  // Delete the proposal networks file if it already exists. This isn't strictly necessary, since an
+  // existing file would be overwritten automatically when we call `sphinxProposeTask`, but this
+  // ensures that we don't accidentally use outdated networks in the rest of the proposal.
+  if (existsSync(proposalNetworksPath)) {
+    unlinkSync(proposalNetworksPath)
+  }
+
+  const forgeScriptCollectArgs = [
+    'script',
+    scriptPath,
+    '--sig',
+    'sphinxCollectProposal(address,bool,string)',
+    proposerAddress,
+    isTestnet.toString(),
+    proposalNetworksPath,
+    '--skip-simulation', // TODO(docs): this is necessary in the case that a deployment has already occurred on the network. explain why. also, this skips the on-chain simulation, not the in-process simulation (i.e. step 2 in forge docs, not step 1)
+  ]
+  if (targetContract) {
+    forgeScriptCollectArgs.push('--target-contract', targetContract)
+  }
+
+  const spawnOutput = await spawnAsync('forge', forgeScriptCollectArgs)
+
+  if (spawnOutput.code !== 0) {
+    spinner.stop()
+    // The `stdout` contains the trace of the error.
+    console.log(spawnOutput.stdout)
+    // The `stderr` contains the error message.
+    console.log(spawnOutput.stderr)
+    process.exit(1)
+  }
+
+  const allNetworksStr = readFileSync(proposalNetworksPath, 'utf8')
+  const networkNames = allNetworksStr.split(',')
+
+  // We must load this ABI after running `forge build` to prevent a situation where the user clears
+  // their artifacts then calls this task, in which case the artifact won't exist yet.
+  const sphinxCollectorABI =
+    // eslint-disable-next-line @typescript-eslint/no-var-requires
+    require(resolve(
+      `${foundryToml.artifactFolder}/SphinxCollector.sol/SphinxCollector.json`
+    )).abi
+
+  if (networkNames.length === 1) {
+    return [
+      getCollectedSingleChainDeployment(
+        networkNames[0],
+        scriptPath,
+        foundryToml.broadcastFolder,
+        sphinxCollectorABI,
+        'sphinxCollectProposal'
+      ),
+    ]
+  } else {
+    // TODO(docs): e.g. broadcast/multi/dry-run/Sample.s.sol-latest/sphinxCollectProposal.json
+    const dryRunPath = join(
+      foundryToml.broadcastFolder,
+      'multi',
+      'dry-run',
+      `${basename(scriptPath)}-latest`,
+      'sphinxCollectProposal.json'
+    )
+
+    const multichainDryRun: Array<FoundryDryRun> = JSON.parse(
+      readFileSync(dryRunPath, 'utf8')
+    ).deployments
+
+    return multichainDryRun.map((dryRun) =>
+      parseFoundryDryRun(dryRun, sphinxCollectorABI)
+    )
+  }
 }