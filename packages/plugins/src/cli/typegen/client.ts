--- conflicted
+++ resolved
@@ -153,11 +153,7 @@
 
   // Throw error if not found
   throw new Error(
-<<<<<<< HEAD
-    `Could not find artifact for parent contract: ${parentContract.baseName.name}. This should never happen. Please report this to the developers.`
-=======
     `Could not find artifact for parent contract: '${parentContract.baseName.name}' in '${sourceUnit.absolutePath}'. Try running 'forge clean'. If this problem persists, please report this to the developers.`
->>>>>>> 772f2831
   )
 }
 
@@ -477,24 +473,6 @@
     return { deployFunctionImports: {}, deployFunctions: [] }
   }
 
-<<<<<<< HEAD
-  const fileArtifactPath = path.join(artifactFolder, fileName)
-  let artifactFiles
-  try {
-    artifactFiles = fs.readdirSync(fileArtifactPath)
-  } catch (e) {
-    if (e.message.includes('no such file or directory')) {
-      throw new Error(
-        `Could not find compiler artifact for file: ${filePath}. Did you forget to run the 'sphinx generate' command?\n` +
-          `If this problem persists, please report it to the developers.`
-      )
-    } else {
-      throw e
-    }
-  }
-
-=======
->>>>>>> 772f2831
   const contracts: Array<{
     uniqueClientName: string
     clientContract: string
