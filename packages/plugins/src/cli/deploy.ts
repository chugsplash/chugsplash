--- conflicted
+++ resolved
@@ -24,11 +24,8 @@
   ExecutionMode,
   runEntireDeploymentProcess,
   ConfigArtifacts,
-<<<<<<< HEAD
   checkSystemDeployed,
-=======
-  fetchChainIdForNetwork,
->>>>>>> 636ab59d
+  fetchChainIdForNetwork
 } from '@sphinx-labs/core'
 import { red } from 'chalk'
 import ora from 'ora'
@@ -118,18 +115,7 @@
     process.exit(1)
   }
 
-<<<<<<< HEAD
-  const chainId = SUPPORTED_NETWORKS[network]
-=======
-  if (!isSupportedNetworkName(network)) {
-    throw new Error(
-      `Network name ${network} is not supported. You must use a supported network: \n${SPHINX_NETWORKS.map(
-        (n) => n.name
-      ).join('\n')}\n${SPHINX_LOCAL_NETWORKS.map((n) => n.name).join('\n')}`
-    )
-  }
   const chainId = fetchChainIdForNetwork(network)
->>>>>>> 636ab59d
 
   // If the verification flag is specified, then make sure there is an etherscan configuration for the target network
   if (verify) {
