import { basename, join, resolve } from 'path'
import { existsSync, readFileSync, unlinkSync } from 'fs'

// TODO: can you remove `sphinx generate` from the propose and deploy tasks? if so, c/f `sphinx
// generate` in the repo to see if there's anywhere else you can remove it.

// TODO: handle a label that has an empty string instead of an artifact path. (we shouldn't error).

import { spawnSync } from 'child_process'

import {
  isRawCreate2ActionInput,
  isRawDeployContractActionInput,
  remove0x,
  spawnAsync,
} from '@sphinx-labs/core/dist/utils'
import { SphinxJsonRpcProvider } from '@sphinx-labs/core/dist/provider'
import {
  getPreview,
  getPreviewString,
  userConfirmation,
  getEtherscanEndpointForNetwork,
  SUPPORTED_NETWORKS,
  ParsedConfig,
  SphinxPreview,
} from '@sphinx-labs/core'
import { red } from 'chalk'
import ora from 'ora'
import { ethers } from 'ethers'

import { getBundleInfoArray, makeGetConfigArtifacts } from '../foundry/utils'
import { getFoundryConfigOptions } from '../foundry/options'
import {
  getCollectedSingleChainDeployment,
  makeParsedConfig,
} from '../foundry/decode'
import { FoundryBroadcastReceipt } from '../foundry/types'
import { writeDeploymentArtifacts } from '../foundry/artifacts'

export const deploy = async (
  scriptPath: string,
  network: string,
  skipPreview: boolean,
  silent: boolean,
  targetContract?: string,
  verify?: boolean,
  prompt: (q: string) => Promise<void> = userConfirmation
): Promise<{
  parsedConfig: ParsedConfig
  preview?: ReturnType<typeof getPreview>
}> => {
  // First, we compile to make sure the user's contracts are up to date.
  const forgeBuildArgs = silent ? ['build', '--silent'] : ['build']
  const { status: compilationStatus } = spawnSync(`forge`, forgeBuildArgs, {
    stdio: 'inherit',
  })
  // Exit the process if compilation fails.
  if (compilationStatus !== 0) {
    process.exit(1)
  }

  const {
    artifactFolder,
    buildInfoFolder,
    cachePath,
    rpcEndpoints,
    deploymentFolder,
    etherscan,
    broadcastFolder,
  } = await getFoundryConfigOptions()

  const chainId = SUPPORTED_NETWORKS[network]
  if (chainId === undefined) {
    throw new Error(
      `Network name ${network} is not supported. You must use a supported network: \n${Object.keys(
        SUPPORTED_NETWORKS
      ).join('\n')}`
    )
  }

  // If the verification flag is specified, then make sure there is an etherscan configuration for the target network
  if (verify) {
    if (!etherscan || !etherscan[network]) {
      const endpoint = getEtherscanEndpointForNetwork(chainId)
      console.error(
        red(
          `No etherscan configuration detected for ${network}. Please configure it in your foundry.toml file:\n` +
            `[etherscan]\n` +
            `${network} = { key = "<your api key>", url = "${endpoint.urls.apiURL}", chain = ${SUPPORTED_NETWORKS[network]} }`
        )
      )
      process.exit(1)
    }
  }

  // We must load any ABIs after running `forge build` to prevent a situation where the user clears
  // their artifacts then calls this task, in which case the artifact won't exist yet.
  const sphinxPluginTypesABI =
    // eslint-disable-next-line @typescript-eslint/no-var-requires
    require(resolve(
      `${artifactFolder}/SphinxPluginTypes.sol/SphinxPluginTypes.json`
    )).abi

  const getConfigArtifacts = makeGetConfigArtifacts(
    artifactFolder,
    buildInfoFolder,
    cachePath
  )

  const forkUrl = rpcEndpoints[network]
  if (!forkUrl) {
    console.error(
      red(
        `No RPC endpoint specified in your foundry.toml for the network: ${network}.`
      )
    )
    process.exit(1)
  }

  const spinner = ora({ isSilent: silent })
  spinner.start(`Collecting transactions...`)

  // TODO: We need to remove --skip-simulation everywhere that we collect txns. you'll need to
  // account for the note above '--skip-simulation' in the next call.

  // TODO(propose): put --silent in proposal args too

  const deploymentInfoPath = join(cachePath, 'deployment-info.txt')

  // Remove the existing DeploymentInfo file if it exists. This ensures that we don't accidentally
  // use an outdated file.
  if (existsSync(deploymentInfoPath)) {
    unlinkSync(deploymentInfoPath)
  }

  const forgeScriptCollectArgs = [
    'script',
    scriptPath,
    '--sig',
    'sphinxCollectDeployment(string,string)',
    network,
    deploymentInfoPath,
    '--rpc-url',
    forkUrl,
  ]
  if (targetContract) {
    forgeScriptCollectArgs.push('--target-contract', targetContract)
  }

  const spawnOutput = await spawnAsync('forge', forgeScriptCollectArgs)

  if (spawnOutput.code !== 0) {
    spinner.stop()
    // The `stdout` contains the trace of the error.
    console.log(spawnOutput.stdout)
    // The `stderr` contains the error message.
    console.log(spawnOutput.stderr)
    process.exit(1)
  }

  const { deploymentInfo, actionInputs } = getCollectedSingleChainDeployment(
    network,
    scriptPath,
    broadcastFolder,
    sphinxPluginTypesABI,
    'sphinxCollectDeployment',
    deploymentInfoPath
  )

  const contractNamesSet = new Set<string>()
  const fullyQualifiedNamesSet = new Set<string>()
  for (const rawInput of actionInputs) {
    if (isRawDeployContractActionInput(rawInput)) {
      fullyQualifiedNamesSet.add(rawInput.fullyQualifiedName)
    } else if (typeof rawInput.contractName === 'string') {
      rawInput.contractName.includes(':')
        ? fullyQualifiedNamesSet.add(rawInput.contractName)
        : contractNamesSet.add(rawInput.contractName)
    }
  }

  for (const label of deploymentInfo.labels) {
    // Only add the fully qualified name if it's not an empty string. The user can specify an empty
    // string when they want a contract to remain unlabeled.
    if (label.fullyQualifiedName !== '') {
      fullyQualifiedNamesSet.add(label.fullyQualifiedName)
    }
  }

  const configArtifacts = await getConfigArtifacts(
    Array.from(fullyQualifiedNamesSet),
    Array.from(contractNamesSet)
  )
  const parsedConfig = makeParsedConfig(
    deploymentInfo,
    actionInputs,
    configArtifacts,
    // On Anvil nodes, we must set `remoteExecution` to `true` because we use the remote execution
    // flow in this case (e.g. we call `manager.claimDeployment` in Solidity).
    !deploymentInfo.isLiveNetwork,
    spinner
  )

  spinner.succeed(`Collected transactions.`)

  let preview: SphinxPreview | undefined
  if (skipPreview) {
    spinner.info(`Skipping preview.`)
  } else {
    preview = getPreview([parsedConfig])

    const emptyDeployment = parsedConfig.actionInputs.every(
      (action) => action.skip
    )

    spinner.stop()
    if (emptyDeployment) {
      if (!silent) {
        spinner.info(`Nothing to deploy exiting early.`)
        const previewString = getPreviewString(preview, false)
        console.log(previewString)
      }
      return { parsedConfig, preview }
    } else {
      const previewString = getPreviewString(preview, true)
      await prompt(previewString)
    }
  }

  const { authRoot, bundleInfoArray } = await getBundleInfoArray(
    configArtifacts,
    [parsedConfig]
  )
  if (bundleInfoArray.length !== 1) {
    throw new Error(
      `Bundle info array has incorrect length. Should never happen`
    )
  }
  const bundleInfo = bundleInfoArray[0]

  const sphinxABI =
    // eslint-disable-next-line @typescript-eslint/no-var-requires
    require(resolve(`${artifactFolder}/Sphinx.sol/Sphinx.json`)).abi
  const sphinxIface = new ethers.Interface(sphinxABI)
  const deployTaskFragment = sphinxIface.fragments
    .filter(ethers.Fragment.isFunction)
    .find((fragment) => fragment.name === 'sphinxDeployTask')
  if (!deployTaskFragment) {
    throw new Error(`'sphinxDeployTask' not found in ABI. Should never happen.`)
  }

  const deployTaskData = sphinxIface.encodeFunctionData(deployTaskFragment, [
    network,
    authRoot,
    bundleInfo,
  ])

  const forgeScriptDeployArgs = [
    'script',
    scriptPath,
    '--sig',
    deployTaskData,
    '--fork-url',
    forkUrl,
    '--broadcast',
  ]
  if (verify) {
    forgeScriptDeployArgs.push('--verify')
  }
  if (targetContract) {
    forgeScriptDeployArgs.push('--target-contract', targetContract)
  }

  spinner.start(`Deploying...`)

  const { code, stdout, stderr } = await spawnAsync(
    'forge',
    forgeScriptDeployArgs
  )

  spinner.stop()
  if (code !== 0) {
    // The `stdout` contains the trace of the error.
    console.log(stdout)
    // The `stderr` contains the error message.
    console.log(stderr)
    process.exit(1)
  } else if (!silent) {
    console.log(stdout)
  }

  spinner.start(`Writing deployment artifacts...`)

<<<<<<< HEAD
  if (Object.values(parsedConfig.verify).length > 0) {
=======
  const containsDeployment = actionInputs.some((a) => {
    const isDeployment =
      isRawDeployContractActionInput(a) || isRawCreate2ActionInput(a)
    return isDeployment && !a.skip
  })

  if (containsDeployment) {
>>>>>>> 36516fca
    const broadcastFilePath = join(
      broadcastFolder,
      basename(scriptPath),
      chainId.toString(),
      `${remove0x(deployTaskFragment.selector)}-latest.json`
    )

    const receipts: Array<FoundryBroadcastReceipt> = JSON.parse(
      readFileSync(broadcastFilePath, 'utf-8')
    ).receipts

    const provider = new SphinxJsonRpcProvider(forkUrl)
    // TODO: write deployment artifacts
    const deploymentArtifactPath = await writeDeploymentArtifacts(
      provider,
      parsedConfig,
      receipts,
      deploymentFolder,
      configArtifacts
    )
    spinner.succeed(`Wrote deployment artifacts to: ${deploymentArtifactPath}`)
  } else {
    spinner.succeed(`No deployment artifacts to write.`)
  }

  return { parsedConfig, preview }
}<|MERGE_RESOLUTION|>--- conflicted
+++ resolved
@@ -291,17 +291,7 @@
 
   spinner.start(`Writing deployment artifacts...`)
 
-<<<<<<< HEAD
   if (Object.values(parsedConfig.verify).length > 0) {
-=======
-  const containsDeployment = actionInputs.some((a) => {
-    const isDeployment =
-      isRawDeployContractActionInput(a) || isRawCreate2ActionInput(a)
-    return isDeployment && !a.skip
-  })
-
-  if (containsDeployment) {
->>>>>>> 36516fca
     const broadcastFilePath = join(
       broadcastFolder,
       basename(scriptPath),
