import path, { basename, dirname, join, relative } from 'path'
import { promisify } from 'util'
import {
  createReadStream,
  existsSync,
  mkdirSync,
  readFile,
  readFileSync,
  readdirSync,
  statSync,
  unlinkSync,
  writeFileSync,
} from 'fs'
import { spawnSync } from 'child_process'

import {
  CompilerOutputContracts,
  SphinxTransactionReceipt,
} from '@sphinx-labs/core/dist/languages/solidity/types'
import {
  decodeDeterministicDeploymentProxyData,
  execAsync,
  formatSolcLongVersion,
  getBytesLength,
  getNetworkNameForChainId,
  isDefined,
  isNormalizedAddress,
  sortHexStrings,
  spawnAsync,
  zeroOutLibraryReferences,
} from '@sphinx-labs/core/dist/utils'
import {
  AccountAccessKind,
  ActionInput,
  ConfigArtifacts,
  ParsedDeploymentInfo,
  GetConfigArtifacts,
  InitialChainState,
  MinimalAccountAccess,
  ParsedAccountAccessHierarchy,
  ParsedConfig,
  ParsedVariable,
  SphinxConfig,
  SphinxConfigWithAddresses,
} from '@sphinx-labs/core/dist/config/types'
import { parse } from 'semver'
import chain from 'stream-chain'
import parser from 'stream-json'
import { ignore } from 'stream-json/filters/Ignore'
import { pick } from 'stream-json/filters/Pick'
import { streamObject } from 'stream-json/streamers/StreamObject'
import { streamValues } from 'stream-json/streamers/StreamValues'
import {
  ExecutionMode,
  ParsedContractDeployment,
  SphinxJsonRpcProvider,
  networkEnumToName,
} from '@sphinx-labs/core'
import ora from 'ora'
import {
  ContractArtifact,
  LinkReferences,
  add0x,
  parseFoundryContractArtifact,
  recursivelyConvertResult,
  getSystemContractInfo,
  DETERMINISTIC_DEPLOYMENT_PROXY_ADDRESS,
} from '@sphinx-labs/contracts'
import { ConstructorFragment, ethers } from 'ethers'
import { red } from 'chalk'

import {
  FoundryMultiChainDryRun,
  FoundrySingleChainBroadcast,
  FoundrySingleChainDryRun,
  FoundryToml,
} from '../types'
import { simulate } from '../../hardhat/simulate'
import { GetNetworkGasEstimate } from '../../cli/types'

const readFileAsync = promisify(readFile)

/**
 * @field contracts An array where each element corresponds to a contract in the
 * `BuildInfo.output.contracts` object. We use this array to match collected contract init code to
 * its artifact (in the `isInitCodeMatch` function).
 */
type BuildInfoCacheEntry = {
  name: string
  time: number
  contracts: Array<{
    fullyQualifiedName: string
    bytecode: string
    linkReferences: LinkReferences
    constructorFragment?: ethers.ConstructorFragment
  }>
}

export const streamBuildInfoCacheContracts = async (filePath: string) => {
  const pipeline = new chain([
    createReadStream(filePath),
    parser(),
    pick({ filter: 'output' }),
    pick({ filter: 'contracts' }),
    streamObject(),
    (data: { key: string; value: CompilerOutputContracts[string] }) => {
      const sourceName = data.key

      const contracts: BuildInfoCacheEntry['contracts'] = []
      for (const [contractName, contract] of Object.entries(data.value)) {
        const iface = new ethers.Interface(contract.abi)
        const constructorFragment = iface.fragments.find(
          ConstructorFragment.isFragment
        )

        contracts.push({
          fullyQualifiedName: `${sourceName}:${contractName}`,
          bytecode: add0x(contract.evm.bytecode.object),
          linkReferences: contract.evm.bytecode.linkReferences,
          constructorFragment,
        })
      }
      return contracts
    },
  ])

  const buildInfoCacheContracts: BuildInfoCacheEntry['contracts'] = []
  pipeline.on('data', (name) => {
    buildInfoCacheContracts.push(name)
  })

  await new Promise((resolve) => pipeline.on('finish', resolve))
  return buildInfoCacheContracts
}

export const streamBuildInfo = async (filePath: string) => {
  const pipeline = new chain([
    createReadStream(filePath),
    parser(),
    ignore({ filter: 'output' }),
    streamValues(),
    (data) => {
      return data
    },
  ])

  let buildInfo
  pipeline.on('data', (b) => {
    buildInfo = b.value
  })

  await new Promise((resolve) => pipeline.on('finish', resolve))
  return buildInfo
}

export const messageArtifactNotFound = (fullyQualifiedName: string): string => {
  return (
    `Could not find artifact for: ${fullyQualifiedName}. Please reload your artifacts by running:\n` +
    `forge clean`
  )
}

export const messageMultipleArtifactsFound = (
  contractNameOrFullyQualifiedName: string
): string => {
  return (
    `Detected multiple contracts with the name ${contractNameOrFullyQualifiedName}. Please use the fully \n` +
    `qualified name for this contract in the format: 'path/to/file/File.sol:MyContract'`
  )
}

/**
 * @notice Read a Foundry contract artifact from the file system.
 * @dev The location of an artifact file will be nested in the artifacts folder if there's more than
 * one contract in the contract source directory with the same name. This function ensures that we
 * retrieve the correct contract artifact in all cases. It works by checking the deepest possible
 * file location, and searching shallower directories until the file is found or until all
 * possibilities are exhausted.
 *
 * Example: Consider a project with a file structure where the project root is at
 * '/Users/dev/myRepo', and the contract is defined in
 * '/Users/dev/myRepo/src/tokens/MyFile.sol:MyContract'. The function will first try to find the
 * artifact in 'myRepo/artifacts/src/tokens/MyFile/MyContract.json'. If not found, it will then try
 * 'myRepo/artifacts/tokens/MyFile/MyContract.json' (notice that 'src/' is removed in this attempt),
 * and finally 'myRepo/artifacts/MyFile/MyContract.json' (notice that 'src/tokens/ is removed in
 * this attempt). If the artifact is still not found, it throws an error.
 */
export const readContractArtifact = async (
  fullyQualifiedName: string,
  projectRoot: string,
  artifactFolder: string
): Promise<ContractArtifact> => {
  // Get the source file name (e.g. `MyFile.sol`) and contract name (e.g. `MyContractName`).
  const [sourceFileName, contractName] = path
    .basename(fullyQualifiedName)
    .split(':')

  // Removes the source file name and the contract name from the path. For example, if the fully
  // qualified name is `/Users/dev/myRepo/src/MySourceFile.sol:MyContractName`, then the source
  // directory path will be `/Users/dev/myRepo/src/`.
  const sourceDirectoryPath = dirname(fullyQualifiedName)

  // The source directory path can either be an absolute path or a path relative to the project
  // root. We change it to always be a path relative to the project root because this is the only
  // relevant segment of the path for retrieving the artifact.
  const relativeSourceDirPath = path.relative(projectRoot, sourceDirectoryPath)

  // Split the relative source directory path into parts.
  let pathParts = relativeSourceDirPath.split(path.sep)
  // Loop through the path parts. We start with the entire relative path on the first iteration, and
  // we remove the base directory on each iteration. We'll keep looping until we find a path that
  // contains a contract artifact, or until we run out of path parts. For example, if the initial
  // relative path is 'myDir/contracts/tokens/', we'll start with this entire path on the first
  // iteration, then 'contracts/tokens/' on the second iteration, and 'tokens/' on the third.
  while (pathParts.length > 0) {
    const joinedPathParts = pathParts.join(path.sep)
    const currentPath = join(
      artifactFolder,
      joinedPathParts,
      sourceFileName,
      `${contractName}.json`
    )

    if (existsSync(currentPath)) {
      return parseFoundryContractArtifact(
        JSON.parse(await readFileAsync(currentPath, 'utf8'))
      )
    }

    // Remove the base path part.
    pathParts = pathParts.slice(1)
  }

  // If we make it to this point, the artifact must exist at the most shallow level of the artifacts
  // directory, or not exist at all.

  const shortestPath = join(
    artifactFolder,
    sourceFileName,
    `${contractName}.json`
  )
  if (existsSync(shortestPath)) {
    return parseFoundryContractArtifact(
      JSON.parse(await readFileAsync(shortestPath, 'utf8'))
    )
  }

  throw new Error(messageArtifactNotFound(fullyQualifiedName))
}

/**
 * Returns the init code of every contract deployment collected from a Forge script.
 */
export const getInitCodeWithArgsArray = (
  accountAccesses: Array<ParsedAccountAccessHierarchy>
): Array<string> => {
  const flat = accountAccesses.flatMap((access) => [
    access.root,
    ...access.nested,
  ])

  return flat
    .filter((accountAccess) => accountAccess.kind === AccountAccessKind.Create)
    .map((accountAccess) => accountAccess.data)
}

/**
 * Compile the contracts using Forge.
 *
 * @param force Force re-compile the contracts. This ensures that we're using the most recent
 * artifacts for the user's contracts. This is mostly out of an abundance of caution, since using an
 * incorrect contract artifact will prevent us from creating the correct contract deployment
 * artifact and verifying the contract on Etherscan. It's best to force re-compile as late as
 * possible in commands like the Deploy and Propose CLI commands because recompilation can take a
 * very long time. If recompilation occurs early and the user runs into errors later in the command,
 * they'll spend a lot of time waiting for recompilation to occur each time they run the command.
 * It's fine for recompilation to occur after running the user's Forge script because Foundry
 * automatically compiles the necessary contracts before executing it.
 */
export const compile = (silent: boolean, force: boolean): void => {
  const forgeBuildArgs = ['build']

  if (silent) {
    forgeBuildArgs.push('--silent')
  }
  if (force) {
    forgeBuildArgs.push('--force')
  }

  // We use `spawnSync` to display the compilation process to the user as it occurs. Compiler errors
  // will be displayed to the user even if the `silent` flag is included.
  const { status: compilationStatus } = spawnSync(`forge`, forgeBuildArgs, {
    stdio: 'inherit',
  })
  if (compilationStatus !== 0) {
    process.exit(1)
  }
}

/**
 * Returns an array of the most recent fully qualified names for the given `sourceName`. This
 * function searches the build info cache for the most recent build info file that contains a fully
 * qualified name starting with `sourceName`. Returns an empty array if there is no such fully
 * qualified name in any of the cached build info files.
 */
export const findFullyQualifiedNames = async (
  rawSourceName: string,
  cachePath: string,
  projectRoot: string,
  buildInfoFolder: string
): Promise<Array<string>> => {
  const sortedCachedFiles = await updateBuildInfoCache(
    cachePath,
    buildInfoFolder
  )

  // Normalize the source name so that it conforms to the format of the fully qualified names in the
  // build info cache. The normalized format is "path/to/file.sol".
  const sourceName = relative(projectRoot, rawSourceName)

  for (const { contracts } of sortedCachedFiles) {
    const fullyQualifiedNames = contracts
      .filter((contract) => contract.fullyQualifiedName.startsWith(sourceName))
      .map((contract) => contract.fullyQualifiedName)

    if (fullyQualifiedNames.length > 0) {
      return fullyQualifiedNames
    }
  }

  return []
}

/**
 * Creates a callback for `getConfigArtifacts`, which is a function that maps each contract in the
 * config to its artifact and build info. We use a callback to create a standard interface for the
 * `getConfigArtifacts` function, which may be used by Sphinx's future Hardhat plugin.
 *
 * @dev We do not use this function directly, instead we call it via SphinxContext to facilitate
 * dependency injection.
 */
export const makeGetConfigArtifacts = (
  artifactFolder: string,
  buildInfoFolder: string,
  projectRoot: string,
  cachePath: string
): GetConfigArtifacts => {
  return async (initCodeWithArgsIncludingDuplicates: Array<string>) => {
    // Remove duplicates from the array. This is a performance optimization that prevents us from
    // needing to search for the same artifact multiple times.
    const initCodeWithArgsArray = Array.from(
      new Set(initCodeWithArgsIncludingDuplicates)
    )

    const sortedCachedFiles = await updateBuildInfoCache(
      cachePath,
      buildInfoFolder
    )

    const buildInfoCacheFilePath = join(cachePath, 'sphinx-cache.json')

    // Look through the cache, read all the contract artifacts, and find all of the required build
    // info files names. We get the artifacts for every action, even if it'll be skipped, because the
    // artifact is necessary when we're creating the deployment preview, which includes skipped actions.
    const toReadFiles: string[] = []
    const localBuildInfoCache = {}

    const fullyQualifiedNamePromises = initCodeWithArgsArray.map(
      async (initCodeWithArgs) => {
        // Look through the cache for the first build info file that contains the contract
        for (const file of sortedCachedFiles) {
          const contract = file.contracts.find((ct) => {
            const { bytecode, constructorFragment, linkReferences } = ct

            return isInitCodeMatch(initCodeWithArgs, {
              bytecode,
              linkReferences,
              constructorFragment,
            })
          })

          if (contract) {
            // Keep track of if we need to read the file or not
            if (!toReadFiles.includes(file.name)) {
              toReadFiles.push(file.name)
            }

            const artifact = await readContractArtifact(
              contract.fullyQualifiedName,
              projectRoot,
              artifactFolder
            )

            return {
              fullyQualifiedName: contract.fullyQualifiedName,
              artifact,
              buildInfoName: file.name,
            }
          }
        }
      }
    )

    // Resolve the promises, then filter out any that resolved to `undefined`, which will happen if
    // we couldn't find an artifact for a contract's init code. We can fail to find the artifact
    // either because the user defined the contract as inline bytecode (e.g. a `CREATE3` proxy) or
    // the user deleted a build info file.
    const resolved = (await Promise.all(fullyQualifiedNamePromises)).filter(
      isDefined
    )

    // Read any build info files that we didn't already have in memory. This sometimes means we read
    // files twice (in `updateBuildInfoCache`, and then again here) which is not ideal, but reduces the memory footprint
    // of this function significantly in large projects.
    await Promise.all(
      toReadFiles.map(async (file) => {
        const fullFilePath = join(buildInfoFolder, file)
        if (!existsSync(fullFilePath)) {
          if (existsSync(buildInfoCacheFilePath)) {
            unlinkSync(buildInfoCacheFilePath)
          }
          throw new Error(
            `Build info cache is outdated, please run 'forge build --force' then try again.`
          )
        } else {
          const buildInfo = await streamBuildInfo(fullFilePath)
          localBuildInfoCache[file] = buildInfo
        }
      })
    )

    // Combine the cached build infos with the contract artifacts
    const completeArtifacts = resolved.map((artifactInfo) => {
      return {
        ...artifactInfo,
        buildInfo: localBuildInfoCache[artifactInfo.buildInfoName],
      }
    })

    const configArtifacts: ConfigArtifacts = {}

    for (const {
      fullyQualifiedName,
      artifact,
      buildInfo,
    } of completeArtifacts) {
      buildInfo.solcLongVersion = formatSolcLongVersion(
        buildInfo.solcLongVersion
      )

      configArtifacts[fullyQualifiedName] = {
        artifact,
        buildInfo,
      }
    }

    return configArtifacts
  }
}

const updateBuildInfoCache = async (
  cachePath: string,
  buildInfoFolder: string
): Promise<Array<BuildInfoCacheEntry>> => {
  // Check if the cache directory exists, and create it if not
  if (!existsSync(cachePath)) {
    mkdirSync(cachePath, { recursive: true })
  }

  const buildInfoCacheFilePath = join(cachePath, 'sphinx-cache.json')

  // We keep track of the last modified time in each build info file so we can easily find the most recently generated build info files
  // We also keep track of all the contract files output by each build info file, so we can easily look up the required file for each contract artifact
  let buildInfoCache: Record<string, BuildInfoCacheEntry> = existsSync(
    buildInfoCacheFilePath
  )
    ? JSON.parse(readFileSync(buildInfoCacheFilePath, 'utf8'))
    : {}

  const buildInfoPath = join(buildInfoFolder)

  // Find all the build info files and their last modified time
  const buildInfoFileNames = readdirSync(buildInfoPath).filter((fileName) => {
    return fileName.endsWith('.json')
  })

  const cachedNames = Object.keys(buildInfoCache)
  // If there is only one build info file and it is not in the cache,
  // then clear the cache b/c the user must have force recompiled
  if (
    buildInfoFileNames.length === 1 &&
    !cachedNames.includes(buildInfoFileNames[0])
  ) {
    buildInfoCache = {}
  }

  // Remove any files in the cache that no longer exist
  for (const cachedName of cachedNames) {
    if (!buildInfoFileNames.includes(cachedName)) {
      delete buildInfoCache[cachedName]
    }
  }

  const buildInfoFileNamesWithTime = buildInfoFileNames
    .map((fileName) => ({
      name: fileName,
      time: statSync(path.join(buildInfoPath, fileName)).mtime.getTime(),
    }))
    .sort((a, b) => b.time - a.time)

  // Read all of the new/modified files and update the cache to reflect the changes
  // We intentionally do not cache the files we read here because we do not know if they
  // will be used or not and storing all of them can result in memory issues if there are
  // a lot of large build info files which can happen in large projects.
  for (const file of buildInfoFileNamesWithTime) {
    // If the file exists in the cache and the time has changed, then we just update the time
    if (
      buildInfoCache[file.name]?.time &&
      buildInfoCache[file.name]?.time !== file.time
    ) {
      buildInfoCache[file.name].time = file.time
    } else if (!buildInfoCache[file.name]) {
      // Update the build info file dictionary in the cache
      buildInfoCache[file.name] = {
        name: file.name,
        time: file.time,
        contracts: await streamBuildInfoCacheContracts(
          join(buildInfoFolder, file.name)
        ),
      }
    }
  }

  // Just make sure the files are sorted by time
  const sortedCachedFiles = Object.values(buildInfoCache).sort(
    (a, b) => b.time - a.time
  )

  // Write the updated build info cache
  writeFileSync(
    buildInfoCacheFilePath,
    JSON.stringify(sortedCachedFiles, null, 2)
  )

  return sortedCachedFiles
}

/**
 * Attempts to infer the default solc version given by `solc --version`. If this fails, it will
 * return the default solc version used by Foundry's "Getting Started" guide, which is 0.8.19.
 */
export const inferSolcVersion = async (): Promise<string> => {
  // This is the default solc version used by Foundry's "Getting Started" guide.
  const defaultSolcVersion = '0.8.19'
  try {
    const solcVersionOutput = await execAsync('solc --version')
    const solcVersionRaw = solcVersionOutput.stdout.split('Version: ')[1]
    const parsed = parse(solcVersionRaw)
    return parsed ? parsed.toString() : defaultSolcVersion
  } catch (err) {
    return defaultSolcVersion
  }
}

/**
 * Returns `true` if the given contract init code with constructor args belongs to the given
 * contract artifact, and returns `false` otherwise. There may be a couple differences between this
 * init code (which we'll call the "actual" init code) and the contract artifact's `bytecode` field.
 * We'll need to account for these differences when determining whether the init code belongs to the
 * artifact.
 *
 * These differences are:
 * 1. The actual init code may be appended with ABI-encoded constructor arguments, whereas the
 * artifact's init code is not.
 * 2. If the contract uses libraries, the actual init code contains library addresses, whereas the
 * artifact's init code contains library placeholders. For more info on library placeholders,
 * see: https://docs.soliditylang.org/en/v0.8.23/using-the-compiler.html#library-linking
 *
 * This function does not need to handle immutable variable references because these references only
 * exist in the runtime bytecode and not the init code. This is made clear by the Solidity docs,
 * which only have a `deployedBytecode.immutableReferences` field:
 * https://docs.soliditylang.org/en/v0.8.23/using-the-compiler.html#library-linking
 *
 * @param artifact Artifact info. This object contains only the necessary variables from the
 * artifact because we store these variables in a cache file. Storing the entire artifact in the
 * cache would result in an enormous cache size because we need to store the artifact info for
 * each contract in the user's repository.
 */
export const isInitCodeMatch = (
  actualInitCodeWithArgs: string,
  artifact: {
    bytecode: string
    linkReferences: LinkReferences
    constructorFragment?: ethers.ConstructorFragment
  }
): boolean => {
  const coder = ethers.AbiCoder.defaultAbiCoder()

  const artifactBytecodeLength = getBytesLength(artifact.bytecode)
  const actualInitCodeLength = getBytesLength(actualInitCodeWithArgs)

  // Return `false` if the length of the artifact's init code is greater than the length of the
  // actual init code. It's necessary to explicitly check this because the `ethers.dataSlice` call,
  // which we'll execute soon, reverts with an out-of-bounds error under this condition.
  if (artifactBytecodeLength > actualInitCodeLength) {
    return false
  }

  // Split the actual init code into two parts:
  // 1. The init code without the constructor arguments
  // 2. The ABI encoded constructor arguments
  //
  // We use the length of the `artifact.bytecode` to determine where the contract's creation code
  // ends and the constructor arguments begin. This works even if the `artifact.bytecode` contains
  // externally linked library placeholders, which are always the same length as the real values.
  const actualInitCodeNoArgs = ethers.dataSlice(
    actualInitCodeWithArgs,
    0,
    artifactBytecodeLength
  )
  const encodedArgs = ethers.dataSlice(
    actualInitCodeWithArgs,
    artifactBytecodeLength
  )

  if (artifact.constructorFragment) {
    // ABI-decode the constructor arguments. This will throw an error if the decoding fails.
    try {
      coder.decode(artifact.constructorFragment.inputs, encodedArgs)
    } catch {
      return false
    }
  } else if (
    // If there's no constructor fragment, the length of the artifact's init code and the actual
    // init code must match. They must match for contracts without a constructor fragment because
    // the artifact's init code does _not_ include constructor arguments, whereas the actual init
    // code does.
    artifactBytecodeLength !== actualInitCodeLength
  ) {
    return false
  }

  // Replace the library references with zeros in both init codes. In the actual init code, this
  // will replace the actual library addresses. In the artifact's init code, this will replace the
  // library placeholders with zeros.
  const artifactInitCodeNoLibraries = zeroOutLibraryReferences(
    artifact.bytecode,
    artifact.linkReferences
  )
  const actualInitCodeNoLibraries = zeroOutLibraryReferences(
    actualInitCodeNoArgs,
    artifact.linkReferences
  )

  // Check if we've found a match.
  return (
    artifactInitCodeNoLibraries.toLowerCase() ===
    actualInitCodeNoLibraries.toLowerCase()
  )
}

export const getSphinxConfigFromScript = async (
  scriptPath: string,
  sphinxPluginTypesInterface: ethers.Interface,
  targetContract?: string,
  spinner?: ora.Ora
): Promise<SphinxConfigWithAddresses> => {
  const json = await callForgeScriptFunction<{
    0: {
      value: string
    }
  }>(
    scriptPath,
    'sphinxConfigABIEncoded()',
    [],
    undefined,
    targetContract,
    spinner
  )

  const returned = json.returns[0].value
  // ABI decode the gas array.
  const coder = ethers.AbiCoder.defaultAbiCoder()
  const sphinxConfigFragment = findFunctionFragment(
    sphinxPluginTypesInterface,
    'sphinxConfigType'
  )

  const decoded = coder.decode(
    [...sphinxConfigFragment.outputs, 'address', 'address'],
    returned
  )

  const { sphinxConfig } = recursivelyConvertResult(
    sphinxConfigFragment.outputs,
    decoded
  ) as any

  const parsed: SphinxConfigWithAddresses = {
    projectName: sphinxConfig.projectName,
    owners: sortHexStrings(sphinxConfig.owners),
    threshold: sphinxConfig.threshold.toString(),
    orgId: sphinxConfig.orgId,
    testnets: sphinxConfig.testnets.map(networkEnumToName),
    mainnets: sphinxConfig.mainnets.map(networkEnumToName),
    saltNonce: sphinxConfig.saltNonce.toString(),
    safeAddress: decoded[1],
    moduleAddress: decoded[2],
  }

  return parsed
}

type ForgeScriptResponse<T> = {
  logs: Array<string>
  returns: T
}

export const getForgeScriptArgs = (
  scriptPath: string,
  signature: string,
  args: string[],
  forkUrl?: string,
  targetContract?: string,
  silent: boolean = true,
  json: boolean = true,
  broadcast: boolean = false
) => {
  const forgeScriptArgs = [
    'script',
    scriptPath,
    ...(forkUrl ? ['--rpc-url', forkUrl] : []),
    '--sig',
    signature,
    ...args,
  ]

  if (silent) {
    forgeScriptArgs.push('--silent')
  }

  if (json) {
    forgeScriptArgs.push('--json')
  }

  if (broadcast) {
    forgeScriptArgs.push('--broadcast')
  }

  if (targetContract) {
    forgeScriptArgs.push('--target-contract', targetContract)
  }

  return forgeScriptArgs
}

export const callForgeScriptFunction = async <T>(
  scriptPath: string,
  signature: string,
  args: string[],
  forkUrl?: string,
  targetContract?: string,
  spinner?: ora.Ora
): Promise<ForgeScriptResponse<T>> => {
  // First we call without silent or json and detect any failures
  // We have to do this b/c the returned `code` will be 0 even if the script failed.
  // Also the trace isn't output if `--silent` or `--json` is enabled, so we also have
  // to do this to provide a useful trace to the user.
  const testScriptArgs = getForgeScriptArgs(
    scriptPath,
    signature,
    args,
    forkUrl,
    targetContract,
    false,
    false
  )
  const {
    code: testCode,
    stdout: testOut,
    stderr: testErr,
  } = await spawnAsync('forge', testScriptArgs)

  if (testCode !== 0) {
    spinner?.stop()
    // The `stdout` contains the trace of the error.
    console.log(testOut)
    // The `stderr` contains the error message.
    console.log(testErr)
    process.exit(1)
  }

  // Then call with silent and json, and parse the result
  const forgeScriptArgs = getForgeScriptArgs(
    scriptPath,
    signature,
    args,
    forkUrl,
    targetContract,
    true,
    true
  )

  const { code, stdout, stderr } = await spawnAsync('forge', forgeScriptArgs)

  // For good measure, we still read the code and error if necessary but this is unlikely to be triggered
  if (code !== 0) {
    spinner?.stop()
    // The `stdout` contains the trace of the error.
    console.log(stdout)
    // The `stderr` contains the error message.
    console.log(stderr)
    process.exit(1)
  }

  // Attempt to parse the `stdout`. This could fail if the user supplies an invalid Etherscan API
  // key or URL in their `foundry.toml`. In this scenario, Foundry does not throw an error; instead,
  // it writes a message to `stdout` that contains "etherscan: Failed to deserialize response".
  try {
    return JSON.parse(stdout)
  } catch {
    throw new Error(`Failed to parse Foundry output. Reason:\n${stdout}`)
  }
}

export const isFoundryMultiChainDryRun = (
  dryRun: FoundrySingleChainDryRun | FoundryMultiChainDryRun
): dryRun is FoundryMultiChainDryRun => {
  const multiChainDryRun = dryRun as FoundryMultiChainDryRun
  return (
    Array.isArray(multiChainDryRun.deployments) &&
    !isFoundrySingleChainDryRun(dryRun)
  )
}

export const isFoundrySingleChainDryRun = (
  dryRun: FoundrySingleChainDryRun | FoundryMultiChainDryRun
): dryRun is FoundrySingleChainDryRun => {
  const singleChainDryRun = dryRun as FoundrySingleChainDryRun
  return (
    Array.isArray(singleChainDryRun.transactions) &&
    Array.isArray(singleChainDryRun.receipts) &&
    Array.isArray(singleChainDryRun.libraries)
  )
}

/**
 * Read a Foundry multi-chain dry run file.
 *
 * @param timeThreshold The earliest time that the dry run file could have been written. This
 * function will return `undefined` if the dry run file was modified earlier than this time. This
 * ensures that we don't read a dry run file from an outdated dry run.
 */
export const readFoundryMultiChainDryRun = (
  broadcastFolder: string,
  scriptPath: string,
  functionNameOrSelector: string,
  timeThreshold: Date
): FoundryMultiChainDryRun | undefined => {
  // An example of the file location:
  // `broadcast/multi/dry-run/MyScript.s.sol-latest/myScriptFunctionName.json`
  const dryRunPath = join(
    broadcastFolder,
    'multi',
    'dry-run',
    `${basename(scriptPath)}-latest`,
    `${functionNameOrSelector}.json`
  )

  // Check that the file exists and it was modified later than the supplied time threshold. If the
  // file doesn't exist, this means there weren't any broadcasted transactions. If the file exists
  // but it was modified earlier than the time threshold, this means there's an outdated dry run at
  // the file location, which will also means there weren't any broadcasted transactions in the most
  // recent Forge script run. We don't want to use an outdated file because it likely contains a
  // different deployment.
  if (existsSync(dryRunPath) && statSync(dryRunPath).mtime > timeThreshold) {
    return JSON.parse(readFileSync(dryRunPath, 'utf8'))
  } else {
    return undefined
  }
}

export const getFoundrySingleChainDryRunPath = (
  broadcastFolder: string,
  scriptPath: string,
  chainId: string | bigint | number,
  functionNameOrSelector: string
): string => {
  // If the script is in a subdirectory (e.g. script/my/path/MyScript.s.sol), Foundry still only
  // uses only the script's file name, not its entire path. An example of the file location:
  // broadcast/MyScriptName/31337/dry-run/myScriptFunctionName-latest.json
  return join(
    broadcastFolder,
    basename(scriptPath),
    chainId.toString(),
    'dry-run',
    `${functionNameOrSelector}-latest.json`
  )
}

/**
 * @param timeThreshold The earliest time that the dry run file could have been written. This
 * function will return `undefined` if the dry run file was modified earlier than this time. This
 * ensures that we don't read a dry run file from an outdated dry run.
 */
export const readFoundrySingleChainBroadcast = (
  broadcastFolder: string,
  scriptPath: string,
  chainId: string | number | bigint,
  functionNameOrSelector: string,
  timeThreshold: Date
): FoundrySingleChainBroadcast | undefined => {
  const broadcastFilePath = join(
    broadcastFolder,
    basename(scriptPath),
    chainId.toString(),
    `${functionNameOrSelector}-latest.json`
  )

  // Check that the file exists and it was modified later than the supplied time threshold. If the
  // file doesn't exist, this means there weren't any broadcasted transactions. If the file exists
  // but it was modified earlier than the time threshold, this means there's an outdated broadcast
  // at the file location, which will also means there weren't any broadcasted transactions in the
  // most recent Forge script run. We don't want to use an outdated file because it likely contains
  // a different deployment.
  if (
    existsSync(broadcastFilePath) &&
    statSync(broadcastFilePath).mtime > timeThreshold
  ) {
    return JSON.parse(readFileSync(broadcastFilePath, 'utf8'))
  } else {
    return undefined
  }
}

/**
 * Read a Foundry multi-chain dry run file.
 *
 * @param timeThreshold The earliest time that the dry run file could have been written. This
 * function will return `undefined` if the dry run file was modified earlier than this time. This
 * ensures that we don't read a dry run file from an outdated dry run.
 */
export const readFoundrySingleChainDryRun = (
  broadcastFolder: string,
  scriptPath: string,
  chainId: string | bigint | number,
  functionNameOrSelector: string,
  timeThreshold: Date
): FoundrySingleChainDryRun | undefined => {
  const dryRunPath = getFoundrySingleChainDryRunPath(
    broadcastFolder,
    scriptPath,
    chainId.toString(),
    functionNameOrSelector
  )

  // Check that the file exists and it was modified later than the supplied time threshold. If the
  // file doesn't exist, this means there weren't any broadcasted transactions. If the file exists
  // but it was modified earlier than the time threshold, this means there's an outdated dry run at
  // the file location, which will also means there weren't any broadcasted transactions in the most
  // recent Forge script run. We don't want to use an outdated file because it likely contains a
  // different deployment.
  if (existsSync(dryRunPath) && statSync(dryRunPath).mtime > timeThreshold) {
    return JSON.parse(readFileSync(dryRunPath, 'utf8'))
  } else {
    return undefined
  }
}

export const readInterface = (
  artifactFolder: string,
  contractName: string
): ethers.Interface => {
  const abi: Array<any> =
    // eslint-disable-next-line @typescript-eslint/no-var-requires
    require(path.resolve(
      `${artifactFolder}/${contractName}.sol/${contractName}.json`
    )).abi
  return new ethers.Interface(abi)
}

export const findFunctionFragment = (
  iface: ethers.Interface,
  fragmentName: string
): ethers.FunctionFragment => {
  const functionFragment = iface.fragments
    .filter(ethers.Fragment.isFunction)
    .find((fragment) => fragment.name === fragmentName)
  if (!functionFragment) {
    throw new Error(`Fragment not found in ABI.`)
  }
  return functionFragment
}

export const convertLibraryFormat = (
  librariesArray: Array<string>
): Array<string> => {
  return librariesArray.map((libraryString) => {
    // Splitting by both ':' and '='
    const parts = libraryString.split(/[:=]/)
    if (parts.length !== 3) {
      throw new Error('Invalid library string format.')
    }

    const [filePath, contractName, address] = parts
    return `${filePath}:${contractName}=${ethers.getAddress(address)}`
  })
}
/**
 * Estimates the gas used by a deployment on a single network. Includes a buffer of 30% to account
 * for variations between the local simulation and the production environment. Also adjusts the
 * minimum gas limit on networks like Arbitrum to include the L1 gas fee, which isn't captured on
 * forks.
 */
export const getEstimatedGas = async (
  receipts: Array<SphinxTransactionReceipt>,
  provider: SphinxJsonRpcProvider
): Promise<string> => {
  // Estimate the minimum gas limit. On Ethereum, this will be 21k. (Technically, since
  // `eth_estimateGas` generally overestimates the gas used, it will be slightly greater than 21k.
  // It was 21001 during development). On Arbitrum and perhaps other L2s, the minimum gas limit will
  // be closer to one million. This is because each transaction includes the L1 gas used. The local
  // simulation that produced the transaction receipts doesn't capture this difference. We account
  // for this difference by adding `estimatedMinGasLimit - 21_000` to each receipt. This provides a
  // more accurate estimate on networks like Arbitrum.
  const estimatedMinGasLimit = await provider.estimateGas({
    to: ethers.ZeroAddress,
    data: '0x',
  })
  const adjustedGasLimit = Number(estimatedMinGasLimit) - 21_000

  const estimatedGas = receipts
    .map((receipt) => receipt.gasUsed)
    .map(Number)
    .map((gasUsed) => Math.round(gasUsed * 1.3))
    .map((gasWithBuffer) => {
      // Add the adjusted gas limit amount. We add this after multiplying by the 1.3x buffer because
      // the estimated minimum gas limit already includes a ~1.35x buffer due to the fact that the
      // `eth_estimateGas` RPC method overestimates the gas. ref:
      // https://ethereum.org/en/developers/docs/apis/json-rpc/#eth_estimategas
      const totalGas = gasWithBuffer + adjustedGasLimit
      // Check that the total gas isn't negative out of an abundance of caution.
      if (totalGas < 0) {
        throw new Error('Gas used is less than 0. Should never happen.')
      }
      return totalGas
    })
    .reduce((a, b) => a + b, 0)

  return estimatedGas.toString()
}

export const getNetworkGasEstimate: GetNetworkGasEstimate = async (
  parsedConfigArray: Array<ParsedConfig>,
  chainId: string,
  foundryToml: FoundryToml
): Promise<{
  chainId: number
  estimatedGas: string
}> => {
  const networkName = getNetworkNameForChainId(BigInt(chainId))
  const rpcUrl = foundryToml.rpcEndpoints[networkName]

  if (!rpcUrl) {
    console.error(
      red(
        `No RPC endpoint specified in your foundry.toml for the network: ${networkName}.`
      )
    )
    process.exit(1)
  }

  const { receipts } = await simulate(parsedConfigArray, chainId, rpcUrl)

  const provider = new SphinxJsonRpcProvider(rpcUrl)
  const estimatedGas = await getEstimatedGas(receipts, provider)

  return {
    chainId: Number(chainId),
    estimatedGas,
  }
}

/**
 * Recursively replaces environment variable placeholders in the input with their actual values.
 * This function does not mutate the original object.
 */
export const replaceEnvVariables = (input: ParsedVariable): any => {
  // Regular expression to match environment variables in the form ${VAR_NAME}
  const envVarRegex = /\$\{((\w|\s)+)\}/g

  // Function to replace environment variables in a string with their values
  const replaceEnvVar = (str: string): string => {
    // Trim whitespace and then replace environment variables
    return str.trim().replace(envVarRegex, (_, envVar) => {
      return process.env[envVar.trim()] || ''
    })
  }

  if (typeof input === 'string') {
    // If the input is a string, replace environment variables in it
    return replaceEnvVar(input)
  } else if (Array.isArray(input)) {
    // If the input is an array, recursively process each element
    return input.map((element) => replaceEnvVariables(element))
  } else if (typeof input === 'object' && input !== null) {
    // If the input is an object, recursively process each property
    const result: { [key: string]: ParsedVariable } = {}
    for (const key in input) {
      if (input.hasOwnProperty(key)) {
        result[key] = replaceEnvVariables(input[key])
      }
    }
    return result
  } else {
    // For booleans and numbers, return as is
    return input
  }
}

/**
 * Searches the `configArtifacts` to find the fully qualified name for the given `initCodeWithArgs`.
 * Returns `undefined` if the `initCodeWithArgs` does not exist in the `configArtifacts`, which
 * means that it does not belong to a source file.
 */
export const findFullyQualifiedNameForInitCode = (
  initCodeWithArgs: string,
  configArtifacts: ConfigArtifacts
): string | undefined => {
  for (const fullyQualifiedName of Object.keys(configArtifacts)) {
    const { artifact } = configArtifacts[fullyQualifiedName]
    const { bytecode, linkReferences, abi } = artifact

    const iface = new ethers.Interface(abi)
    const constructorFragment = iface.fragments.find(
      ConstructorFragment.isFragment
    )

    if (
      isInitCodeMatch(initCodeWithArgs, {
        bytecode,
        linkReferences,
        constructorFragment,
      })
    ) {
      return fullyQualifiedName
    }
  }
  // If we make it to this point, we couldn't find a fully qualified name for this init code.
  return undefined
}

/**
 * Returns the fully qualified name that corresponds to a given address. Returns `undefined` if no
 * fully qualified name exists for the address. This function will only find a fully qualified name
 * if it corresponds to a contract deployed in one of the actions.
 */
export const findFullyQualifiedNameForAddress = (
  address: string,
  accountAccesses: Array<ParsedAccountAccessHierarchy>,
  configArtifacts: ConfigArtifacts
): string | undefined => {
  const flat = accountAccesses.flatMap((access) => [
    access.root,
    ...access.nested,
  ])

  const createAccountAccess = flat.find(
    (accountAccess) =>
      accountAccess.kind === AccountAccessKind.Create &&
      accountAccess.account === address
  )

  if (createAccountAccess) {
    const initCodeWithArgs = createAccountAccess.data
    return findFullyQualifiedNameForInitCode(initCodeWithArgs, configArtifacts)
  } else {
    return undefined
  }
}

/**
 * Write the ABI encoded Sphinx system contracts to the file system. This is useful when we need to
 * pass the system contract info from TypeScript to a Forge script. We write it to the file system
 * instead of passing it in as a parameter to the Forge script because it's possible to hit Node's
 * `spawn` input size limit if the data is large. This is particularly a concern because the data
 * contains contract init code.
 */
export const writeSystemContracts = (
  sphinxPluginTypesInterface: ethers.Interface,
  cachePath: string
): string => {
  const systemContractsArrayFragment = findFunctionFragment(
    sphinxPluginTypesInterface,
    'systemContractInfoArrayType'
  )

  const coder = ethers.AbiCoder.defaultAbiCoder()
  const filePath = join(cachePath, 'sphinx-system-contracts.txt')

  const encodedSystemContractArray = coder.encode(
    systemContractsArrayFragment.outputs,
    [getSystemContractInfo()]
  )

  // Write the ABI encoded data to the file system. We'll read it in the Forge script. We do this
  // instead of passing in the data as a parameter to the Forge script because it's possible to hit
  // Node's `spawn` input size limit if the data is large. This is particularly a concern because
  // the data contains contract init code.
  writeFileSync(filePath, encodedSystemContractArray)

  return filePath
}

export const assertValidAccountAccesses = (
  accountAccesses: Array<ParsedAccountAccessHierarchy>,
  safeAddress: string
): void => {
  const flat = accountAccesses.flatMap((access) => [
    access.root,
    ...access.nested,
  ])

  for (const accountAccess of flat) {
    if (accountAccess.accessor === safeAddress) {
      if (BigInt(accountAccess.value) > BigInt(0)) {
        throw new Error(
          `Detected value transfer in script:\n` +
            `To: ${accountAccess.account}\n` +
            `Amount: ${ethers.parseEther(accountAccess.value.toString())}\n` +
            `Sphinx does not support transferring native gas tokens during deployments.\n` +
            `Let us know if you want this feature!`
        )
      }
    }
  }
}

/**
 * Checks if the `accountAccess` and the `nextAccountAccess` form a valid `CREATE2` deployment
 * through the Deterministic Deployment Proxy (i.e. Foundry's default `CREATE2` deployer).
 */
export const isCreate2AccountAccess = (
  root: MinimalAccountAccess,
  nested: Array<MinimalAccountAccess>
): boolean => {
  if (nested.length === 0) {
    return false
  }
  const nextAccountAccess = nested[0]

  // The first `AccountAccess` must be a `Call` to the Deterministic Deployment Proxy, and must have
  // data that's at least 32 bytes long, since the data is a 32-byte salt appended with the
  // contract's init code.
  const isCreate2Call =
    root.kind === AccountAccessKind.Call &&
    root.account === DETERMINISTIC_DEPLOYMENT_PROXY_ADDRESS &&
    getBytesLength(root.data) >= 32
  if (!isCreate2Call) {
    return false
  }

  const { create2Address } = decodeDeterministicDeploymentProxyData(root.data)

  // The next `AccountAccess` must be a `Create` kind, and must be sent from the Deterministic
  // Deployment Proxy to the expected `CREATE2` address.
  return (
    nextAccountAccess.kind === AccountAccessKind.Create &&
    nextAccountAccess.accessor === DETERMINISTIC_DEPLOYMENT_PROXY_ADDRESS &&
    nextAccountAccess.account === create2Address
  )
}

/**
 * Returns an array containing all of the nested contract deployments in an `AccountAccess`. This
 * function finds nested contract deployments by iterating through the `AccountAccess` objects that
 * occur after the `AccountAccess`.
 *
 * @param nextAccountAccesses An array of all the `AccountAccess` objects that occur after the
 * current `AccountAccess`. The current `AccountAccess` is not included in this array.
 *
 * @returns An object containing the parsed contract deployments (which each correspond to a fully
 * qualified name) and the unlabeled contract deployments (which don't correspond to a fully
 * qualified name).
 */
export const parseNestedContractDeployments = (
  nested: Array<MinimalAccountAccess>,
  configArtifacts: ConfigArtifacts
): {
  parsedContracts: ActionInput['contracts']
  unlabeled: ParsedConfig['unlabeledContracts']
} => {
  const parsedContracts: Array<ParsedContractDeployment> = []
  const unlabeled: ParsedConfig['unlabeledContracts'] = []

  // Iterate through the `AccountAccess` elements.
  for (const accountAccess of nested) {
    if (accountAccess.kind === AccountAccessKind.Create) {
      const initCodeWithArgs = accountAccess.data
      const address = accountAccess.account

      const fullyQualifiedName = findFullyQualifiedNameForInitCode(
        initCodeWithArgs,
        configArtifacts
      )

      if (fullyQualifiedName) {
        parsedContracts.push({
          address,
          initCodeWithArgs,
          fullyQualifiedName,
        })
      } else {
        unlabeled.push({
          address,
          initCodeWithArgs,
        })
      }
    }
  }

  return { parsedContracts, unlabeled }
}

export const assertSphinxFoundryForkInstalled = async (
  scriptPath: string,
  targetContract?: string
): Promise<void> => {
  // Empirically check if our fork is functioning properly
  const forkInstalled = await callForgeScriptFunction<{
    forkInstalled: { value: string }
  }>(scriptPath, 'sphinxCheckFork()', [], undefined, targetContract)

  if (forkInstalled.returns.forkInstalled.value === 'false') {
    throw new Error(
      `Detected invalid Foundry version. Please use Sphinx's fork of Foundry by\n` +
        `running the command:\n` +
        `foundryup --repo sphinx-labs/foundry --branch sphinx-patch-v0.1.0`
    )
  }
}

export const isParsedDeploymentInfo = (
  obj: any
): obj is ParsedDeploymentInfo => {
  return (
    typeof obj === 'object' &&
    obj !== null &&
    isNormalizedAddress(obj.safeAddress) &&
    isNormalizedAddress(obj.moduleAddress) &&
    typeof obj.requireSuccess === 'boolean' &&
    isNormalizedAddress(obj.executorAddress) &&
    typeof obj.nonce === 'string' &&
    typeof obj.chainId === 'string' &&
    typeof obj.blockGasLimit === 'string' &&
    typeof obj.safeInitData === 'string' &&
    isSphinxConfig(obj.newConfig) &&
    isExecutionMode(obj.executionMode) &&
    isInitialChainState(obj.initialState) &&
    typeof obj.arbitraryChain === 'boolean' &&
    typeof obj.sphinxLibraryVersion === 'string' &&
    Array.isArray(obj.accountAccesses) &&
    obj.accountAccesses.every(isParsedAccountAccessHierarchy) &&
    Array.isArray(obj.gasEstimates) &&
    obj.gasEstimates.every((e) => typeof e === 'string')
  )
}

const isSphinxConfig = (obj: any): obj is SphinxConfig => {
  return (
    typeof obj === 'object' &&
    obj !== null &&
    typeof obj.projectName === 'string' &&
    typeof obj.orgId === 'string' &&
    Array.isArray(obj.owners) &&
    obj.owners.every((o) => isNormalizedAddress(o)) &&
    Array.isArray(obj.mainnets) &&
    obj.mainnets.every((m) => typeof m === 'string') &&
    Array.isArray(obj.testnets) &&
    obj.testnets.every((t) => typeof t === 'string') &&
    typeof obj.threshold === 'string' &&
    typeof obj.saltNonce === 'string'
  )
}

const isExecutionMode = (obj: any): obj is ExecutionMode => {
  return Object.values(ExecutionMode).includes(obj)
}

const isInitialChainState = (obj: any): obj is InitialChainState => {
  return (
    typeof obj === 'object' &&
    obj !== null &&
    typeof obj.isSafeDeployed === 'boolean' &&
    typeof obj.isModuleDeployed === 'boolean' &&
    typeof obj.isExecuting === 'boolean'
  )
}

const isParsedAccountAccessHierarchy = (
  obj: any
): obj is ParsedAccountAccessHierarchy => {
  return (
    typeof obj === 'object' &&
    obj !== null &&
    isMinimalAccountAccess(obj.root) &&
    Array.isArray(obj.nested) &&
    obj.nested.every(isMinimalAccountAccess)
  )
}

const isMinimalAccountAccess = (obj: any): obj is MinimalAccountAccess => {
  return (
    typeof obj === 'object' &&
    obj !== null &&
    Object.values(AccountAccessKind).includes(obj.kind) &&
    typeof obj.account === 'string' &&
    typeof obj.accessor === 'string' &&
    typeof obj.value === 'string' &&
    typeof obj.data === 'string'
  )
}

const toMinimalAccountAccess = (obj: any): MinimalAccountAccess => {
  const { kind, account, accessor, value, data } = obj

  return {
    kind,
    account,
    accessor,
    value,
    data,
  }
}

export const toParsedAccountAccessHierarchy = (
  obj: any
<<<<<<< HEAD
): obj is AccountAccess['storageAccesses'][number] => {
  return (
    typeof obj === 'object' &&
    obj !== null &&
    typeof obj.account === 'string' &&
    typeof obj.slot === 'string' &&
    typeof obj.isWrite === 'boolean' &&
    typeof obj.previousValue === 'string' &&
    typeof obj.newValue === 'string' &&
    typeof obj.reverted === 'boolean'
  )
}

// TODO(later-later): check if `--libraries` overrides the `libraries` field in the foundry.toml. if
// it does override it, consider merging the libraries that you pass in.

// TODO(end): gh: Users can specify pre-linked libraries in their foundry.toml, so I didn't add "we
// don't support pre-linked libraries" to the Current Limitations section in the main README.

// TODO(later): remove the "Current limitation" in the foundry.toml.

// TODO(later-later): checkboxes in linear ticket.

// TODO(later-later): add library to preview.spec.ts.

// TODO(later): remove assertValidAccountAccesses in a separate pr. not sure how this made it
// through.
=======
): ParsedAccountAccessHierarchy => {
  const parsed: ParsedAccountAccessHierarchy = {
    root: toMinimalAccountAccess(obj.root),
    nested: obj.nested.map(toMinimalAccountAccess),
  }

  if (!isParsedAccountAccessHierarchy(parsed)) {
    throw new Error(
      `Failed to parse account access hierarchy.. Should never happen.`
    )
  }

  return parsed
}
>>>>>>> 0382cdb0
<|MERGE_RESOLUTION|>--- conflicted
+++ resolved
@@ -1435,35 +1435,6 @@
 
 export const toParsedAccountAccessHierarchy = (
   obj: any
-<<<<<<< HEAD
-): obj is AccountAccess['storageAccesses'][number] => {
-  return (
-    typeof obj === 'object' &&
-    obj !== null &&
-    typeof obj.account === 'string' &&
-    typeof obj.slot === 'string' &&
-    typeof obj.isWrite === 'boolean' &&
-    typeof obj.previousValue === 'string' &&
-    typeof obj.newValue === 'string' &&
-    typeof obj.reverted === 'boolean'
-  )
-}
-
-// TODO(later-later): check if `--libraries` overrides the `libraries` field in the foundry.toml. if
-// it does override it, consider merging the libraries that you pass in.
-
-// TODO(end): gh: Users can specify pre-linked libraries in their foundry.toml, so I didn't add "we
-// don't support pre-linked libraries" to the Current Limitations section in the main README.
-
-// TODO(later): remove the "Current limitation" in the foundry.toml.
-
-// TODO(later-later): checkboxes in linear ticket.
-
-// TODO(later-later): add library to preview.spec.ts.
-
-// TODO(later): remove assertValidAccountAccesses in a separate pr. not sure how this made it
-// through.
-=======
 ): ParsedAccountAccessHierarchy => {
   const parsed: ParsedAccountAccessHierarchy = {
     root: toMinimalAccountAccess(obj.root),
@@ -1478,4 +1449,18 @@
 
   return parsed
 }
->>>>>>> 0382cdb0
+
+// TODO(later-later): check if `--libraries` overrides the `libraries` field in the foundry.toml. if
+// it does override it, consider merging the libraries that you pass in.
+
+// TODO(end): gh: Users can specify pre-linked libraries in their foundry.toml, so I didn't add "we
+// don't support pre-linked libraries" to the Current Limitations section in the main README.
+
+// TODO(later): remove the "Current limitation" in the foundry.toml.
+
+// TODO(later-later): checkboxes in linear ticket.
+
+// TODO(later-later): add library to preview.spec.ts.
+
+// TODO(later): remove assertValidAccountAccesses in a separate pr. not sure how this made it
+// through.