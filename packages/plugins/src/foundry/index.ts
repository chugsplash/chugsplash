import * as fs from 'fs'

import {
  chugsplashProposeAbstractTask,
  chugsplashClaimAbstractTask,
  chugsplashListProjectsAbstractTask,
  chugsplashCancelAbstractTask,
  chugsplashExportProxyAbstractTask,
  chugsplashImportProxyAbstractTask,
  getEIP1967ProxyAdminAddress,
  readValidatedChugSplashConfig,
  getDefaultProxyAddress,
  readUserChugSplashConfig,
  getCreate3Address,
  getChugSplashRegistryAddress,
  getChugSplashManagerAddress,
  isLiveNetwork,
  getNonProxyCreate3Salt,
  getBootloaderTwoConstructorArgs,
  bootloaderTwoConstructorFragment,
  readUnvalidatedParsedConfig,
  ProposalRoute,
  CURRENT_CHUGSPLASH_MANAGER_VERSION,
  postParsingValidation,
  ParsedChugSplashConfig,
  ConfigArtifacts,
  getChugSplashRegistryReadOnly,
  getCanonicalConfigData,
  getPreviousConfigUri,
} from '@chugsplash/core'
import { ethers } from 'ethers'
import {
  ChugSplashBootloaderOneArtifact,
  ChugSplashBootloaderTwoArtifact,
} from '@chugsplash/contracts'

import {
  cleanPath,
  fetchPaths,
  getPaths,
  makeGetConfigArtifacts,
} from './utils'
import { createChugSplashRuntime } from '../utils'

const args = process.argv.slice(2)
const command = args[0]

<<<<<<< HEAD
const decodeCachedConfig = (encodedConfigCache: string) => {
  const ChugSplashFoundryABI =
    // eslint-disable-next-line @typescript-eslint/no-var-requires
    require('../../out/artifacts/ChugSplash.sol/ChugSplash.json').abi
=======
const decodeCachedConfig = async (encodedConfigCache: string) => {
  const { artifactFolder } = await getPaths()
  const ChugSplashFoundryABI =
    // eslint-disable-next-line @typescript-eslint/no-var-requires
    require(`${artifactFolder}/ChugSplash.sol/ChugSplash.json`).abi
>>>>>>> 005eeb44
  const configCacheType = ChugSplashFoundryABI.find(
    (fragment) => fragment.name === 'getConfigCache'
  ).outputs[0]

  const configCache = ethers.utils.defaultAbiCoder.decode(
    [configCacheType],
    encodedConfigCache
  )[0]

  const structuredConfigCache = {
    blockGasLimit: configCache.blockGasLimit,
    liveNetwork: configCache.liveNetwork,
    networkName: configCache.networkName,
    contractConfigCache: {},
  }

  for (const cachedContract of configCache.contractConfigCache) {
    structuredConfigCache.contractConfigCache[cachedContract.referenceName] = {
      referenceName: cachedContract.referenceName,
      isTargetDeployed: cachedContract.isTargetDeployed,
      deploymentRevert: {
        deploymentReverted: cachedContract.deploymentRevert.deploymentReverted,
        deploymentRevertReason: cachedContract.deploymentRevert.revertString
          .exists
          ? cachedContract.deploymentRevert.revertString.value
          : undefined,
      },
      importCache: {
        requiresImport: cachedContract.importCache.requiresImport,
        currProxyAdmin: cachedContract.importCache.currProxyAdmin.exists
          ? cachedContract.importCache.currProxyAdmin.value
          : undefined,
      },
      deployedCreationCodeWithArgsHash: cachedContract
        .deployedCreationCodeWithArgsHash.exists
        ? cachedContract.deployedCreationCodeWithArgsHash.value
        : undefined,
      isImplementationDeployed: cachedContract.isImplementationDeployed.exists
        ? cachedContract.isImplementationDeployed.value
        : undefined,
      previousConfigUri: cachedContract.previousConfigUri.exists
        ? cachedContract.previousConfigUri.value
        : undefined,
    }
  }

  return structuredConfigCache
}

;(async () => {
  switch (command) {
    case 'claim': {
      const configPath = args[1]
      const rpcUrl = args[2]
      const network = args[3] !== 'localhost' ? args[3] : undefined
      const privateKey = args[4]
      const silent = args[5] === 'true'
      const outPath = cleanPath(args[6])
      const buildInfoPath = cleanPath(args[7])
      let owner = args[8]
      const allowManagedProposals = args[9] === 'true'

      const { artifactFolder, buildInfoFolder, canonicalConfigFolder } =
        fetchPaths(outPath, buildInfoPath)

      const provider = new ethers.providers.JsonRpcProvider(rpcUrl, network)
      const cre = await createChugSplashRuntime(
        configPath,
        false,
        true,
        canonicalConfigFolder,
        undefined,
        silent,
        process.stdout
      )

      const wallet = new ethers.Wallet(privateKey, provider)

      const { parsedConfig } = await readValidatedChugSplashConfig(
        configPath,
        provider,
        cre,
        makeGetConfigArtifacts(artifactFolder, buildInfoFolder)
      )

      const address = await wallet.getAddress()
      owner = owner !== 'self' ? owner : address

      if (!silent) {
        console.log('-- ChugSplash Claim --')
      }
      await chugsplashClaimAbstractTask(
        provider,
        wallet,
        parsedConfig,
        allowManagedProposals,
        owner,
        'foundry',
        cre
      )
      break
    }
    case 'propose': {
      const configPath = args[1]
      const rpcUrl = args[2]
      const network = args[3] !== 'localhost' ? args[3] : undefined
      const privateKey = args[4]
      const silent = args[5] === 'true'
      const outPath = cleanPath(args[6])
      const buildInfoPath = cleanPath(args[7])
      const ipfsUrl = args[8] !== 'none' ? args[8] : ''

      const { artifactFolder, buildInfoFolder, canonicalConfigFolder } =
        fetchPaths(outPath, buildInfoPath)

      const provider = new ethers.providers.JsonRpcProvider(rpcUrl, network)
      const remoteExecution = await isLiveNetwork(provider)
      const cre = await createChugSplashRuntime(
        configPath,
        remoteExecution,
        true,
        canonicalConfigFolder,
        undefined,
        silent,
        process.stdout
      )

      const { parsedConfig, configArtifacts, configCache } =
        await readValidatedChugSplashConfig(
          configPath,
          provider,
          cre,
          makeGetConfigArtifacts(artifactFolder, buildInfoFolder)
        )
      const wallet = new ethers.Wallet(privateKey, provider)

      if (!silent) {
        console.log('-- ChugSplash Propose --')
      }
      await chugsplashProposeAbstractTask(
        provider,
        wallet,
        parsedConfig,
        configPath,
        ipfsUrl,
        'foundry',
        configArtifacts,
        ProposalRoute.REMOTE_EXECUTION,
        cre,
        configCache
      )
      break
    }
    case 'cancel': {
      const configPath = args[1]
      const rpcUrl = args[2]
      const network = args[3] !== 'localhost' ? args[3] : undefined
      const privateKey = args[4]

      const provider = new ethers.providers.JsonRpcProvider(rpcUrl, network)
      const wallet = new ethers.Wallet(privateKey, provider)

      const cre = await createChugSplashRuntime(
        configPath,
        false,
        true,
        '',
        undefined,
        false,
        process.stdout
      )

      console.log('-- ChugSplash Cancel --')
      await chugsplashCancelAbstractTask(
        provider,
        wallet,
        configPath,
        'foundry',
        cre
      )
      break
    }
    case 'listProjects': {
      const rpcUrl = args[1]
      const network = args[2] !== 'localhost' ? args[2] : undefined
      const privateKey = args[3]

      const provider = new ethers.providers.JsonRpcProvider(rpcUrl, network)
      const wallet = new ethers.Wallet(privateKey, provider)

      const cre = await createChugSplashRuntime(
        '',
        false,
        true,
        '',
        undefined,
        false,
        process.stdout
      )

      console.log('-- ChugSplash List Projects --')
      await chugsplashListProjectsAbstractTask(provider, wallet, 'foundry', cre)
      break
    }
    case 'exportProxy': {
      const configPath = args[1]
      const rpcUrl = args[2]
      const network = args[3] !== 'localhost' ? args[3] : undefined
      const privateKey = args[4]
      const silent = args[5] === 'true'
      const outPath = cleanPath(args[6])
      const buildInfoPath = cleanPath(args[7])
      const referenceName = args[8]

      const { artifactFolder, buildInfoFolder, canonicalConfigFolder } =
        fetchPaths(outPath, buildInfoPath)

      const provider = new ethers.providers.JsonRpcProvider(rpcUrl, network)
      const cre = await createChugSplashRuntime(
        configPath,
        false,
        true,
        canonicalConfigFolder,
        undefined,
        silent,
        process.stdout
      )

      const { parsedConfig } = await readValidatedChugSplashConfig(
        configPath,
        provider,
        cre,
        makeGetConfigArtifacts(artifactFolder, buildInfoFolder)
      )

      const wallet = new ethers.Wallet(privateKey, provider)

      if (!silent) {
        console.log('-- ChugSplash Export Proxy --')
      }
      await chugsplashExportProxyAbstractTask(
        provider,
        wallet,
        configPath,
        referenceName,
        'foundry',
        parsedConfig,
        cre
      )
      break
    }
    case 'importProxy': {
      const configPath = args[1]
      const rpcUrl = args[2]
      const network = args[3] !== 'localhost' ? args[3] : undefined
      const privateKey = args[4]
      const silent = args[5] === 'true'
      const proxyAddress = args[6]

      const provider = new ethers.providers.JsonRpcProvider(rpcUrl, network)
      const wallet = new ethers.Wallet(privateKey, provider)

      const cre = await createChugSplashRuntime(
        configPath,
        false,
        true,
        '',
        undefined,
        silent,
        process.stdout
      )

      if (!silent) {
        console.log('-- ChugSplash Import Proxy --')
      }
      await chugsplashImportProxyAbstractTask(
        provider,
        wallet,
        configPath,
        proxyAddress,
        'foundry',
        cre
      )
      break
    }
    case 'getAddress': {
      const configPath = args[1]
      const referenceName = args[2]

      const userConfig = await readUserChugSplashConfig(configPath)

      const { projectName, organizationID } = userConfig.options
      const managerAddress = getChugSplashManagerAddress(organizationID)

      if (userConfig.contracts[referenceName].kind === 'no-proxy') {
        const address = getCreate3Address(
          managerAddress,
          getNonProxyCreate3Salt(
            projectName,
            referenceName,
            userConfig.contracts[referenceName].salt ??
              ethers.constants.HashZero
          )
        )
        process.stdout.write(address)
      } else {
        const proxy =
          userConfig.contracts[referenceName].externalProxy ||
          getDefaultProxyAddress(organizationID, projectName, referenceName)
        process.stdout.write(proxy)
      }
      break
    }
    case 'getRegistryAddress': {
      process.stdout.write(getChugSplashRegistryAddress())
      break
    }
    case 'getEIP1967ProxyAdminAddress': {
      const rpcUrl = args[1]
      const proxyAddress = args[2]

      const provider = new ethers.providers.JsonRpcProvider(rpcUrl)
      const adminAddress = await getEIP1967ProxyAdminAddress(
        provider,
        proxyAddress
      )

      process.stdout.write(adminAddress)
      break
    }
    case 'getBootloaderBytecode': {
      const bootloaderOne = ChugSplashBootloaderOneArtifact.bytecode
      const bootloaderTwo = ChugSplashBootloaderTwoArtifact.bytecode

      const bootloaderTwoCreationCode = bootloaderTwo.concat(
        ethers.utils.defaultAbiCoder
          .encode(
            bootloaderTwoConstructorFragment.inputs,
            getBootloaderTwoConstructorArgs()
          )
          .slice(2)
      )

      const artifactStructABI =
        'tuple(bytes bootloaderOne, bytes bootloaderTwo)'
      const encodedArtifacts = ethers.utils.defaultAbiCoder.encode(
        [artifactStructABI],
        [
          {
            bootloaderOne,
            bootloaderTwo: bootloaderTwoCreationCode,
          },
        ]
      )

      process.stdout.write(encodedArtifacts)
      break
    }
    case 'getMinimalParsedConfig': {
      const configPath = args[1]

      const { artifactFolder, buildInfoFolder, canonicalConfigFolder } =
        await getPaths()

      const cre = await createChugSplashRuntime(
        configPath,
        false,
        true,
        canonicalConfigFolder,
        undefined,
        false
      )

      const getConfigArtifacts = makeGetConfigArtifacts(
        artifactFolder,
        buildInfoFolder
      )

      const { parsedConfig, minimalParsedConfig, configArtifacts } =
        await readUnvalidatedParsedConfig(configPath, cre, getConfigArtifacts)

      const configCache = {
        parsedConfig,
        configArtifacts,
      }

      if (!fs.existsSync('./cache')) {
        fs.mkdirSync('./cache')
      }
      fs.writeFileSync(
        './cache/chugsplash-config-cache.json',
        JSON.stringify(configCache, null, 2),
        'utf-8'
      )

      const ChugSplashFoundryABI =
        // eslint-disable-next-line @typescript-eslint/no-var-requires
<<<<<<< HEAD
        require('../../out/artifacts/ChugSplash.sol/ChugSplash.json').abi
=======
        require(`${artifactFolder}/ChugSplash.sol/ChugSplash.json`).abi
>>>>>>> 005eeb44
      const minimalParsedConfigType = ChugSplashFoundryABI.find(
        (fragment) => fragment.name === 'ffiGetMinimalParsedConfig'
      ).outputs[0]

<<<<<<< HEAD
=======
      console.log(minimalParsedConfigType)

>>>>>>> 005eeb44
      const encodedMinimalParsedConfig = ethers.utils.defaultAbiCoder.encode(
        [minimalParsedConfigType],
        [minimalParsedConfig]
      )
      process.stdout.write(encodedMinimalParsedConfig)
      break
    }
    case 'postParsingValidation': {
      const encodedConfigCache = args[1]
<<<<<<< HEAD
      const configCache = decodeCachedConfig(encodedConfigCache)
=======
      const configCache = await decodeCachedConfig(encodedConfigCache)
>>>>>>> 005eeb44

      const {
        parsedConfig,
        configArtifacts,
      }: {
        parsedConfig: ParsedChugSplashConfig
        configArtifacts: ConfigArtifacts
      } = JSON.parse(
<<<<<<< HEAD
        (
          await fs.readFileSync('./cache/chugsplash-config-cache.json')
        ).toString()
=======
        fs.readFileSync('./cache/chugsplash-config-cache.json').toString()
>>>>>>> 005eeb44
      )

      const { canonicalConfigFolder } = await getPaths()
      const cre = await createChugSplashRuntime(
        '',
        false,
        true,
        canonicalConfigFolder,
        undefined,
        false,
        process.stdout
      )

      await postParsingValidation(
        parsedConfig,
        configArtifacts,
        cre,
        configCache,
        true
      )
      break
    }
    case 'getCurrentChugSplashManagerVersion': {
      const artifactStructABI =
        'tuple(uint256 major, uint256 minor, uint256 patch)'
<<<<<<< HEAD
      const encodedVersion = ethers.utils.AbiCoder.prototype.encode(
=======
      const encodedVersion = ethers.utils.defaultAbiCoder.encode(
>>>>>>> 005eeb44
        [artifactStructABI],
        [CURRENT_CHUGSPLASH_MANAGER_VERSION]
      )

      process.stdout.write(encodedVersion)
      break
    }
    case 'getCanonicalConfigData': {
      const encodedConfigCache = args[1]
<<<<<<< HEAD
      const configCache = decodeCachedConfig(encodedConfigCache)
=======
      const configCache = await decodeCachedConfig(encodedConfigCache)
>>>>>>> 005eeb44

      const {
        parsedConfig,
        configArtifacts,
      }: {
        parsedConfig: ParsedChugSplashConfig
        configArtifacts: ConfigArtifacts
      } = JSON.parse(
<<<<<<< HEAD
        (
          await fs.readFileSync('./cache/chugsplash-config-cache.json')
        ).toString()
=======
        fs.readFileSync('./cache/chugsplash-config-cache.json').toString()
>>>>>>> 005eeb44
      )
      const { configUri, bundles } = await getCanonicalConfigData(
        parsedConfig,
        configArtifacts,
        configCache
      )

<<<<<<< HEAD
      const ChugSplashFoundryABI =
        // eslint-disable-next-line @typescript-eslint/no-var-requires
        require('../../out/artifacts/ChugSplash.sol/ChugSplash.json').abi
      const canonicalConfigDataOutputTypes = ChugSplashFoundryABI.find(
        (fragment) => fragment.name === 'ffiGetCanonicalConfigData'
      ).outputs

=======
      const { artifactFolder } = await getPaths()
      const ChugSplashFoundryABI =
        // eslint-disable-next-line @typescript-eslint/no-var-requires
        require(`${artifactFolder}/ChugSplash.sol/ChugSplash.json`).abi
      const canonicalConfigDataOutputTypes = ChugSplashFoundryABI.find(
        (fragment) => fragment.name === 'ffiGetCanonicalConfigData'
      ).outputs[0]
>>>>>>> 005eeb44
      const encodedGetCanonicalConfigData = ethers.utils.defaultAbiCoder.encode(
        canonicalConfigDataOutputTypes,
        [configUri, bundles]
      )

      process.stdout.write(encodedGetCanonicalConfigData)
      break
    }
    case 'getPreviousConfigUri': {
      const rpcUrl = args[1]
      const proxyAddress = args[2]
      const provider = new ethers.providers.JsonRpcProvider(rpcUrl)
      const registry = await getChugSplashRegistryReadOnly(provider)
<<<<<<< HEAD

      const configUri = await getPreviousConfigUri(
        provider,
        registry,
        proxyAddress
      )

      const exists = configUri !== undefined

      const encodedCanonicalConfigUri = ethers.utils.defaultAbiCoder.encode(
        ['bool', 'string'],
        [exists, configUri ?? '']
      )

=======

      const configUri = await getPreviousConfigUri(
        provider,
        registry,
        proxyAddress
      )

      const exists = configUri !== undefined

      const encodedCanonicalConfigUri = ethers.utils.defaultAbiCoder.encode(
        ['bool', 'string'],
        [exists, configUri ?? '']
      )

>>>>>>> 005eeb44
      process.stdout.write(encodedCanonicalConfigUri)
      break
    }
  }
})().catch((err: Error) => {
  console.error(err)
  process.stdout.write('')
})<|MERGE_RESOLUTION|>--- conflicted
+++ resolved
@@ -45,18 +45,11 @@
 const args = process.argv.slice(2)
 const command = args[0]
 
-<<<<<<< HEAD
-const decodeCachedConfig = (encodedConfigCache: string) => {
-  const ChugSplashFoundryABI =
-    // eslint-disable-next-line @typescript-eslint/no-var-requires
-    require('../../out/artifacts/ChugSplash.sol/ChugSplash.json').abi
-=======
 const decodeCachedConfig = async (encodedConfigCache: string) => {
   const { artifactFolder } = await getPaths()
   const ChugSplashFoundryABI =
     // eslint-disable-next-line @typescript-eslint/no-var-requires
     require(`${artifactFolder}/ChugSplash.sol/ChugSplash.json`).abi
->>>>>>> 005eeb44
   const configCacheType = ChugSplashFoundryABI.find(
     (fragment) => fragment.name === 'getConfigCache'
   ).outputs[0]
@@ -454,20 +447,11 @@
 
       const ChugSplashFoundryABI =
         // eslint-disable-next-line @typescript-eslint/no-var-requires
-<<<<<<< HEAD
-        require('../../out/artifacts/ChugSplash.sol/ChugSplash.json').abi
-=======
         require(`${artifactFolder}/ChugSplash.sol/ChugSplash.json`).abi
->>>>>>> 005eeb44
       const minimalParsedConfigType = ChugSplashFoundryABI.find(
         (fragment) => fragment.name === 'ffiGetMinimalParsedConfig'
       ).outputs[0]
 
-<<<<<<< HEAD
-=======
-      console.log(minimalParsedConfigType)
-
->>>>>>> 005eeb44
       const encodedMinimalParsedConfig = ethers.utils.defaultAbiCoder.encode(
         [minimalParsedConfigType],
         [minimalParsedConfig]
@@ -477,11 +461,7 @@
     }
     case 'postParsingValidation': {
       const encodedConfigCache = args[1]
-<<<<<<< HEAD
-      const configCache = decodeCachedConfig(encodedConfigCache)
-=======
       const configCache = await decodeCachedConfig(encodedConfigCache)
->>>>>>> 005eeb44
 
       const {
         parsedConfig,
@@ -490,13 +470,7 @@
         parsedConfig: ParsedChugSplashConfig
         configArtifacts: ConfigArtifacts
       } = JSON.parse(
-<<<<<<< HEAD
-        (
-          await fs.readFileSync('./cache/chugsplash-config-cache.json')
-        ).toString()
-=======
         fs.readFileSync('./cache/chugsplash-config-cache.json').toString()
->>>>>>> 005eeb44
       )
 
       const { canonicalConfigFolder } = await getPaths()
@@ -522,11 +496,7 @@
     case 'getCurrentChugSplashManagerVersion': {
       const artifactStructABI =
         'tuple(uint256 major, uint256 minor, uint256 patch)'
-<<<<<<< HEAD
-      const encodedVersion = ethers.utils.AbiCoder.prototype.encode(
-=======
       const encodedVersion = ethers.utils.defaultAbiCoder.encode(
->>>>>>> 005eeb44
         [artifactStructABI],
         [CURRENT_CHUGSPLASH_MANAGER_VERSION]
       )
@@ -536,11 +506,7 @@
     }
     case 'getCanonicalConfigData': {
       const encodedConfigCache = args[1]
-<<<<<<< HEAD
-      const configCache = decodeCachedConfig(encodedConfigCache)
-=======
       const configCache = await decodeCachedConfig(encodedConfigCache)
->>>>>>> 005eeb44
 
       const {
         parsedConfig,
@@ -549,13 +515,7 @@
         parsedConfig: ParsedChugSplashConfig
         configArtifacts: ConfigArtifacts
       } = JSON.parse(
-<<<<<<< HEAD
-        (
-          await fs.readFileSync('./cache/chugsplash-config-cache.json')
-        ).toString()
-=======
         fs.readFileSync('./cache/chugsplash-config-cache.json').toString()
->>>>>>> 005eeb44
       )
       const { configUri, bundles } = await getCanonicalConfigData(
         parsedConfig,
@@ -563,15 +523,6 @@
         configCache
       )
 
-<<<<<<< HEAD
-      const ChugSplashFoundryABI =
-        // eslint-disable-next-line @typescript-eslint/no-var-requires
-        require('../../out/artifacts/ChugSplash.sol/ChugSplash.json').abi
-      const canonicalConfigDataOutputTypes = ChugSplashFoundryABI.find(
-        (fragment) => fragment.name === 'ffiGetCanonicalConfigData'
-      ).outputs
-
-=======
       const { artifactFolder } = await getPaths()
       const ChugSplashFoundryABI =
         // eslint-disable-next-line @typescript-eslint/no-var-requires
@@ -579,7 +530,6 @@
       const canonicalConfigDataOutputTypes = ChugSplashFoundryABI.find(
         (fragment) => fragment.name === 'ffiGetCanonicalConfigData'
       ).outputs[0]
->>>>>>> 005eeb44
       const encodedGetCanonicalConfigData = ethers.utils.defaultAbiCoder.encode(
         canonicalConfigDataOutputTypes,
         [configUri, bundles]
@@ -593,7 +543,6 @@
       const proxyAddress = args[2]
       const provider = new ethers.providers.JsonRpcProvider(rpcUrl)
       const registry = await getChugSplashRegistryReadOnly(provider)
-<<<<<<< HEAD
 
       const configUri = await getPreviousConfigUri(
         provider,
@@ -608,22 +557,6 @@
         [exists, configUri ?? '']
       )
 
-=======
-
-      const configUri = await getPreviousConfigUri(
-        provider,
-        registry,
-        proxyAddress
-      )
-
-      const exists = configUri !== undefined
-
-      const encodedCanonicalConfigUri = ethers.utils.defaultAbiCoder.encode(
-        ['bool', 'string'],
-        [exists, configUri ?? '']
-      )
-
->>>>>>> 005eeb44
       process.stdout.write(encodedCanonicalConfigUri)
       break
     }
