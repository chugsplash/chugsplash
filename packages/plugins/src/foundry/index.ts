import * as fs from 'fs'
import path from 'path'

import {
  chugsplashProposeAbstractTask,
  readValidatedChugSplashConfig,
  readUserChugSplashConfig,
  getChugSplashManagerAddress,
<<<<<<< HEAD
=======
  readUnvalidatedParsedConfig,
>>>>>>> fe08a39d
  ProposalRoute,
  postParsingValidation,
  getChugSplashRegistryReadOnly,
  getBundleInfo,
  getPreviousConfigUri,
  isLocalNetwork,
  postDeploymentActions,
  CanonicalChugSplashConfig,
  getChugSplashManagerReadOnly,
  writeCanonicalConfig,
  DeploymentState,
  ConfigArtifacts,
  FailureAction,
  getTargetAddress,
  initializeChugSplash,
<<<<<<< HEAD
  getMinimalConfig,
  UserChugSplashConfig,
=======
  bytecodeContainsEIP1967Interface,
  bytecodeContainsUUPSInterface,
>>>>>>> fe08a39d
} from '@chugsplash/core'
import { Contract, ethers } from 'ethers'
import { remove0x } from '@eth-optimism/core-utils'

import { cleanPath, fetchPaths, getPaths } from './paths'
import { makeGetConfigArtifacts } from './utils'
import { createChugSplashRuntime } from '../cre'

const args = process.argv.slice(2)
const command = args[0]

;(async () => {
  switch (command) {
    case 'propose': {
      const configPath = args[1]
      const rpcUrl = args[2]
      const privateKey = args[3]
      const silent = args[4] === 'true'
      const outPath = cleanPath(args[5])
      const buildInfoPath = cleanPath(args[6])

      const { artifactFolder, buildInfoFolder, canonicalConfigFolder } =
        fetchPaths(outPath, buildInfoPath)

      const provider = new ethers.providers.JsonRpcProvider(rpcUrl)
      const remoteExecution = !(await isLocalNetwork(provider))
      const cre = await createChugSplashRuntime(
        configPath,
        remoteExecution,
        true,
        canonicalConfigFolder,
        undefined,
        silent,
        process.stdout
      )

      const { parsedConfig, configArtifacts, configCache } =
        await readValidatedChugSplashConfig(
          configPath,
          provider,
          cre,
          makeGetConfigArtifacts(artifactFolder, buildInfoFolder)
        )
      const wallet = new ethers.Wallet(privateKey, provider)

      if (!silent) {
        console.log('-- ChugSplash Propose --')
      }
      await chugsplashProposeAbstractTask(
        provider,
        wallet,
        parsedConfig,
        configPath,
        '',
        'foundry',
        configArtifacts,
        ProposalRoute.REMOTE_EXECUTION,
        cre,
        configCache
      )
      break
    }
    case 'getAddress': {
      const configPath = args[1]
      const referenceName = args[2]

      const userConfig = await readUserChugSplashConfig(configPath)

      const { projectName, organizationID } = userConfig.options
      const { salt } = userConfig.contracts[referenceName]
      const managerAddress = getChugSplashManagerAddress(organizationID)

      const contractAddress =
        userConfig.contracts[referenceName].address ??
        getTargetAddress(managerAddress, projectName, referenceName, salt)
      process.stdout.write(contractAddress)
      break
    }
<<<<<<< HEAD
    case 'getEIP1967ProxyAdminAddress': {
      const rpcUrl = args[1]
      const proxyAddress = args[2]

      const provider = new ethers.providers.JsonRpcProvider(rpcUrl)
      const adminAddress = await getEIP1967ProxyAdminAddress(
        provider,
        proxyAddress
      )

      process.stdout.write(adminAddress)
=======
    case 'getMinimalParsedConfig': {
      process.stderr.write = validationStderrWrite

      try {
        const configPath = args[1]

        const { artifactFolder, buildInfoFolder, canonicalConfigFolder } =
          await getPaths()

        const cre = await createChugSplashRuntime(
          configPath,
          false,
          true,
          canonicalConfigFolder,
          undefined,
          false,
          process.stderr
        )

        const getConfigArtifacts = makeGetConfigArtifacts(
          artifactFolder,
          buildInfoFolder
        )

        const { minimalParsedConfig } = await readUnvalidatedParsedConfig(
          configPath,
          cre,
          getConfigArtifacts,
          FailureAction.THROW
        )

        const ChugSplashUtilsABI =
          // eslint-disable-next-line @typescript-eslint/no-var-requires
          require(`${artifactFolder}/ChugSplashUtils.sol/ChugSplashUtils.json`).abi
        const minimalParsedConfigType = ChugSplashUtilsABI.find(
          (fragment) => fragment.name === 'minimalParsedConfig'
        ).outputs[0]

        const prettyWarnings = getPrettyWarnings()

        const encodedConfigAndWarnings = ethers.utils.defaultAbiCoder.encode(
          [minimalParsedConfigType, 'string'],
          [minimalParsedConfig, prettyWarnings]
        )

        const encodedSuccess = ethers.utils.hexConcat([
          encodedConfigAndWarnings,
          ethers.utils.defaultAbiCoder.encode(['bool'], [true]), // true = success
        ])

        process.stdout.write(encodedSuccess)
      } catch (err) {
        const encodedFailure = getEncodedFailure(err)
        process.stdout.write(encodedFailure)
      }
      break
    }
    case 'getCanonicalConfigData': {
      process.stderr.write = validationStderrWrite

      try {
        const encodedConfigCache = args[1]
        const configPath = args[2]
        const configCache = await decodeCachedConfig(encodedConfigCache)

        const { artifactFolder, buildInfoFolder, canonicalConfigFolder } =
          await getPaths()

        const cre = await createChugSplashRuntime(
          configPath,
          false,
          true,
          canonicalConfigFolder,
          undefined,
          false,
          process.stderr
        )

        const getConfigArtifacts = makeGetConfigArtifacts(
          artifactFolder,
          buildInfoFolder
        )

        // TODO: should we just do `readValidatedParsedConfig` here?
        const { parsedConfig, configArtifacts } =
          await readUnvalidatedParsedConfig(
            configPath,
            cre,
            getConfigArtifacts,
            FailureAction.THROW
          )

        await postParsingValidation(
          parsedConfig,
          configArtifacts,
          cre,
          configCache,
          FailureAction.THROW
        )

        const { configUri, bundles, canonicalConfig } =
          await getCanonicalConfigData(
            parsedConfig,
            configArtifacts,
            configCache
          )

        writeCanonicalConfig(canonicalConfigFolder, configUri, canonicalConfig)

        const ipfsHash = configUri.replace('ipfs://', '')
        const cachePath = path.resolve('./cache')
        // Create the canonical config network folder if it doesn't already exist.
        if (!fs.existsSync(cachePath)) {
          fs.mkdirSync(cachePath)
        }

        // Write the canonical config to the local file system. It will exist in a JSON file that has the
        // config URI as its name.
        fs.writeFileSync(
          path.join(cachePath, `${ipfsHash}.json`),
          JSON.stringify(configArtifacts, null, 2)
        )

        const ChugSplashUtilsABI =
          // eslint-disable-next-line @typescript-eslint/no-var-requires
          require(`${artifactFolder}/ChugSplashUtils.sol/ChugSplashUtils.json`).abi

        const encodedConfigUriAndWarnings = ethers.utils.defaultAbiCoder.encode(
          ['string', 'string'],
          [configUri, getPrettyWarnings()]
        )

        const actionBundleType = ChugSplashUtilsABI.find(
          (fragment) => fragment.name === 'actionBundle'
        ).outputs[0]
        const encodedActionBundle = ethers.utils.defaultAbiCoder.encode(
          [actionBundleType],
          [bundles.actionBundle]
        )
        const targetBundleType = ChugSplashUtilsABI.find(
          (fragment) => fragment.name === 'targetBundle'
        ).outputs[0]
        const encodedTargetBundle = ethers.utils.defaultAbiCoder.encode(
          [targetBundleType],
          [bundles.targetBundle]
        )

        // TODO(docs): update this and below: This is where the encoded config URI ends and the
        // encoded action bundle begins (in bytes).
        const splitIdx1 = remove0x(encodedActionBundle).length / 2
        // This is where the encoded action bundle begins and the encoded target bundle begins (in bytes).
        const splitIdx2 = splitIdx1 + remove0x(encodedTargetBundle).length / 2
        const encodedSplitIdxs = ethers.utils.defaultAbiCoder.encode(
          ['uint256', 'uint256'],
          [splitIdx1, splitIdx2]
        )

        const encodedSuccess = ethers.utils.hexConcat([
          encodedActionBundle,
          encodedTargetBundle,
          encodedConfigUriAndWarnings,
          encodedSplitIdxs,
          ethers.utils.defaultAbiCoder.encode(['bool'], [true]), // true = success
        ])

        process.stdout.write(encodedSuccess)
      } catch (err) {
        const encodedFailure = getEncodedFailure(err)
        process.stdout.write(encodedFailure)
      }

>>>>>>> fe08a39d
      break
    }
    case 'getPreviousConfigUri': {
      const rpcUrl = args[1]
      const proxyAddress = args[2]
      const provider = new ethers.providers.JsonRpcProvider(rpcUrl)
      const registry = await getChugSplashRegistryReadOnly(provider)

      const configUri = await getPreviousConfigUri(
        provider,
        registry,
        proxyAddress
      )

      const exists = configUri !== undefined

      const encodedCanonicalConfigUri = ethers.utils.defaultAbiCoder.encode(
        ['bool', 'string'],
        [exists, configUri ?? '']
      )

      process.stdout.write(encodedCanonicalConfigUri)
      break
    }
    case 'checkProxyBytecodeCompatible': {
      const bytecode = args[1]

      if (
        bytecodeContainsEIP1967Interface(bytecode) &&
        bytecodeContainsUUPSInterface(bytecode)
      ) {
        process.stdout.write('true')
      } else {
        process.stdout.write('false')
      }
    }
    case 'deployOnAnvil': {
      const provider = new ethers.providers.JsonRpcProvider(
        'http://localhost:8545'
      )
      const wallet = new ethers.Wallet(
        '0xdbda1821b80551c9d65939329250298aa3472ba22feea921c0cf5d620ea67b97',
        provider
      )

      try {
        await initializeChugSplash(provider, wallet, [], [], [])
      } catch (e) {
        if (!e.reason.includes('could not detect network')) {
          throw e
        }
      }

      break
    }
    case 'generateArtifacts': {
      const { canonicalConfigFolder, deploymentFolder } = await getPaths()

      const configPath = args[1]
      const networkName = args[2]
      const rpcUrl = args[3]

      const provider: ethers.providers.JsonRpcProvider =
        new ethers.providers.JsonRpcProvider(rpcUrl)

      const config = await readUserChugSplashConfig(configPath)

      const manager: Contract = await getChugSplashManagerReadOnly(
        provider,
        config.options.organizationID
      )

      // Get the most recent deployment completed event for this deployment ID.
      const deploymentCompletedEvent = (
        await manager.queryFilter(
          // This might be problematic if you're deploying multiple projects with the same manager.
          // We really should include the project name on these events so we can filter by it.
          manager.filters.ChugSplashDeploymentCompleted()
        )
      ).at(-1)
      const deploymentId = deploymentCompletedEvent?.args?.deploymentId

      const deployment: DeploymentState = await manager.deployments(
        deploymentId
      )

      const ipfsHash = deployment.configUri.replace('ipfs://', '')
      const canonicalConfig: CanonicalChugSplashConfig = JSON.parse(
        fs.readFileSync(`.canonical-configs/${ipfsHash}.json`).toString()
      )

      const configArtifacts: ConfigArtifacts = JSON.parse(
        fs.readFileSync(`./cache/${ipfsHash}.json`).toString()
      )

      await postDeploymentActions(
        canonicalConfig,
        configArtifacts,
        deploymentId,
        canonicalConfigFolder,
        deployment.configUri,
        false,
        networkName,
        deploymentFolder,
        'foundry',
        true,
        manager.owner(),
        provider,
        manager
      )
    }
  }
})()<|MERGE_RESOLUTION|>--- conflicted
+++ resolved
@@ -6,10 +6,6 @@
   readValidatedChugSplashConfig,
   readUserChugSplashConfig,
   getChugSplashManagerAddress,
-<<<<<<< HEAD
-=======
-  readUnvalidatedParsedConfig,
->>>>>>> fe08a39d
   ProposalRoute,
   postParsingValidation,
   getChugSplashRegistryReadOnly,
@@ -25,13 +21,8 @@
   FailureAction,
   getTargetAddress,
   initializeChugSplash,
-<<<<<<< HEAD
   getMinimalConfig,
   UserChugSplashConfig,
-=======
-  bytecodeContainsEIP1967Interface,
-  bytecodeContainsUUPSInterface,
->>>>>>> fe08a39d
 } from '@chugsplash/core'
 import { Contract, ethers } from 'ethers'
 import { remove0x } from '@eth-optimism/core-utils'
@@ -110,7 +101,6 @@
       process.stdout.write(contractAddress)
       break
     }
-<<<<<<< HEAD
     case 'getEIP1967ProxyAdminAddress': {
       const rpcUrl = args[1]
       const proxyAddress = args[2]
@@ -122,179 +112,6 @@
       )
 
       process.stdout.write(adminAddress)
-=======
-    case 'getMinimalParsedConfig': {
-      process.stderr.write = validationStderrWrite
-
-      try {
-        const configPath = args[1]
-
-        const { artifactFolder, buildInfoFolder, canonicalConfigFolder } =
-          await getPaths()
-
-        const cre = await createChugSplashRuntime(
-          configPath,
-          false,
-          true,
-          canonicalConfigFolder,
-          undefined,
-          false,
-          process.stderr
-        )
-
-        const getConfigArtifacts = makeGetConfigArtifacts(
-          artifactFolder,
-          buildInfoFolder
-        )
-
-        const { minimalParsedConfig } = await readUnvalidatedParsedConfig(
-          configPath,
-          cre,
-          getConfigArtifacts,
-          FailureAction.THROW
-        )
-
-        const ChugSplashUtilsABI =
-          // eslint-disable-next-line @typescript-eslint/no-var-requires
-          require(`${artifactFolder}/ChugSplashUtils.sol/ChugSplashUtils.json`).abi
-        const minimalParsedConfigType = ChugSplashUtilsABI.find(
-          (fragment) => fragment.name === 'minimalParsedConfig'
-        ).outputs[0]
-
-        const prettyWarnings = getPrettyWarnings()
-
-        const encodedConfigAndWarnings = ethers.utils.defaultAbiCoder.encode(
-          [minimalParsedConfigType, 'string'],
-          [minimalParsedConfig, prettyWarnings]
-        )
-
-        const encodedSuccess = ethers.utils.hexConcat([
-          encodedConfigAndWarnings,
-          ethers.utils.defaultAbiCoder.encode(['bool'], [true]), // true = success
-        ])
-
-        process.stdout.write(encodedSuccess)
-      } catch (err) {
-        const encodedFailure = getEncodedFailure(err)
-        process.stdout.write(encodedFailure)
-      }
-      break
-    }
-    case 'getCanonicalConfigData': {
-      process.stderr.write = validationStderrWrite
-
-      try {
-        const encodedConfigCache = args[1]
-        const configPath = args[2]
-        const configCache = await decodeCachedConfig(encodedConfigCache)
-
-        const { artifactFolder, buildInfoFolder, canonicalConfigFolder } =
-          await getPaths()
-
-        const cre = await createChugSplashRuntime(
-          configPath,
-          false,
-          true,
-          canonicalConfigFolder,
-          undefined,
-          false,
-          process.stderr
-        )
-
-        const getConfigArtifacts = makeGetConfigArtifacts(
-          artifactFolder,
-          buildInfoFolder
-        )
-
-        // TODO: should we just do `readValidatedParsedConfig` here?
-        const { parsedConfig, configArtifacts } =
-          await readUnvalidatedParsedConfig(
-            configPath,
-            cre,
-            getConfigArtifacts,
-            FailureAction.THROW
-          )
-
-        await postParsingValidation(
-          parsedConfig,
-          configArtifacts,
-          cre,
-          configCache,
-          FailureAction.THROW
-        )
-
-        const { configUri, bundles, canonicalConfig } =
-          await getCanonicalConfigData(
-            parsedConfig,
-            configArtifacts,
-            configCache
-          )
-
-        writeCanonicalConfig(canonicalConfigFolder, configUri, canonicalConfig)
-
-        const ipfsHash = configUri.replace('ipfs://', '')
-        const cachePath = path.resolve('./cache')
-        // Create the canonical config network folder if it doesn't already exist.
-        if (!fs.existsSync(cachePath)) {
-          fs.mkdirSync(cachePath)
-        }
-
-        // Write the canonical config to the local file system. It will exist in a JSON file that has the
-        // config URI as its name.
-        fs.writeFileSync(
-          path.join(cachePath, `${ipfsHash}.json`),
-          JSON.stringify(configArtifacts, null, 2)
-        )
-
-        const ChugSplashUtilsABI =
-          // eslint-disable-next-line @typescript-eslint/no-var-requires
-          require(`${artifactFolder}/ChugSplashUtils.sol/ChugSplashUtils.json`).abi
-
-        const encodedConfigUriAndWarnings = ethers.utils.defaultAbiCoder.encode(
-          ['string', 'string'],
-          [configUri, getPrettyWarnings()]
-        )
-
-        const actionBundleType = ChugSplashUtilsABI.find(
-          (fragment) => fragment.name === 'actionBundle'
-        ).outputs[0]
-        const encodedActionBundle = ethers.utils.defaultAbiCoder.encode(
-          [actionBundleType],
-          [bundles.actionBundle]
-        )
-        const targetBundleType = ChugSplashUtilsABI.find(
-          (fragment) => fragment.name === 'targetBundle'
-        ).outputs[0]
-        const encodedTargetBundle = ethers.utils.defaultAbiCoder.encode(
-          [targetBundleType],
-          [bundles.targetBundle]
-        )
-
-        // TODO(docs): update this and below: This is where the encoded config URI ends and the
-        // encoded action bundle begins (in bytes).
-        const splitIdx1 = remove0x(encodedActionBundle).length / 2
-        // This is where the encoded action bundle begins and the encoded target bundle begins (in bytes).
-        const splitIdx2 = splitIdx1 + remove0x(encodedTargetBundle).length / 2
-        const encodedSplitIdxs = ethers.utils.defaultAbiCoder.encode(
-          ['uint256', 'uint256'],
-          [splitIdx1, splitIdx2]
-        )
-
-        const encodedSuccess = ethers.utils.hexConcat([
-          encodedActionBundle,
-          encodedTargetBundle,
-          encodedConfigUriAndWarnings,
-          encodedSplitIdxs,
-          ethers.utils.defaultAbiCoder.encode(['bool'], [true]), // true = success
-        ])
-
-        process.stdout.write(encodedSuccess)
-      } catch (err) {
-        const encodedFailure = getEncodedFailure(err)
-        process.stdout.write(encodedFailure)
-      }
-
->>>>>>> fe08a39d
       break
     }
     case 'getPreviousConfigUri': {
