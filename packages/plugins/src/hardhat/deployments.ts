--- conflicted
+++ resolved
@@ -199,7 +199,8 @@
     spinner.succeed('Funded the deployment.')
   }
 
-<<<<<<< HEAD
+  spinner.start('The deployment is being executed. This may take a moment.')
+
   const executor = new ChugSplashExecutor()
   executor.init()
   executor.main(
@@ -207,11 +208,12 @@
       privateKey: process.env.PRIVATE_KEY,
       network: 'hardhat',
       logLevel: silent ? 'error' : 'info',
+      local: true,
     },
     provider
   )
 
-  await statusTask(
+  await monitorTask(
     {
       configPath,
       silent: true,
@@ -220,7 +222,7 @@
   )
 
   // if (remoteExecution) {
-  //   await statusTask(
+  //   await monitorTask(
   //     {
   //       configPath,
   //       silent: true,
@@ -228,49 +230,20 @@
   //     hre
   //   )
   // } else {
-  //   spinner.start('Executing the deployment...')
-  //   await hre.run('chugsplash-execute', {
-  //     chugSplashManager: ChugSplashManager,
-  //     bundleId,
-  //     bundle,
-  //     parsedConfig,
-  //     executor: signer,
-  //     silent: true,
-  //   })
-  //   spinner.succeed('Executed the deployment.')
-  //   spinner.start('Wrapping up the deployment...')
-  //   await postExecutionActions(provider, parsedConfig)
-  //   spinner.succeed('Deployment finished!')
+  //   await executeTask(
+  //     {
+  //       chugSplashManager: ChugSplashManager,
+  //       bundleId,
+  //       bundle,
+  //       parsedConfig,
+  //       executor: signer,
+  //       silent: true,
+  //       isLocalExecution: true,
+  //     },
+  //     hre
+  //   )
+  //   await claimExecutorPayment(signer, ChugSplashManager)
   // }
-
-  console.log('finishing...')
-=======
-  spinner.start('The deployment is being executed. This may take a moment.')
-
-  if (remoteExecution) {
-    await monitorTask(
-      {
-        configPath,
-        silent: true,
-      },
-      hre
-    )
-  } else {
-    await executeTask(
-      {
-        chugSplashManager: ChugSplashManager,
-        bundleId,
-        bundle,
-        parsedConfig,
-        executor: signer,
-        silent: true,
-        isLocalExecution: true,
-      },
-      hre
-    )
-    await claimExecutorPayment(signer, ChugSplashManager)
-  }
->>>>>>> ac1c8342
 
   spinner.succeed(`${parsedConfig.options.projectName} deployed!`)
   displayDeploymentTable(parsedConfig, silent)
