--- conflicted
+++ resolved
@@ -14,11 +14,7 @@
   getChugSplashRegistry,
   chugsplashFetchSubtask,
   initializeChugSplash,
-<<<<<<< HEAD
-  chugsplashRegisterAbstractTask,
-=======
   chugsplashClaimAbstractTask,
->>>>>>> f936b088
   chugsplashCommitAbstractSubtask,
   bundleLocal,
   chugsplashProposeAbstractTask,
@@ -190,11 +186,7 @@
     'newOwner',
     "Address to receive ownership of the project after the deployment is finished. If unspecified, defaults to the caller's address."
   )
-<<<<<<< HEAD
-  .addFlag('silent', "Hide all of ChugSplash's output")
-=======
   .addFlag('silent', "Hide all of ChugSplash's logs")
->>>>>>> f936b088
   .addFlag('noCompile', "Don't compile when running this task")
   .addFlag(
     'confirm',
