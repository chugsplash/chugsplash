--- conflicted
+++ resolved
@@ -447,9 +447,8 @@
     parsedConfig: ChugSplashConfig
     executor: ethers.Signer
     silent: boolean
-    network?: string
   },
-  hre?: HardhatRuntimeEnvironment
+  hre: HardhatRuntimeEnvironment
 ) => {
   const {
     chugSplashManager,
@@ -483,20 +482,51 @@
       throw new Error(`Another executor has already claimed the bundle.`)
     }
 
-    // Execute the SetCode and DeployImplementation actions that have not been executed yet. Note that
-    // the SetImplementation actions have already been sorted so that they are at the end of the
-    // actions array.
-    const firstSetImplementationActionIndex = bundle.actions.findIndex(
-      (action) =>
-        isSetImplementationAction(fromRawChugSplashAction(action.action))
-    )
-
-    // execute actions in series
+    // Execute actions that have not been executed yet.
+    let currActionsExecuted = bundleState.actionsExecuted.toNumber()
+
+    // The actions have already been sorted in the order: SetStorage,
+    // DeployImplementation, SetImplementation. Here, we get the indexes
+    // of the first DeployImplementation and SetImplementation action.
+    const firstDeployImplIndex = bundle.actions.findIndex((action) =>
+      isDeployImplementationAction(fromRawChugSplashAction(action.action))
+    )
+    const firstSetImplIndex = bundle.actions.findIndex((action) =>
+      isSetImplementationAction(fromRawChugSplashAction(action.action))
+    )
+
+    // We execute the SetStorage actions in batches, which have a size based on the maximum
+    // block gas limit. This speeds up execution considerably. To get the batch size, we divide
+    // the block gas limit by 150,000, which is the approximate gas cost of a single SetStorage
+    // action. We then divide this quantity by 2 to ensure that we're not approaching the block
+    // gas limit. For example, a network with a 30 million block gas limit would result in a
+    // batch size of (30 million / 150,000) / 2 = 100 SetStorage actions.
+    const { gasLimit: blockGasLimit } = await hre.ethers.provider.getBlock(
+      'latest'
+    )
+    const batchSize = blockGasLimit.div(150_000).div(2).toNumber()
+
+    // Execute SetStorage actions in batches.
+    const setStorageActions = bundle.actions.slice(0, firstDeployImplIndex)
     for (
-      let i = bundleState.actionsExecuted.toNumber();
-      i < firstSetImplementationActionIndex;
-      i++
+      let i = currActionsExecuted;
+      i < firstDeployImplIndex;
+      i += batchSize
     ) {
+      const setStorageBatch = setStorageActions.slice(i, i + batchSize)
+      await (
+        await chugSplashManager.executeMultipleActions(
+          setStorageBatch.map((action) => action.action),
+          setStorageBatch.map((action) => action.proof.actionIndex),
+          setStorageBatch.map((action) => action.proof.siblings)
+        )
+      ).wait()
+      currActionsExecuted += setStorageBatch.length
+    }
+
+    // Execute DeployImplementation actions in series. We execute them one by one since each one
+    // costs significantly more gas than a setStorage action (usually in the millions).
+    for (let i = currActionsExecuted; i < firstSetImplIndex; i++) {
       const action = bundle.actions[i]
       await (
         await chugSplashManager.executeChugSplashAction(
@@ -505,20 +535,21 @@
           action.proof.siblings
         )
       ).wait()
+      currActionsExecuted += 1
     }
 
-    // Complete the bundle by executing all the SetImplementation actions in a single
-    // transaction.
-    const setImplActions = bundle.actions.slice(
-      firstSetImplementationActionIndex
-    )
-    await (
-      await chugSplashManager.completeChugSplashBundle(
-        setImplActions.map((action) => action.action),
-        setImplActions.map((action) => action.proof.actionIndex),
-        setImplActions.map((action) => action.proof.siblings)
-      )
-    ).wait()
+    if (currActionsExecuted === firstSetImplIndex) {
+      // Complete the bundle by executing all the SetImplementation actions in a single
+      // transaction.
+      const setImplActions = bundle.actions.slice(firstSetImplIndex)
+      await (
+        await chugSplashManager.completeChugSplashBundle(
+          setImplActions.map((action) => action.action),
+          setImplActions.map((action) => action.proof.actionIndex),
+          setImplActions.map((action) => action.proof.siblings)
+        )
+      ).wait()
+    }
   }
 
   // At this point, the bundle has been completed.
@@ -529,15 +560,14 @@
     await (await chugSplashManager.claimExecutorPayment()).wait()
   }
 
-  const networkName = hre ? hre?.network.name : args.network
   displayDeploymentTable(parsedConfig, silent)
   bundleState.status === ChugSplashBundleStatus.APPROVED
     ? chugsplashLog(
-        `Deployed: ${parsedConfig.options.projectName} on ${networkName}.`,
+        `Deployed: ${parsedConfig.options.projectName} on ${hre.network.name}.`,
         silent
       )
     : chugsplashLog(
-        `${parsedConfig.options.projectName} was already deployed on ${networkName}.`,
+        `${parsedConfig.options.projectName} was already deployed on ${hre.network.name}.`,
         silent
       )
 }
@@ -565,143 +595,7 @@
   )
   .addParam('executor', 'Wallet of the executor', undefined, types.any)
   .addFlag('silent', "Hide ChugSplash's output")
-<<<<<<< HEAD
   .setAction(chugSplashExecuteTask)
-=======
-  .setAction(
-    async (
-      args: {
-        chugSplashManager: Contract
-        bundleId: string
-        bundle: ChugSplashActionBundle
-        parsedConfig: ChugSplashConfig
-        executor: ethers.Signer
-        silent: boolean
-      },
-      hre: HardhatRuntimeEnvironment
-    ) => {
-      const {
-        chugSplashManager,
-        bundleId,
-        bundle,
-        parsedConfig,
-        executor,
-        silent,
-      } = args
-
-      const bundleState: ChugSplashBundleState =
-        await chugSplashManager.bundles(bundleId)
-      const executorAddress = await executor.getAddress()
-
-      if (
-        bundleState.status !== ChugSplashBundleStatus.APPROVED &&
-        bundleState.status !== ChugSplashBundleStatus.COMPLETED
-      ) {
-        throw new Error(`Bundle is not approved or completed.`)
-      }
-
-      if (bundleState.status === ChugSplashBundleStatus.APPROVED) {
-        if (bundleState.selectedExecutor === ethers.constants.AddressZero) {
-          await (
-            await chugSplashManager.claimBundle({
-              value: EXECUTOR_BOND_AMOUNT,
-            })
-          ).wait()
-        } else if (bundleState.selectedExecutor !== executorAddress) {
-          throw new Error(`Another executor has already claimed the bundle.`)
-        }
-
-        // Execute actions that have not been executed yet.
-        let currActionsExecuted = bundleState.actionsExecuted.toNumber()
-
-        // The actions have already been sorted in the order: SetStorage,
-        // DeployImplementation, SetImplementation. Here, we get the indexes
-        // of the first DeployImplementation and SetImplementation action.
-        const firstDeployImplIndex = bundle.actions.findIndex((action) =>
-          isDeployImplementationAction(fromRawChugSplashAction(action.action))
-        )
-        const firstSetImplIndex = bundle.actions.findIndex((action) =>
-          isSetImplementationAction(fromRawChugSplashAction(action.action))
-        )
-
-        // We execute the SetStorage actions in batches, which have a size based on the maximum
-        // block gas limit. This speeds up execution considerably. To get the batch size, we divide
-        // the block gas limit by 150,000, which is the approximate gas cost of a single SetStorage
-        // action. We then divide this quantity by 2 to ensure that we're not approaching the block
-        // gas limit. For example, a network with a 30 million block gas limit would result in a
-        // batch size of (30 million / 150,000) / 2 = 100 SetStorage actions.
-        const { gasLimit: blockGasLimit } = await hre.ethers.provider.getBlock(
-          'latest'
-        )
-        const batchSize = blockGasLimit.div(150_000).div(2).toNumber()
-
-        // Execute SetStorage actions in batches.
-        const setStorageActions = bundle.actions.slice(0, firstDeployImplIndex)
-        for (
-          let i = currActionsExecuted;
-          i < firstDeployImplIndex;
-          i += batchSize
-        ) {
-          const setStorageBatch = setStorageActions.slice(i, i + batchSize)
-          await (
-            await chugSplashManager.executeMultipleActions(
-              setStorageBatch.map((action) => action.action),
-              setStorageBatch.map((action) => action.proof.actionIndex),
-              setStorageBatch.map((action) => action.proof.siblings)
-            )
-          ).wait()
-          currActionsExecuted += setStorageBatch.length
-        }
-
-        // Execute DeployImplementation actions in series. We execute them one by one since each one
-        // costs significantly more gas than a setStorage action (usually in the millions).
-        for (let i = currActionsExecuted; i < firstSetImplIndex; i++) {
-          const action = bundle.actions[i]
-          await (
-            await chugSplashManager.executeChugSplashAction(
-              action.action,
-              action.proof.actionIndex,
-              action.proof.siblings
-            )
-          ).wait()
-          currActionsExecuted += 1
-        }
-
-        if (currActionsExecuted === firstSetImplIndex) {
-          // Complete the bundle by executing all the SetImplementation actions in a single
-          // transaction.
-          const setImplActions = bundle.actions.slice(firstSetImplIndex)
-          await (
-            await chugSplashManager.completeChugSplashBundle(
-              setImplActions.map((action) => action.action),
-              setImplActions.map((action) => action.proof.actionIndex),
-              setImplActions.map((action) => action.proof.siblings)
-            )
-          ).wait()
-        }
-      }
-
-      // At this point, the bundle has been completed.
-
-      // Withdraw any debt owed to the executor.
-      const executorDebt = await chugSplashManager.debt(executorAddress)
-      if (executorDebt.gt(0)) {
-        await (await chugSplashManager.claimExecutorPayment()).wait()
-      }
-
-      displayDeploymentTable(parsedConfig, silent)
-      bundleState.status === ChugSplashBundleStatus.APPROVED
-        ? chugsplashLog(
-            `Deployed: ${parsedConfig.options.projectName} on ${hre.network.name}.`,
-            silent
-          )
-        : chugsplashLog(
-            `${parsedConfig.options.projectName} was already deployed on ${hre.network.name}.`,
-            silent
-          )
-    }
-  )
->>>>>>> 0d926993
 
 export const chugsplashApproveTask = async (
   args: {
