--- conflicted
+++ resolved
@@ -565,17 +565,10 @@
   spinner.succeed('Initialized Sphinx project.')
 }
 
-<<<<<<< HEAD
-task(TASK_CHUGSPLASH_INIT)
+task(TASK_SPHINX_INIT)
   .setDescription('Sets up a sample ChugSplash project.')
   .addFlag('silent', "Hide ChugSplash's logs")
-  .setAction(chugsplashInitTask)
-=======
-task(TASK_SPHINX_INIT)
-  .setDescription('Sets up a Sphinx project.')
-  .addFlag('silent', "Hide Sphinx's logs")
   .setAction(sphinxInitTask)
->>>>>>> b9063066
 
 const resolveOwner = async (
   hre: HardhatRuntimeEnvironment,
