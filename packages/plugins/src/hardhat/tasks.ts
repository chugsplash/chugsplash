--- conflicted
+++ resolved
@@ -582,26 +582,15 @@
       }
     })
 
-<<<<<<< HEAD
+  // Filter out any sources in the ChugSplash inputs that aren't needed in this deployment.
+  const filteredInputs = await filterChugSplashInputs(inputs, parsedConfig)
+
   const canonicalConfig: CanonicalChugSplashConfig = {
     ...parsedConfig,
-    inputs,
+    inputs: filteredInputs,
   }
 
   const ipfsData = JSON.stringify(canonicalConfig, null, 2)
-=======
-  // Filter out any sources in the ChugSplash inputs that aren't needed in this deployment.
-  const filteredInputs = await filterChugSplashInputs(inputs, parsedConfig)
-
-  const ipfsData = JSON.stringify(
-    {
-      ...parsedConfig,
-      inputs: filteredInputs,
-    },
-    null,
-    2
-  )
->>>>>>> 057630b8
 
   let ipfsHash
   if (!commitToIpfs) {
