--- conflicted
+++ resolved
@@ -612,11 +612,7 @@
         console.log('There are currently no proposed bundles.')
       } else {
         // Display the proposed bundles
-<<<<<<< HEAD
-        console.log(`Proposals for ${args.organizationID}:`)
-=======
         console.log(`Proposals:`)
->>>>>>> 08d11e1d
         proposedEvents.forEach((event) => {
           if (event.args === undefined) {
             throw new Error(`ChugSplashBundleProposed does not have arguments.`)
