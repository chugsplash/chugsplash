import { join } from 'path'
import { existsSync } from 'fs'

import {
  spawnAsync,
  getSphinxWalletPrivateKey,
  SphinxTransactionReceipt,
  ExecutionMode,
  MerkleRootStatus,
  SphinxJsonRpcProvider,
  fetchNameForNetwork,
  isFork,
  stripLeadingZero,
  isLiveNetwork,
  fundAccountMaxBalance,
  signMerkleRoot,
  Deployment,
  DeploymentConfig,
  DeploymentContext,
  HumanReadableAction,
  executeTransactionViaSigner,
  getSphinxWalletsSortedByAddress,
  injectRoles,
  removeRoles,
  fetchNetworkConfigFromDeploymentConfig,
  NetworkConfig,
  fetchExecutionTransactionReceipts,
  convertEthersTransactionReceipt,
  convertEthersTransactionResponse,
  SphinxTransactionResponse,
  compileAndExecuteDeployment,
  callWithTimeout,
  sleep,
  isPublicAsyncMethod,
} from '@sphinx-labs/core'
import { ethers } from 'ethers'
import { HardhatEthersProvider } from '@nomicfoundation/hardhat-ethers/internal/hardhat-ethers-provider'
import {
  FALLBACK_MAX_REORG,
  getLargestPossibleReorg,
} from 'hardhat/internal/hardhat-network/provider/utils/reorgs-protection'
import pLimit from 'p-limit'

export type SimulationTransactions = Array<{
  receipt: SphinxTransactionReceipt
  response: SphinxTransactionResponse
}>

/**
 * @property maxAttempts - The maximum number of attempts that Sphinx will make for a single network
 * request before throwing an error.
 * @property timeout - The maximum number of time that Sphinx will wait for a single RPC request
 * before timing out. An RPC request can stall if the RPC provider has degraded service, which would
 * cause the simulation to stall indefinitely if we don't time out. We set this value to be
 * relatively high because the execution process may submit very large transactions (specifically
 * transactions with `EXECUTE` Merkle leaves), which can cause the RPC request to be slow. We also
 * set it high because the Hardhat provider appears to make a few retries (in
 * `hardhat/internal/core/providers/http.ts`), which can contribute to the duration of a single RPC
 * call sent from our provider proxy.
 */
export const simulationConstants = {
  maxAttempts: 10,
  timeout: 150_000,
}

/**
 * These arguments are passed into the Hardhat subtask that simulates a user's deployment. There
 * can't be any functions as arguments because we pass them into a child process. There also
 * shouldn't be any fields that contain BigInts because we call `JSON.parse` to decode the data
 * returned by the subtask. (`JSON.parse` converts BigInts to strings).
 *
 * @property {Array<NetworkConfig>} networkConfigArray The NetworkConfig on all networks. This is
 * necessary to create the entire Merkle tree in the simulation, which ensures we use the same
 * Merkle root in both the simulation and the production environment.
 */
export type simulateDeploymentSubtaskArgs = {
  deploymentConfig: DeploymentConfig
  chainId: string
}

/**
 * Simulate a deployment on a fork of the target network. We use Hardhat instead of Foundry to run
 * the simulation for two reasons:
 *
 * 1. Running the simulation with Hardhat allows us to reuse the TypeScript logic that executes the
 * deployment in production. If we use Foundry, we'd need to rewrite all of this logic in
 * Solidity. Also, adding complex Solidity logic to the Sphinx plugin contracts can lead to
 * unpredictable IR compilation failures.
 *
 * 2. Running the simulation with Hardhat allows us to accurately calculate the gas used by the
 * deployment, which determines the estimated cost that we provide to the user. The estimate is
 * more accurate with Hardhat because we're able to use the `gasUsed` field of the transaction
 * receipts instead of relying on the `gas` field of Foundry's transaction responses. The latter
 * gives estimates that are anywhere between 35-55% higher than the actual gas used because it
 * uses `eth_estimateGas` under the hood.
 *
 * 3. It's non-trivial to pass a very large Merkle tree from TypeScript to Foundry. Particularly,
 * `spawn` is prone to input size limits, and EthersJS can't ABI encode extremely large amounts
 * of data (i.e. it'll fail for a Merkle tree that contains 250 contract deployments, where the
 * contract is near the maximum size limit).
 */
export const simulate = async (
  deploymentConfig: DeploymentConfig,
  chainId: string,
  rpcUrl: string
): Promise<{
  transactions: SimulationTransactions
}> => {
  const rootPluginPath =
    process.env.DEV_FILE_PATH ?? join('node_modules', '@sphinx-labs', 'plugins')

  const provider = new SphinxJsonRpcProvider(rpcUrl)

  const networkConfig = fetchNetworkConfigFromDeploymentConfig(
    BigInt(chainId),
    deploymentConfig
  )

  const expectedHardhatConfigPath = join(
    rootPluginPath,
    'dist',
    'hardhat.config.js'
  )

  if (!existsSync(expectedHardhatConfigPath)) {
    throw new Error(
      'Failed to locate simulation configuration. This is a bug, please report it to the developers'
    )
  }

  const envVars = {
    SPHINX_INTERNAL__FORK_URL: rpcUrl,
    SPHINX_INTERNAL__CHAIN_ID: chainId,
    SPHINX_INTERNAL__BLOCK_GAS_LIMIT: networkConfig.blockGasLimit,
    // We must set the Hardhat config using an environment variable so that Hardhat recognizes the
    // Hardhat config when we import the HRE in the child process.
    HARDHAT_CONFIG: expectedHardhatConfigPath,
  }

  const taskParams: simulateDeploymentSubtaskArgs = {
    deploymentConfig,
    chainId,
  }

  if ((await isLiveNetwork(provider)) || (await isFork(provider))) {
    // Use the block number from the Forge script minus the largest possible chain reorg size, which
    // is determined by Hardhat. We must subtract the reorg size so that Hardhat caches the RPC
    // calls in the simulation. Otherwise, Hardhat will send hundreds of RPC calls, which frequently
    // causes rate limit errors, especially for public or free tier RPC endpoints.
    //
    // Subtracting the reorg size can lead to the following edge case:
    // 1. User executes a transaction on the live network.
    // 2. User calls Sphinx's Propose or Deploy command using a script that relies on the state that
    //    resulted from the transaction in the previous step.
    // 3. The collection process works correctly because Foundry uses the latest block number.
    // 4. The simulation uses a block where the transaction doesn't exist yet, causing an error.
    //
    // This edge case is unlikely to happen in practice because the reorg size is pretty small. For
    // example, it's 5 blocks on Ethereum, and 30 blocks on most other networks. A reorg size of 30
    // blocks corresponds to 15 minutes on Rootstock, which is one of the slowest networks that
    // Sphinx supports as of now. If the edge case occurs, it will naturally resolve itself if the
    // user continues to attempt to propose/deploy. This is because the corresponding block will
    // eventually be included in the simulation after there have been enough block confirmations.
    const blockNumber =
      BigInt(networkConfig.blockNumber) - BigInt(getLargestReorg(chainId))
    envVars['SPHINX_INTERNAL__BLOCK_NUMBER'] = blockNumber.toString()
  } else {
    // The network is a non-forked local node (i.e. an Anvil or Hardhat node with a fresh state). We
    // do not hardcode the block number in the Hardhat config to avoid the following edge case:
    // 1. Say we create an Anvil node with Ethereum's chain ID: `anvil --chain-id 1`. The block
    //    number will be extremely low on this network (i.e. less than 100). This is standard
    //    behavior for Anvil nodes.
    // 2. Hardhat detects that the block number is extremely low and throws an error because the
    //    block number corresponds to a hardfork that's too early to be supported. Here's the thrown
    //    error:
    //    https://github.com/NomicFoundation/hardhat/blob/caa504fe0e53c183578f42d66f4740b8ec147051/packages/hardhat-core/src/internal/hardhat-network/provider/node.ts#L305-L309
    //
    // Some notes about this edge case:
    // 1. We only ran into this error when creating an Anvil node with Ethereum's chain ID, but it
    //    may also occur on other popular networks.
    // 2. We attempted to resolve this error by specifying the desired hardfork in the Hardhat
    //    config's `hardfork` option as well as its `chains.hardforkHistory` option. Neither
    //    resolved this error.
    // 3. This error is only thrown when hardcoding the block number in the Hardhat config. When we
    //    don't hardcode it, Hardhat uses the default hardfork, which is the behavior we want.

    // Fast forward the block number. This is necessary to prevent the following edge case:
    // 1. Some transactions are executed on the local network. These transactions could either be
    //    sent by the Sphinx team (during testing) or by the user during local development.
    // 2. The Deploy CLI command is executed, which creates a simulation using a block that's
    //    multiple confirmations behind the latest block. This is Hardhat's default behavior, which
    //    is meant to protect against chain reorgs on forks of live networks.
    // 3. The simulation fails because the transactions executed in step 1 don't exist on the
    //    Hardhat fork.
    const blocksToFastForward = getLargestReorg(chainId)
    const blocksHex = stripLeadingZero(ethers.toBeHex(blocksToFastForward))
    await provider.send(
      'hardhat_mine', // The `hardhat_mine` RPC method works on Anvil and Hardhat nodes.
      [blocksHex]
    )
  }

  const hardhatRunnerPath = join(
    rootPluginPath,
    'dist',
    'hardhat',
    'hardhatRunner.js'
  )
  // Execute the simulation in a child process. We don't run the simulation in the
  // current process to prevent the following edge case that was discovered in Sphinx's test suite.
  // First, some context: When Hardhat creates an in-process node that forks a standalone Anvil
  // node, the Hardhat node listens to the Anvil port from the process in which the Hardhat node is
  // created. In other words, if we create the Hardhat node in the current process and then call
  // `lsof -t -i:<ANVIL_PORT>`, one of the returned PIDs will be the current PID (i.e.
  // `process.pid`). Then, if we attempt to run `kill $(lsof -t -i:<ANVIL_PORT>)`, the current
  // process will exit with a mysterious `SIGTERM` error. This issue caused Sphinx's test suite to
  // exit early because we kill Anvil nodes after some test cases complete. It's possible
  // (although unlikely) that this same situation could happen in a user's test suite. We resolve
  // this by creating the Hardhat node in a child process via `spawnAsync`. This child process exits
  // when `spawnAsync` returns.
  const { stdout, stderr, code } = await spawnAsync(
    'node',
    [hardhatRunnerPath],
    envVars,
    JSON.stringify(taskParams)
  )

  if (code !== 0) {
    const networkName = fetchNameForNetwork(BigInt(chainId))
    let errorMessage: string = `Simulation failed for ${networkName} at block number ${networkConfig.blockNumber}.`
    try {
      // Attempt to decode the error message. This try-statement could theoretically throw an error
      // if `stdout` isn't a valid JSON string.
      const error = JSON.parse(stdout)

      // If the stack trace includes the error message, we only use the stack trace so that we don't
      // display the error reason twice.
      if (
        typeof error.stack === 'string' &&
        error.stack.includes(error.message)
      ) {
        errorMessage += `\n\n${error.stack}`
      } else {
        // Display both the error message and the stack trace.
        errorMessage += `\n\n${error.message}\n\n${error.stack}`
      }
    } catch {
      // An error occurred while attempting to decode `stdout` into an error message. We'll display
      // the raw `stdout` to the user in case it's useful.
      errorMessage += `\n\n${stdout}`
    }
    throw new Error(errorMessage)
  }

  /**
   * Occasionally an unexpected error can cause stdout to not conform to JSON format. This should never
   * happen, but if it does we will error when attempting to parse stdout. So we use a try catch here
   * and exit with the real value of stdout if an error occurs.
   */
  try {
    const transactions = JSON.parse(stdout).transactions
    return { transactions }
  } catch (e) {
    console.log(stdout)
    console.error(stderr)
    process.exit(1)
  }
}

export const setupPresimulationState = async (
  provider: any,
  executionMode: ExecutionMode
) => {
  let signer: ethers.Wallet
  if (executionMode === ExecutionMode.LiveNetworkCLI) {
    const privateKey = process.env.PRIVATE_KEY
    if (!privateKey) {
      throw new Error(`Could not find 'PRIVATE_KEY' environment variable.`)
    }
    signer = new ethers.Wallet(privateKey, provider)
  } else if (
    executionMode === ExecutionMode.LocalNetworkCLI ||
    executionMode === ExecutionMode.Platform
  ) {
    signer = new ethers.Wallet(getSphinxWalletPrivateKey(0), provider)
    await fundAccountMaxBalance(signer.address, provider)
  } else {
    throw new Error(`Unknown execution mode.`)
  }

  return signer
}

/**
 * Fetches the transaction response objects for all of the transactions in the simulation. There's some additional
 * data in the responses that is not in the receipts (data, value, etc) which is not available in the receipts. We
 * use this information to calculate deployment cost estimates on the website.
 */
export const fetchTransactionResponses = async (
  receipts: Array<SphinxTransactionReceipt>,
  provider: HardhatEthersProvider
): Promise<SimulationTransactions> => {
  const chainId = (await provider.getNetwork()).chainId

  // Since the size of receipts array is unbounded, we use pLimit to reduce the number of simultaneous calls.
  // This reduces the chance of us triggering a rate limit in the RPC provider.
  const limit = pLimit(5)
  const transactions = await Promise.all(
    receipts.map(async (receipt) => {
      const response = await limit(async () =>
        provider.getTransaction(receipt.hash)
      )
      const sphinxResponse = convertEthersTransactionResponse(
        response,
        chainId.toString()
      )

      return {
        receipt,
        response: sphinxResponse,
      }
    })
  )

  return transactions
}

/**
 * A Hardhat subtask that simulates a deployment against a forked Hardhat node. We need to load the
 * Hardhat Runtime Environment (HRE) because Hardhat doesn't document any lower-level functionality
 * for running a fork. We could theoretically interact with lower-level components, but this would
 * be brittle because Hardhat could change their internal functionality in a future minor or patch
 * version.
 */
export const simulateDeploymentSubtask = async (
  taskArgs: simulateDeploymentSubtaskArgs,
  hre: any
): Promise<{ transactions: SimulationTransactions }> => {
  // Wrap the Hardhat provider with a Proxy, which implements retry and timeout logic.
  const provider = createHardhatEthersProviderProxy(hre.ethers.provider)

  const { deploymentConfig, chainId } = taskArgs
  const { merkleTree } = deploymentConfig

  const networkConfig = fetchNetworkConfigFromDeploymentConfig(
    BigInt(chainId),
    deploymentConfig
  )

  const { executionMode } = networkConfig

  const signer = await setupPresimulationState(provider, executionMode)

  // Create a list of auto-generated wallets. We'll later add these wallets as Gnosis Safe owners.
  const sphinxWallets = getSphinxWalletsSortedByAddress(
    BigInt(networkConfig.newConfig.threshold),
    provider
  )
  const treeSigners = await Promise.all(
    sphinxWallets.map(async (wallet) => {
      return {
        signer: await wallet.getAddress(),
        signature: await signMerkleRoot(merkleTree.root, wallet),
      }
    })
  )

  let receipts: Array<SphinxTransactionReceipt> | undefined
  const deployment: Deployment = {
    id: 'only required on website',
    multichainDeploymentId: 'only required on website',
    projectId: 'only required on website',
    chainId: networkConfig.chainId,
    status: 'approved',
    moduleAddress: networkConfig.moduleAddress,
    safeAddress: networkConfig.safeAddress,
    deploymentConfig,
    networkName: fetchNameForNetwork(BigInt(networkConfig.chainId)),
    treeSigners,
  }
  const simulationContext: DeploymentContext = {
    throwError: (message: string) => {
      throw new Error(message)
    },
    handleError: (e) => {
      throw e
    },
    handleAlreadyExecutedDeployment: async (deploymentContext) => {
      receipts = (
        await fetchExecutionTransactionReceipts(
          [],
          deploymentContext.deployment.moduleAddress,
          deploymentContext.deployment.deploymentConfig.merkleTree.root,
          deploymentContext.provider
        )
      ).map(convertEthersTransactionReceipt)
    },
    handleExecutionFailure: (
      _deploymentContext: DeploymentContext,
      _networkConfig: NetworkConfig,
      failureReason: HumanReadableAction
    ) => {
      throw new Error(
        `The following action reverted during the simulation:\n${failureReason.reason}`
      )
    },
    handleSuccess: async () => {
      /* */
    },
    executeTransaction: executeTransactionViaSigner,
    deployment,
    provider,
    injectRoles,
    removeRoles,
    wallet: signer,
  }

<<<<<<< HEAD
  const result = await compileAndExecuteDeployment(simulationContext)
=======
  const result = await sphinxCoreExecute.attemptDeployment(simulationContext)
>>>>>>> 20ce4cef

  if (!result) {
    throw new Error(
      'Simulation failed for an unexpected reason. This is a bug. Please report it to the developers.'
    )
  }

  const { finalStatus, failureAction } = result
  receipts = result.receipts

  if (!receipts) {
    throw new Error(
      'Simulation failed for an unexpected reason. This is a bug. Please report it to the developers.'
    )
  }

  if (finalStatus === MerkleRootStatus.FAILED) {
    if (failureAction) {
      throw new Error(
        `The following action reverted during the simulation:\n${failureAction.reason}`
      )
    } else {
      throw new Error(`An action reverted during the simulation.`)
    }
  }

  return {
    transactions: await fetchTransactionResponses(receipts, provider),
  }
}

/**
 * Create a Proxy that wraps a `HardhatEthersProvider` to implement retry and timeout logic, which
 * isn't robust in the native provider.
 *
 * This function uses a linear backoff strategy for retries. We use a multiple of 2, and start with
 * a backoff period of two seconds.
 *
 * This function uses the `evm_snapshot` and `evm_revert` RPC methods to prevent a 'nonce too low'
 * bug caused by the Hardhat simulation (context: https://github.com/sphinx-labs/sphinx/pull/1565).
 * The fact that we use these RPC methods means that an edge case could occur:
 * 1. Say we simultaneously submit state-changing transactions from Account A and Account B (e.g. via
 * `Promise.all`).
 * 2. Say the transaction from Account A reverts but the transaction from Account B finalizes. We'll
 * call 'evm_revert' in the transaction for Account A, potentially causing the transaction from
 * Account B to be undone.
 *
 * This edge case currently isn't an issue because we don't parallelize state-changing transactions
 * in the execution process.
 */
export const createHardhatEthersProviderProxy = (
  ethersProvider: HardhatEthersProvider
): HardhatEthersProvider => {
  const proxy = new Proxy(ethersProvider, {
    get: (target, prop) => {
      return (...args: any[]) => {
        // Return the result directly if the method isn't asynchronous.
        if (!isPublicAsyncMethod(ethersProvider, prop)) {
          return target[prop](...args)
        }

        // A helper function that implements the timeout and retry logic for asynchronous calls to
        // the Hardhat provider.
        const invokeWithRetryAndSnapshot = async () => {
          // We don't allow the 'hardhat_reset' RPC method to avoid an infinite loop bug caused by
          // Hardhat. More context is in this pull request description:
          // https://github.com/sphinx-labs/sphinx/pull/1565
          if (args.length > 0 && args[0] === 'hardhat_reset') {
            throw new Error('hardhat_reset no')
          }

          let snapshotId: string
          for (
            let attempt = 0;
            attempt < simulationConstants.maxAttempts;
            attempt++
          ) {
            // Create a snapshot of the Hardhat node state. We may revert to this snapshot later in
            // this function to prevent a 'nonce too low' bug in Hardhat. We must queue the snapshot
            // before calling `target[prop](...args)` to avoid this nonce bug.
            //
            // More info on the nonce error is in this pull request description:
            // https://github.com/sphinx-labs/sphinx/pull/1565.
            //
            // This RPC method is outside of the try/catch statement below because this call
            // should never error, so if it does, it'd preferable to throw the error immediately.
            snapshotId = await target.send('evm_snapshot', [])

            try {
              // Forward the call to the Hardhat provider. We include a timeout to ensure that an
              // RPC provider with degraded service doesn't cause this call to hang indefinitely.
              // See this pull request description for more info:
              // https://github.com/sphinx-labs/sphinx/pull/1565

              const result = await callWithTimeout(
                target[prop](...args),
                simulationConstants.timeout,
                'stalled'
              )

              if (prop === 'getSigner') {
                // By default, the `HardhatEthersProxy.getSigner` method returns a signer connected
                // to the `HardhatEthersProvider` instead of this Proxy, which prevents our timeout
                // and retry logic from being used when the signer executes transactions. To avoid
                // this, we set the signer's provider to be the current Proxy instance.
                return (result as ethers.Signer).connect(proxy)
              } else {
                return result
              }
            } catch (error) {
              // The most likely reason that the call failed is a rate limit.

              // NOTE: Don't include any RPC calls to the remote node in this 'catch' block because
              // they may stall indefinitely if the user's RPC provider has degraded service. It's
              // safe to call RPC methods that begin with 'evm_' or 'hardhat_' because these
              // shouldn't be sent to the remote node, so there shouldn't be a risk of a rate limit
              // occurring for these calls.

              // We revert the Hardhat node state to ensure that there weren't any local state
              // changes made by the failed RPC request. There should be no state changes because
              // the call threw an error. This is a precaution against the "nonce too low" error,
              // which is described in this pull request description:
              // https://github.com/sphinx-labs/sphinx/pull/1565
              const success = await target.send('evm_revert', [snapshotId])
              if (!success) {
                throw new Error(`Failed to call 'evm_revert'.`)
              }

              // Pass the error up if we're out of attempts.
              if (attempt === simulationConstants.maxAttempts - 1) {
                throw error
              }

              // We use linear backoff starting at 2 seconds. This serves as a cooldown period
              // for rate limit errors.
              const sleepTime = 2 * (attempt + 1) * 1000
              await sleep(sleepTime)
            }
          }
        }

        // Return a thenable promise for asynchronous calls, which ensures that the asynchronous
        // operations in `invokeWithRetryAndSnapshot` occur after the asynchronous method call is
        // awaited.
        return Promise.resolve({
          then: (resolve, reject) => {
            ;(async () => {
              try {
                const result = await invokeWithRetryAndSnapshot()
                resolve(result)
              } catch (error) {
                reject(error)
              }
            })()
          },
        })
      }
    },
  })
  return proxy
}

const getLargestReorg = (chainId: string): bigint => {
  return getLargestPossibleReorg(Number(chainId)) ?? FALLBACK_MAX_REORG
}

export const getUndeployedContractErrorMesage = (address: string): string =>
  `Simulation succeeded, but the following contract wasn't deployed at its expected address:\n` +
  address<|MERGE_RESOLUTION|>--- conflicted
+++ resolved
@@ -415,11 +415,7 @@
     wallet: signer,
   }
 
-<<<<<<< HEAD
-  const result = await compileAndExecuteDeployment(simulationContext)
-=======
   const result = await sphinxCoreExecute.attemptDeployment(simulationContext)
->>>>>>> 20ce4cef
 
   if (!result) {
     throw new Error(
