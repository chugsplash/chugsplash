[profile.default]
src = 'contracts/test'
out = 'out/artifacts'
build_info_path = 'out/artifacts/build-info'
build_info = true
extra_output = ['storageLayout', 'evm.gasEstimates']
fs_permissions = [{ access = "read", path = "./"}]
<<<<<<< HEAD
via_ir = false
=======
# We enable the optimizer to rigorously check for "Stack too deep" errors caused by excessive local variables.
# Disabling the optimizer potentially masks these errors. Enabling it ensures that users inheriting
# our contracts don't encounter these errors if their optimizer is off.
optimizer = false # TODO: set to 'true'
>>>>>>> 1e80592b

ffi = true
libs = ['node_modules']
test = 'test-folder/foundry'
cache_path  = 'forge-cache'
verbosity = 2
allow_paths = ["../contracts"]

[rpc_endpoints]
anvil = "http://127.0.0.1:8545"
goerli = "http://127.0.0.1:42005"
optimism-goerli = "http://127.0.0.1:42420"
arbitrum-goerli = "http://127.0.0.1:42613"<|MERGE_RESOLUTION|>--- conflicted
+++ resolved
@@ -5,14 +5,10 @@
 build_info = true
 extra_output = ['storageLayout', 'evm.gasEstimates']
 fs_permissions = [{ access = "read", path = "./"}]
-<<<<<<< HEAD
-via_ir = false
-=======
 # We enable the optimizer to rigorously check for "Stack too deep" errors caused by excessive local variables.
 # Disabling the optimizer potentially masks these errors. Enabling it ensures that users inheriting
 # our contracts don't encounter these errors if their optimizer is off.
 optimizer = false # TODO: set to 'true'
->>>>>>> 1e80592b
 
 ffi = true
 libs = ['node_modules']
