{
  "name": "@sphinx-labs/plugins",
  "version": "0.21.2",
  "description": "Sphinx plugins",
  "main": "dist/index",
  "types": "dist/index",
  "bin": {
    "sphinx": "./dist/cli/index.js"
  },
  "files": [
    "dist/*",
    "contracts/foundry/*",
    "out/artifacts/SphinxUtils.sol/SphinxUtils.json"
  ],
  "scripts": {
    "start": "ts-node ./src/index.ts",
    "build": "yarn build:ts && yarn build:contracts",
    "build:ts": "tsc -p ./tsconfig.json",
<<<<<<< HEAD
    "build:contracts": "forge clean && yarn write-constants && forge build --skip test --skip script && ts-node ./src/cli/index.ts generate",
    "write-constants": "npx ts-node script/write-constants.ts > contracts/foundry/SphinxConstants.sol",
    "clean": "rimraf dist/ ./tsconfig.tsbuildinfo ./forge-cache ./client",
=======
    "build:contracts": "forge clean && yarn generate && forge build --skip script --skip test && ts-node ./src/cli/index.ts generate",
    "generate": "npx ts-node script/write-constants.ts > contracts/foundry/SphinxConstants.sol",
    "clean": "rimraf dist/ ./tsconfig.tsbuildinfo",
>>>>>>> 5668455a
    "test": "yarn test:forge && yarn test:hardhat && yarn test:mocha && yarn test:solc",
    "test:forge": "forge test --no-match-contract '^(Proposal|Broadcast)'",
    "test:hardhat": "/bin/bash ./test/run-hh-tests.sh",
    "test:mocha": "npx mocha --require ts-node/register --timeout 100000 'test/mocha/**/*.ts'",
    "test:coverage": "export DEV_FILE_PATH='./' && export DISABLE_ANALYTICS=true && apt install lsof && yarn test",
    "test:kill": "/bin/bash ./script/kill-nodes.sh all",
    "test:solc": "/bin/bash ./script/solc.sh",
    "lint": "yarn lint:fix && yarn lint:check",
    "lint:fix": "yarn lint:ts:fix && yarn lint:contracts:fix",
    "lint:check": "yarn lint:ts:check",
    "lint:ts:fix": "yarn lint:ts:check --fix",
    "lint:ts:check": "eslint . --max-warnings=0",
    "lint:contracts:fix": "yarn prettier --write 'contracts/**/*.sol'",
    "pre-commit": "lint-staged",
    "yalc:publish": "yarn build && yalc publish"
  },
  "homepage": "https://github.com/smartcontracts/sphinx/tree/develop/packages/plugins#readme",
  "license": "MIT",
  "author": "Kelvin Fichter",
  "repository": {
    "type": "git",
    "url": "https://github.com/smartcontracts/sphinx.git"
  },
  "dependencies": {
    "@eth-optimism/contracts": "^0.5.40",
    "@ethersproject/bignumber": "^5.7.0",
    "@openzeppelin/contracts": "^4.8.1",
    "@openzeppelin/hardhat-upgrades": "^1.22.1",
    "@openzeppelin/upgrades-core": "^1.24.0",
    "@sphinx-labs/contracts": "^0.11.0",
    "@sphinx-labs/core": "^0.16.2",
    "@swc/core": "1.3.75",
    "chalk": "^4.1.2",
    "core-js": "^3.31.1",
    "dotenv": "^16.0.3",
    "ds-test": "https://github.com/dapphub/ds-test.git#e282159d5170298eb2455a6c05280ab5a73a4ef0",
    "ethers": "6.7.0",
    "forge-std": "https://github.com/foundry-rs/forge-std.git#v1.6.1",
    "ipfs-http-client": "56.0.3",
    "ipfs-only-hash": "^4.0.0",
    "node-fetch": "^2.6.7",
    "ora": "^5.4.1",
    "semver": "^7.3.7",
    "solidity-ast": "^0.4.52",
    "solmate": "^6.7.0",
    "ts-node": "^10.9.1",
    "typescript": "^5.1.3",
    "yargs": "^17.7.2",
    "yesno": "^0.4.0",
    "stream-json": "^1.8.0",
    "stream-chain": "^2.2.5"
  },
  "devDependencies": {
    "@eth-optimism/contracts-bedrock": "0.0.0-20230522161230",
    "@layerzerolabs/solidity-examples": "^0.0.13",
    "@nomicfoundation/hardhat-ethers": "^3.0.4",
    "@openzeppelin/contracts-upgradeable": "^4.8.3",
    "@openzeppelin/hardhat-upgrades": "^1.22.1",
    "@types/chai-as-promised": "^7.1.5",
    "@types/yargs": "^17.0.24",
    "@types/stream-json": "^1.7.4",
    "@types/stream-chain": "^2.0.2",
    "chai": "^4.3.7",
    "chai-as-promised": "^7.1.1",
    "hardhat": "^2.17.1"
  },
  "peerDependencies": {
    "hardhat": "^2"
  }
}<|MERGE_RESOLUTION|>--- conflicted
+++ resolved
@@ -16,15 +16,9 @@
     "start": "ts-node ./src/index.ts",
     "build": "yarn build:ts && yarn build:contracts",
     "build:ts": "tsc -p ./tsconfig.json",
-<<<<<<< HEAD
-    "build:contracts": "forge clean && yarn write-constants && forge build --skip test --skip script && ts-node ./src/cli/index.ts generate",
+    "build:contracts": "forge clean && yarn generate && forge build --skip script --skip test && ts-node ./src/cli/index.ts generate",
     "write-constants": "npx ts-node script/write-constants.ts > contracts/foundry/SphinxConstants.sol",
     "clean": "rimraf dist/ ./tsconfig.tsbuildinfo ./forge-cache ./client",
-=======
-    "build:contracts": "forge clean && yarn generate && forge build --skip script --skip test && ts-node ./src/cli/index.ts generate",
-    "generate": "npx ts-node script/write-constants.ts > contracts/foundry/SphinxConstants.sol",
-    "clean": "rimraf dist/ ./tsconfig.tsbuildinfo",
->>>>>>> 5668455a
     "test": "yarn test:forge && yarn test:hardhat && yarn test:mocha && yarn test:solc",
     "test:forge": "forge test --no-match-contract '^(Proposal|Broadcast)'",
     "test:hardhat": "/bin/bash ./test/run-hh-tests.sh",
