// SPDX-License-Identifier: MIT
pragma solidity ^0.8.15;

import "forge-std/Script.sol";
import "forge-std/Test.sol";
import { StdChains } from "forge-std/StdChains.sol";
import "lib/solidity-stringutils/src/strings.sol";
import {
    ChugSplashBootloaderOne
} from "@chugsplash/contracts/contracts/deployment/ChugSplashBootloaderOne.sol";
import {
    ChugSplashBootloaderTwo
} from "@chugsplash/contracts/contracts/deployment/ChugSplashBootloaderTwo.sol";
import { ChugSplashRegistry } from "@chugsplash/contracts/contracts/ChugSplashRegistry.sol";
import { Create2 } from "@openzeppelin/contracts/utils/Create2.sol";
import {
    DeterministicDeployer
} from "@chugsplash/contracts/contracts/deployment/DeterministicDeployer.sol";
import { ChugSplashManager } from "@chugsplash/contracts/contracts/ChugSplashManager.sol";
import { ChugSplashManagerEvents } from "@chugsplash/contracts/contracts/ChugSplashManagerEvents.sol";
import { ChugSplashRegistryEvents } from "@chugsplash/contracts/contracts/ChugSplashRegistryEvents.sol";
import { ChugSplashManagerProxy } from "@chugsplash/contracts/contracts/ChugSplashManagerProxy.sol";
import { Version } from "@chugsplash/contracts/contracts/Semver.sol";
import {
    ChugSplashBundles,
    DeploymentState,
    DeploymentStatus,
    BundledChugSplashAction,
    RawChugSplashAction,
    ChugSplashActionType,
    ChugSplashTarget,
    BundledChugSplashTarget,
    ChugSplashActionBundle,
    ChugSplashTargetBundle,
    BundledChugSplashTarget
} from "@chugsplash/contracts/contracts/ChugSplashDataTypes.sol";
import { DefaultCreate3 } from "@chugsplash/contracts/contracts/DefaultCreate3.sol";
import { Math } from "@openzeppelin/contracts/utils/math/Math.sol";
import {
    ChugSplashContract,
    DeploymentBytecode,
    MinimalParsedConfig,
    MinimalParsedContractConfig,
    ConfigCache,
    ContractConfigCache,
    DeploymentRevert,
    ImportCache,
    ContractKindEnum,
    ProposalRoute,
    ConfigContractInfo,
    OptionalAddress,
    OptionalBool,
    OptionalString,
    OptionalBytes32
} from "./ChugSplashPluginTypes.sol";
import { ChugSplashUtils } from "./ChugSplashUtils.sol";
import { StdStyle } from "forge-std/StdStyle.sol";

contract ChugSplash is Script, Test, DefaultCreate3, ChugSplashManagerEvents, ChugSplashRegistryEvents {
    using strings for *;

    struct OptionalLog {
        Vm.Log value;
        bool exists;
    }

    Vm.Log[] private executionLogs;
    bool private silent;

    ChugSplashUtils private immutable utils;

    string private constant NONE = "none";
    uint256 private constant DEFAULT_PRIVATE_KEY_UINT =
        0xac0974bec39a17e36ba4a6b4d238ff944bacb478cbed5efcae784d7bf4f2ff80;
    string private constant DEFAULT_PRIVATE_KEY =
        "0xac0974bec39a17e36ba4a6b4d238ff944bacb478cbed5efcae784d7bf4f2ff80";
    string private constant DEFAULT_NETWORK = "localhost";

    // Optional env vars
    string private privateKey = vm.envOr("PRIVATE_KEY", DEFAULT_PRIVATE_KEY);
    string private network = vm.envOr("NETWORK", DEFAULT_NETWORK);
    address private newOwnerAddress = vm.envOr("NEW_OWNER", vm.addr(vm.envOr("PRIVATE_KEY", DEFAULT_PRIVATE_KEY_UINT)));
    string private newOwnerString = vm.toString(newOwnerAddress);
    string private ipfsUrl = vm.envOr("IPFS_URL", NONE);
    bool private skipStorageCheck = vm.envOr("SKIP_STORAGE_CHECK", false);
    bool private allowManagedProposals = vm.envOr("ALLOW_MANAGED_PROPOSALS", false);

    // Get owner address
    uint private key = vm.envOr("CHUGSPLASH_INTERNAL__OWNER_PRIVATE_KEY", uint(0));
    address private systemOwnerAddress =
        key != 0 ? vm.rememberKey(key) : 0x226F14C3e19788934Ff37C653Cf5e24caD198341;

    string private filePath =
        vm.envOr(
            "DEV_FILE_PATH",
            string("./node_modules/@chugsplash/plugins/dist/foundry/index.js")
        );
    bool private isChugSplashTest = vm.envOr("IS_CHUGSPLASH_TEST", false);

    /**
     * @notice This constructor must not revert, or else an opaque error message will be displayed
       to the user.
     */
    constructor() {
        utils = new ChugSplashUtils();
        ffiDeployOnAnvil();
    }

    // TODO(test): you should throw a helpful error message in foundry/index.ts if reading from
    // state on the in-process node (e.g. in async user config).

    function silence() internal {
        silent = true;
    }

    // This is the entry point for the ChugSplash deploy command.
    function deploy(string memory _configPath, string memory _rpcUrl) internal {
        OptionalAddress memory newOwner;
        newOwner.exists = false;
        deploy(_configPath, _rpcUrl, newOwner);
    }

    // TODO(test): remove all of the old ffi functions

    function deploy(string memory _configPath, string memory _rpcUrl, OptionalAddress memory _newOwner) private) {
        ensureChugSplashInitialized(_rpcUrl);
        MinimalParsedConfig memory minimalParsedConfig = ffiGetMinimalParsedConfig(_configPath);

        ChugSplashRegistry registry = getChugSplashRegistry();
        ChugSplashManager manager = getChugSplashManager(
            registry,
            minimalParsedConfig.organizationID
        );

        ConfigCache memory configCache = getConfigCache(minimalParsedConfig, registry, manager, _rpcUrl);

        // Unlike the TypeScript version, we don't get the CanonicalConfig since Solidity doesn't
        // support complex types like the 'variables' field.
        (string memory configUri, ChugSplashBundles memory bundles) = ffiGetCanonicalConfigData(configCache, _configPath);

        address deployer = utils.msgSender();
        finalizeRegistration(
            registry,
            manager,
            minimalParsedConfig.organizationID,
            deployer,
            false
        );

        address realManagerAddress = registry.projects(minimalParsedConfig.organizationID);
        require(realManagerAddress == address(manager), "Computed manager address is different from expected address");

        if (bundles.actionBundle.actions.length == 0 && bundles.targetBundle.targets.length == 0) {
            emit log("Nothing to execute in this deployment. Exiting early.");
            return;
        }

        bytes32 deploymentId = getDeploymentId(bundles, configUri);
        DeploymentState memory deploymentState = manager.deployments(deploymentId);

        if (deploymentState.status == DeploymentStatus.CANCELLED) {
            revert(
                string.concat(
                    minimalParsedConfig.projectName,
                    " was previously cancelled on ",
                    configCache.networkName
                )
            );
        }

        if (deploymentState.status == DeploymentStatus.EMPTY) {
            proposeChugSplashDeployment(
                manager,
                bundles,
                configUri,
                ProposalRoute.LOCAL_EXECUTION
            );
            deploymentState.status = DeploymentStatus.PROPOSED;
        }

        if (deploymentState.status == DeploymentStatus.PROPOSED) {
            approveDeployment(deploymentId, manager);
            deploymentState.status = DeploymentStatus.APPROVED;
        }

        if (
            deploymentState.status == DeploymentStatus.APPROVED ||
            deploymentState.status == DeploymentStatus.PROXIES_INITIATED
        ) {
            bool success = executeDeployment(manager, bundles, configCache.blockGasLimit, minimalParsedConfig.contracts);

            if (!success) {
                revert(
                    string.concat(
                        "ChugSplash: failed to execute ",
                        minimalParsedConfig.projectName,
                        "likely because one of the user's constructors reverted during the deployment."
                    )
                );
            }
        }

        if (_newOwner.exists) {
            transferProjectOwnership(manager, _newOwner.value);
        }

        if (!silent) {
            emit log("Success!");
            for (uint i = 0; i < minimalParsedConfig.contracts.length; i++) {
                MinimalParsedContractConfig memory contractConfig = minimalParsedConfig.contracts[i];
                emit log(string.concat(contractConfig.referenceName, ': ', vm.toString(contractConfig.targetAddress)));
            }
        }
    }

    function finalizeRegistration(
        ChugSplashRegistry _registry,
        ChugSplashManager _manager,
        bytes32 _organizationID,
        address _newOwner,
        bool _allowManagedProposals
    ) private {
        if (!isProjectClaimed(_registry, address(_manager))) {
            bytes memory initializerData = abi.encode(
                _newOwner,
                _organizationID,
                _allowManagedProposals
            );

            Version memory managerVersion = ffiGetCurrentChugSplashManagerVersion();
            _registry.finalizeRegistration{gas: 1000000}(
                _organizationID,
                _newOwner,
                managerVersion,
                initializerData
            );
        } else {
            address existingOwner = _manager.owner();
            if (existingOwner != _newOwner) {
                revert(
                    string.concat(
                        "ChugSplash: project already owned by: ",
                        vm.toString(existingOwner)
                    )
                );
            }
        }
    }

    function isProjectClaimed(
        ChugSplashRegistry _registry,
        address _manager
    ) private view returns (bool) {
        return _registry.managerProxies(_manager);
    }

    // TODO(propose): separate the local proposal logic from the remote proposal logic in both TS and foundry.
    function proposeChugSplashDeployment(
        ChugSplashManager _manager,
        ChugSplashBundles memory _bundles,
        string memory _configUri,
        ProposalRoute _route
    ) private {
        address deployer = utils.msgSender();
        if (!_manager.isProposer(deployer)) {
            revert(
                string.concat(
                    "ChugSplash: caller is not a proposer. Caller's address: ",
                    vm.toString(deployer)
                )
            );
        }

        (uint256 numNonProxyContracts, ) = getNumActions(_bundles.actionBundle.actions);
        _manager.propose{gas: 1000000}(
            _bundles.actionBundle.root,
            _bundles.targetBundle.root,
            _bundles.actionBundle.actions.length,
            _bundles.targetBundle.targets.length,
            numNonProxyContracts,
            _configUri,
            _route == ProposalRoute.REMOTE_EXECUTION
        );
    }

    function approveDeployment(bytes32 _deploymentId, ChugSplashManager _manager) private {
        address projectOwner = _manager.owner();
        address deployer = utils.msgSender();
        if (deployer != projectOwner) {
            revert(
                string.concat(
                    "ChugSplash: caller is not the project owner. Caller's address: ",
                    vm.toString(deployer),
                    "Owner's address: ",
                    vm.toString(projectOwner)
                )
            );
        }
        _manager.approve{gas: 1000000}(_deploymentId);
    }

    function transferProjectOwnership(ChugSplashManager _manager, address _newOwner) private {
        if (_newOwner != _manager.owner()) {
            if (_newOwner == address(0)) {
                _manager.renounceOwnership();
            } else {
                _manager.transferOwnership(_newOwner);
            }
        }
    }

    function getConfigCache(
        MinimalParsedConfig memory _minimalConfig,
        ChugSplashRegistry _registry,
        ChugSplashManager _manager,
        string memory _rpcUrl
    ) private returns (ConfigCache memory) {
        MinimalParsedContractConfig[] memory contractConfigs = _minimalConfig
            .contracts;

        bool localNetwork = isLocalNetwork(_rpcUrl);
        string memory networkName = getChainAlias(_rpcUrl);

        ContractConfigCache[] memory contractConfigCache = new ContractConfigCache[](
            contractConfigs.length
        );
        for (uint256 i = 0; i < contractConfigCache.length; i++) {
            MinimalParsedContractConfig memory contractConfig = contractConfigs[
                i
            ];

            bool isTargetDeployed = contractConfig.targetAddress.code.length > 0;

            OptionalBool memory isImplementationDeployed;
            if (contractConfig.kind != ContractKindEnum.NO_PROXY) {
                // Get the Create3 address of the implementation contract using the DefaultCreate3
                // contract.
                address implAddress = getAddressFromDeployer(
                    contractConfig.salt,
                    address(_manager)
                );
                isImplementationDeployed = OptionalBool({
                    value: implAddress.code.length > 0,
                    exists: true
                });
            }

            OptionalString memory previousConfigUri = isTargetDeployed &&
                contractConfig.kind != ContractKindEnum.NO_PROXY
                ?
                    getPreviousConfigUri(
                        _registry,
                        contractConfig.targetAddress,
                        localNetwork,
                        _rpcUrl
                    )
                : OptionalString({ exists: false, value: "" });

            OptionalBytes32 memory deployedCreationCodeWithArgsHash = isTargetDeployed ?
            getDeployedCreationCodeWithArgsHash(_manager, contractConfig.referenceName, contractConfig.targetAddress)
             : OptionalBytes32({ exists: false, value: "" });

            // At this point in the TypeScript version of this function, we attempt to deploy all of
            // the non-proxy contracts. We skip this step here because it's unnecessary in this
            // context. Forge does local simulation before broadcasting any transactions, so if a
            // constructor reverts, it'll be caught before anything happens on the live network.
            DeploymentRevert memory deploymentRevert = DeploymentRevert({
                deploymentReverted: false,
                revertString: OptionalString({exists: false, value: ""})
            });

            ImportCache memory importCache;
            if (isTargetDeployed) {
                // In the TypeScript version, we check if the ChugSplashManager has permission to
                // upgrade UUPS proxies via staticcall. We skip it here because staticcall always
                // fails in Solidity when called on a state-changing function (which 'upgradeTo'
                // is). We also can't attempt an external call because it could be broadcasted.
                // So, we skip this step here, which is fine because Forge automatically does local
                // simulation before broadcasting any transactions. If the ChugSplashManager doesn't
                // have permission to call 'upgradeTo', an error will be thrown when simulating the
                // execution logic, which will happen before any transactions are broadcasted.

                if (contractConfig.kind == ContractKindEnum.EXTERNAL_DEFAULT || contractConfig.kind == ContractKindEnum.INTERNAL_DEFAULT || contractConfig.kind == ContractKindEnum.OZ_TRANSPARENT) {
                    // Check that the ChugSplashManager is the owner of the Transparent proxy.
                    address currProxyAdmin = getEIP1967ProxyAdminAddress(
                        contractConfig.targetAddress
                    );

                    if (currProxyAdmin != address(_manager)) {
                        importCache = ImportCache({
                            requiresImport: true,
                            currProxyAdmin: OptionalAddress({exists: true, value: currProxyAdmin})
                        });
                    }
                }
            }

            contractConfigCache[i] = ContractConfigCache({
                referenceName: contractConfig.referenceName,
                isTargetDeployed: isTargetDeployed,
                deployedCreationCodeWithArgsHash: deployedCreationCodeWithArgsHash,
                deploymentRevert: deploymentRevert,
                importCache: importCache,
                isImplementationDeployed: isImplementationDeployed,
                previousConfigUri: previousConfigUri
            });
        }

        return
            ConfigCache({
                blockGasLimit: block.gaslimit,
                localNetwork: localNetwork,
                networkName: networkName,
                contractConfigCache: contractConfigCache
            });
    }

    function getDeployedCreationCodeWithArgsHash(
        ChugSplashManager _manager,
        string memory _referenceName,
        address _contractAddress
    ) private view returns (OptionalBytes32 memory) {
        OptionalLog memory latestDeploymentEvent = getLatestEvent(
            address(_manager),
            ContractDeployed.selector,
            OptionalBytes32({ exists: true, value: keccak256(bytes(_referenceName)) }),
            OptionalBytes32({ exists: true, value: toBytes32(_contractAddress) }),
            OptionalBytes32({ exists: false, value: bytes32(0) })
        );

        if (!latestDeploymentEvent.exists) {
            return OptionalBytes32({ exists: false, value: bytes32(0) });
        } else {
            (, , bytes32 creationCodeWithArgsHash) = abi.decode(latestDeploymentEvent.value.data, (string, uint256, bytes32));
            return OptionalBytes32({ exists: true, value: creationCodeWithArgsHash });
        }
    }

    function getEIP1967ProxyAdminAddress(address _proxyAddress) internal view returns (address) {
        // The EIP-1967 storage slot that holds the address of the owner.
        // bytes32(uint256(keccak256('eip1967.proxy.admin')) - 1)
        bytes32 ownerKey = 0xb53127684a568b3173ae13b9f8a6016e243e63b6e8ee1178d6a717850b5d6103;

        bytes32 ownerBytes32 = vm.load(_proxyAddress, ownerKey);

        // Convert the bytes32 value to an address.
        return address(uint160(uint256(ownerBytes32)));
    }

    function getDeploymentId(
        ChugSplashBundles memory _bundles,
        string memory _configUri
    ) private pure returns (bytes32) {
        bytes32 actionRoot = _bundles.actionBundle.root;
        bytes32 targetRoot = _bundles.targetBundle.root;
        uint256 numActions = _bundles.actionBundle.actions.length;
        uint256 numTargets = _bundles.targetBundle.targets.length;
        (uint256 numNonProxyContracts, ) = getNumActions(_bundles.actionBundle.actions);

        return
            keccak256(
                abi.encode(
                    actionRoot,
                    targetRoot,
                    numActions,
                    numTargets,
                    numNonProxyContracts,
                    _configUri
                )
            );
    }

    function getPreviousConfigUri(
        ChugSplashRegistry _registry,
        address _proxyAddress,
        bool _localNetwork,
        string memory _rpcUrl
    ) private returns (OptionalString memory) {
        if (!_localNetwork) {
            // We rely on FFI for non-Anvil networks because the previous config URI
            // could correspond to a deployment that happened before this script was
            // called.
            return ffiGetPreviousConfigUri(_proxyAddress, _rpcUrl);
        } else {
            // We can't rely on FFI for the in-process Anvil node because there is no accessible
            // provider to use in TypeScript. So, we use the logs collected in this contract to get
            // the previous config URI.
            OptionalLog memory latestRegistryEvent = getLatestEvent(
                address(_registry),
                EventAnnouncedWithData.selector,
                OptionalBytes32({ exists: true, value: keccak256("ProxyUpgraded") }),
                OptionalBytes32({ exists: false, value: bytes32(0) }),
                OptionalBytes32({ exists: true, value: keccak256(abi.encodePacked(_proxyAddress)) })
            );

            if (!latestRegistryEvent.exists) {
                return OptionalString({ exists: false, value: "" });
            }

            // The ChugSplashManager's address is stored as a topic in the ProxyUpgraded event.
            bytes memory managerBytes = bytes.concat(latestRegistryEvent.value.topics[2]);
            address manager = abi.decode(managerBytes, (address));

            OptionalLog memory latestUpgradeEvent = getLatestEvent(
                manager,
                ProxyUpgraded.selector,
                OptionalBytes32({ exists: false, value: bytes32(0) }),
                OptionalBytes32({ exists: true, value: toBytes32(_proxyAddress) }),
                OptionalBytes32({ exists: false, value: bytes32(0) })
            );

            if (!latestUpgradeEvent.exists) {
                return OptionalString({ exists: false, value: "" });
            }

            bytes32 deploymentId = latestUpgradeEvent.value.topics[1];

            DeploymentState memory deploymentState = ChugSplashManager(payable(manager)).deployments(deploymentId);

            return OptionalString({exists: true, value: deploymentState.configUri});
        }
    }

    /**
     * @notice This function retrieves the most recent event emitted by the given emitter that
     *         matches the topics. It relies on the logs collected in this contract via
     *         `vm.getRecordedLogs`. It can only be used on Anvil networks. It operates in the same
     *         manner as Ethers.js' `queryFilter` function, except it retrieves only the most recent
     *         event that matches the topics instead of a list of all the events that match.
     *
     * @param _emitter The address of the contract that emitted the event.
     * @param _topic1  The first topic of the event. This is the event selector unless the event is
     *                 anonymous.
     * @param _topic2  The second topic of the event. If omitted, it won't be used to filter the
     *                 events.
     * @param _topic3  The third topic of the event. If omitted, it won't be used to filter the
     *                 events.
     * @param _topic4  The fourth topic of the event. If omitted, it won't be used to filter the
     *                 events.
     */
    function getLatestEvent(
        address _emitter,
        bytes32 _topic1,
        OptionalBytes32 memory _topic2,
        OptionalBytes32 memory _topic3,
        OptionalBytes32 memory _topic4
    ) private view returns (OptionalLog memory) {
        // We iterate over the events in descending order because the most recent event is at the
        // end of the array.
        for (uint256 i = executionLogs.length - 1; i >= 0; i--) {
            Vm.Log memory log = executionLogs[i];
            uint256 numTopics = log.topics.length;
            if (
                log.emitter == _emitter &&
                (numTopics > 0 && _topic1 == log.topics[0]) &&
                (!_topic2.exists || (numTopics > 1 && _topic2.value == log.topics[1])) &&
                (!_topic3.exists || (numTopics > 2 && _topic3.value == log.topics[2])) &&
                (!_topic4.exists || (numTopics > 3 && _topic4.value == log.topics[3]))
            ) {
                return OptionalLog({ exists: true, value: log });
            }
        }
        // Return an empty log if no event was found.
        Vm.Log memory emptyLog;
        return OptionalLog({ exists: false, value: emptyLog });
    }

    function ffiGetCurrentChugSplashManagerVersion() private returns (Version memory) {
        string[] memory cmds = new string[](4);
        cmds[0] = "npx";
        cmds[1] = "node";
        cmds[2] = filePath;
        cmds[3] = "getCurrentChugSplashManagerVersion";

        bytes memory versionBytes = vm.ffi(cmds);
        return abi.decode(versionBytes, (Version));
    }

    function ffiGetMinimalParsedConfig(
        string memory _configPath
    ) private returns (MinimalParsedConfig memory) {
        string[] memory cmds = new string[](5);
        cmds[0] = "npx";
        cmds[1] = "node";
        cmds[2] = filePath;
        cmds[3] = "getMinimalParsedConfig";
        cmds[4] = _configPath;

        bytes memory result = vm.ffi(cmds);

        // Get the success boolean from the end of the result, which indicates whether an error
        // occurred during parsing.
        bytes memory successBytes = utils.slice(result, result.length - 32, result.length);
        // Get the data, which is either a config or a parsing error message. In either case,
        // the data also includes warning messages that appeared during parsing.
        bytes memory data = utils.slice(result, 0, result.length - 32);
        (bool success) = abi.decode(successBytes, (bool));

        if (success) {
            (MinimalParsedConfig memory config, string memory warnings) = abi.decode(
                data,
                (MinimalParsedConfig, string)
            );
            if (bytes(warnings).length > 0) {
                emit log(StdStyle.yellow(warnings));
            }
            return config;
        } else {
            (string memory errors, string memory warnings) = abi.decode(
                data,
                (string, string)
            );
            if (bytes(warnings).length > 0) {
                emit log(StdStyle.yellow(warnings));
            }
            revert(errors);
        }
    }

<<<<<<< HEAD
    function ffiPostParsingValidation(ConfigCache memory _configCache) private {
        string[] memory cmds = new string[](5);
        cmds[0] = "npx";
        cmds[1] = "node";
        cmds[2] = filePath;
        cmds[3] = "postParsingValidation";
        bytes memory encodedCache = abi.encode(_configCache);
        cmds[4] = vm.toString(encodedCache);

        bytes memory result = vm.ffi(cmds);

        if (result.length > 0) {
            (string memory errors, string memory warnings) = abi.decode(
                result,
                (string, string)
            );
            if (bytes(warnings).length > 0) {
                emit log(StdStyle.yellow(warnings));
            }
            if (bytes(errors).length > 0) {
                revert(errors);
            }
        }
    }

    function ffiGetCanonicalConfigData(ConfigCache memory _configCache)
=======
    /**
     * @notice
     */
    function ffiGetCanonicalConfigData(ConfigCache memory _configCache, string memory _configPath)
>>>>>>> 1a7fa0f0
        private
        returns (string memory, ChugSplashBundles memory)
    {
        string[] memory cmds = new string[](6);
        cmds[0] = "npx";
        cmds[1] = "node";
        cmds[2] = filePath;
        cmds[3] = "getCanonicalConfigData";
        bytes memory encodedCache = abi.encode(_configCache);
        cmds[4] = vm.toString(encodedCache);
        cmds[5] = _configPath;

        bytes memory result = vm.ffi(cmds);

        // Next, we decode the result into the configUri and bundles. We can't decode the result in
        // a single `abi.decode` call this fails with a "Stack too deep" error. This is because the
        // ChugSplashBundles struct is too large for Solidity to decode all at once. Solidity will
        // only allow us to decode one Action/Target bundle at a time. So, we must decode the config
        // URI, action bundle, and target bundle separately, then merge them into a single struct.
        // This requires that we know where to split the raw bytes before decoding anything. To
        // solve this, we use two `splitIdx` variables. The first marks the point where the
        // configUri ends and the action bundle begins. The second marks the point where the action
        // bundle ends and the target bundle begins.
        bytes memory splitIdxBytes = utils.slice(result, result.length - 64, result.length);
        (uint256 splitIdx1, uint256 splitIdx2) = abi.decode(splitIdxBytes, (uint256, uint256));

        bytes memory configUriBytes = utils.slice(result, 0, splitIdx1);
        (string memory configUri) = abi.decode(configUriBytes, (string));

        bytes memory actionBundleBytes = utils.slice(result, splitIdx1, splitIdx2);
        bytes memory targetBundleBytes = utils.slice(result, splitIdx2, result.length);
        (ChugSplashActionBundle memory actionBundle) = abi.decode(actionBundleBytes, (ChugSplashActionBundle));
        (ChugSplashTargetBundle memory targetBundle) = abi.decode(targetBundleBytes, (ChugSplashTargetBundle));
        return (configUri, ChugSplashBundles({ actionBundle: actionBundle, targetBundle: targetBundle }));
    }

    function ffiGetPreviousConfigUri(address _proxyAddress, string memory _rpcUrl) private returns (OptionalString memory) {
        string[] memory cmds = new string[](6);
        cmds[0] = "npx";
        cmds[1] = "node";
        cmds[2] = filePath;
        cmds[3] = "getPreviousConfigUri";
        cmds[4] = _rpcUrl;
        cmds[5] = vm.toString(_proxyAddress);

        bytes memory result = vm.ffi(cmds);

        (bool exists, string memory configUri) = abi.decode(result, (bool, string));

        return OptionalString({ exists: exists, value: configUri });
    }

    function ffiDeployOnAnvil() private {
        string[] memory cmds = new string[](6);
        cmds[0] = "npx";
        cmds[1] = "node";
        cmds[2] = filePath;
        cmds[3] = "deployOnAnvil";

        vm.ffi(cmds);
    }

    function verify(
        string memory _configPath
    ) internal {
        string memory networkName = getChain(block.chainid).chainAlias;

        string[] memory cmds = new string[](10);
        cmds[0] = "npx";
        cmds[1] = "node";
        cmds[2] = filePath;
        cmds[3] = "postDeploymentActions";
        cmds[4] = _configPath;
        cmds[5] = networkName;
        cmds[6] = getRpcUrl();

        bytes memory result = vm.ffi(cmds);

        emit log(string(result));
        emit log(string("\n"));
    }

    function fetchPaths()
        private
        view
        returns (string memory outPath, string memory buildInfoPath)
    {
        outPath = "./out";
        buildInfoPath = "./out/build-info";
        string memory tomlPath = "foundry.toml";

        strings.slice memory fileSlice = vm.readFile(tomlPath).toSlice();
        strings.slice memory delim = "\n".toSlice();
        uint parts = fileSlice.count(delim);

        for (uint i = 0; i < parts + 1; i++) {
            strings.slice memory line = fileSlice.split(delim);
            if (line.startsWith("out".toSlice())) {
                outPath = line.rsplit("=".toSlice()).toString();
            }
            if (line.startsWith("build_info_path".toSlice())) {
                buildInfoPath = line.rsplit("=".toSlice()).toString();
            }
        }
    }

    function getChugSplashManagerProxyBytecode() private returns (bytes memory) {
        string[] memory cmds = new string[](4);
        cmds[0] = "npx";
        cmds[1] = "node";
        cmds[2] = filePath;
        cmds[3] = "getChugSplashManagerProxyBytecode";

        return vm.ffi(cmds);
    }

    function getBootloaderBytecode() private returns (DeploymentBytecode memory) {
        string[] memory cmds = new string[](4);
        cmds[0] = "npx";
        cmds[1] = "node";
        cmds[2] = filePath;
        cmds[3] = "getBootloaderBytecode";

        bytes memory result = vm.ffi(cmds);
        return abi.decode(result, (DeploymentBytecode));
    }

    /**
     * @notice Returns true if the current network is either the in-process or standalone Anvil
     * node. Returns false if the current network is a forked or live network.
     */
    function isLocalNetwork(string memory _rpcUrl) private returns (bool) {
        strings.slice memory sliceUrl = _rpcUrl.toSlice();
        strings.slice memory delim = ":".toSlice();
        string[] memory parts = new string[](sliceUrl.count(delim) + 1);
        for(uint i = 0; i < parts.length; i++) {
            parts[i] = sliceUrl.split(delim).toString();
        }
        string memory host = parts[1];

        if (
            keccak256(bytes(host)) == keccak256(bytes("//127.0.0.1")) ||
            keccak256(bytes(host)) == keccak256(bytes("//localhost"))
        ) {
            return true;
        } else {
            return false;
        }
    }

    function ensureChugSplashInitialized(string memory _rpcUrl) private {
        ChugSplashRegistry registry = getChugSplashRegistry();
        if (address(registry).code.length > 0) {
            return;
        } else if (isLocalNetwork(_rpcUrl)) {
            // Fetch bytecode from artifacts
            DeploymentBytecode memory bootloaderBytecode = getBootloaderBytecode();

            // Setup determinisitic deployment proxy
            address DeterministicDeploymentProxy = 0x4e59b44847b379578588920cA78FbF26c0B4956C;
            vm.etch(
                DeterministicDeploymentProxy,
                hex"7fffffffffffffffffffffffffffffffffffffffffffffffffffffffffffffffe03601600081602082378035828234f58015156039578182fd5b8082525050506014600cf3"
            );

            // Deploy the adapters
            bytes memory bootloaderOneCreationCode = bootloaderBytecode.bootloaderOne;
            address bootloaderOneAddress = Create2.computeAddress(
                bytes32(0),
                keccak256(bootloaderOneCreationCode),
                DeterministicDeploymentProxy
            );
            DeterministicDeployer.deploy(
                bootloaderOneCreationCode,
                type(ChugSplashBootloaderOne).name
            );

            // Deploy the bootloader
            bytes memory bootloaderTwoCreationCode = bootloaderBytecode.bootloaderTwo;
            address bootloaderTwoAddress = Create2.computeAddress(
                bytes32(0),
                keccak256(bootloaderTwoCreationCode),
                DeterministicDeploymentProxy
            );
            DeterministicDeployer.deploy(
                bootloaderTwoCreationCode,
                type(ChugSplashBootloaderOne).name
            );

            ChugSplashBootloaderOne chugSplashBootloaderOne = ChugSplashBootloaderOne(
                bootloaderOneAddress
            );
            ChugSplashBootloaderTwo chugSplashBootloaderTwo = ChugSplashBootloaderTwo(
                bootloaderTwoAddress
            );

            require(
                address(chugSplashBootloaderTwo.registry()) == address(registry),
                "Registry deployed to incorrect address"
            );

            // Impersonate system owner
            vm.startPrank(systemOwnerAddress);

            // Add initial manager version
            registry.addVersion(chugSplashBootloaderTwo.managerImplementationAddress());

            // Add transparent proxy type
            registry.addContractKind(
                keccak256("oz-transparent"),
                chugSplashBootloaderOne.ozTransparentAdapterAddr()
            );

            // Add uups ownable proxy type
            registry.addContractKind(
                keccak256("oz-ownable-uups"),
                chugSplashBootloaderOne.ozUUPSOwnableAdapterAddr()
            );

            // Add uups access control proxy type
            registry.addContractKind(
                keccak256("oz-access-control-uups"),
                chugSplashBootloaderOne.ozUUPSAccessControlAdapterAddr()
            );

            // Add default proxy type
            registry.addContractKind(bytes32(0), chugSplashBootloaderOne.defaultAdapterAddr());

            vm.stopPrank();
        } else {
            // We're on a forked or live network that doesn't have ChugSplash deployed, which
            // means we don't support ChugSplash on this network yet.
            revert(
                "ChugSplash is not available on this network. If you are working on a local network, please report this error to the developers. If you are working on a live network, then it may not be officially supported yet. Feel free to drop a messaging in the Discord and we'll see what we can do!"
            );
        }
    }

    function getAddress(
        string memory _configPath,
        string memory _referenceName
    ) internal returns (address) {
        (string memory outPath, string memory buildInfoPath) = fetchPaths();

        string[] memory cmds = new string[](8);
        cmds[0] = "npx";
        cmds[1] = "node";
        cmds[2] = filePath;
        cmds[3] = "getAddress";
        cmds[4] = _configPath;
        cmds[5] = _referenceName;
        cmds[6] = outPath;
        cmds[7] = buildInfoPath;

        bytes memory addrBytes = vm.ffi(cmds);
        address addr;
        assembly {
            addr := mload(add(addrBytes, 20))
        }

        string memory errorMsg = string.concat(
            "Could not find contract: ",
            _referenceName,
            ". ",
            "Did you misspell the contract's reference name or forget to call `chugsplash.deploy`?"
        );
        require(addr.code.length > 0, errorMsg);

        return addr;
    }

    function getChugSplashRegistry(string memory _rpcUrl) internal returns (ChugSplashRegistry) {
        string[] memory cmds = new string[](5);
        cmds[0] = "npx";
        cmds[1] = "node";
        cmds[2] = filePath;
        cmds[3] = "getRegistryAddress";
        cmds[4] = _rpcUrl;

        bytes memory addrBytes = vm.ffi(cmds);
        address addr;
        assembly {
            addr := mload(add(addrBytes, 20))
        }

        return ChugSplashRegistry(addr);
    }

    function getChugSplashManager(
        ChugSplashRegistry _registry,
        bytes32 _organizationID
    ) private returns (ChugSplashManager) {
        bytes memory proxyBytecode = getChugSplashManagerProxyBytecode();
        bytes memory creationCodeWithConstructorArgs = abi.encodePacked(
            proxyBytecode,
            abi.encode(_registry, address(_registry))
        );
        address managerAddress = Create2.computeAddress(
            _organizationID,
            keccak256(creationCodeWithConstructorArgs),
            address(_registry)
        );
        return ChugSplashManager(payable(managerAddress));
    }

    function inefficientSlice(BundledChugSplashAction[] memory selected, uint start, uint end) private pure returns (BundledChugSplashAction[] memory sliced) {
        sliced = new BundledChugSplashAction[](end - start);
        for (uint i = start; i < end; i++) {
            sliced[i - start] = selected[i];
        }
    }

    /**
     * @notice Splits up a bundled action into its components
     */
    function disassembleActions(BundledChugSplashAction[] memory actions) private pure returns (RawChugSplashAction[] memory, uint256[] memory, bytes32[][] memory) {
        RawChugSplashAction[] memory rawActions = new RawChugSplashAction[](actions.length);
        uint256[] memory _actionIndexes = new uint256[](actions.length);
        bytes32[][] memory _proofs = new bytes32[][](actions.length);
        for (uint i = 0; i < actions.length; i++) {
            BundledChugSplashAction memory action = actions[i];
            rawActions[i] = action.action;
            _actionIndexes[i] = action.proof.actionIndex;
            _proofs[i] = action.proof.siblings;
        }

        return (rawActions, _actionIndexes, _proofs);
    }

    /**
     * Helper function that determines if a given batch is executable within the specified gas limit.
     */
    function executable(
        BundledChugSplashAction[] memory selected,
        uint maxGasLimit,
        MinimalParsedContractConfig[] memory contractConfigs
    ) private pure returns (bool) {
        (RawChugSplashAction[] memory actions, uint256[] memory _actionIndexes, bytes32[][] memory _proofs) = disassembleActions(selected);

        uint256 estGasUsed = 0;

        for (uint i = 0; i < selected.length; i++) {
            BundledChugSplashAction memory action = selected[i];

            ChugSplashActionType actionType = action.action.actionType;
            string memory referenceName = action.action.referenceName;
            if (actionType == ChugSplashActionType.DEPLOY_CONTRACT) {
                uint256 deployContractCost = find(referenceName, contractConfigs).estDeployContractCost;

                // We add 150k as an estimate for the cost of the transaction that executes the
                // DeployContract action.
                estGasUsed += deployContractCost + 150_000;
            } else if (actionType == ChugSplashActionType.SET_STORAGE) {
                estGasUsed += 150_000;
            } else {
                revert("Unknown action type. Should never happen.");
            }
        }
        return maxGasLimit > estGasUsed;
    }

    function find(string memory referenceName, MinimalParsedContractConfig[] memory contractConfigs) private pure returns (MinimalParsedContractConfig memory) {
        for (uint i = 0; i < contractConfigs.length; i++) {
            MinimalParsedContractConfig memory contractConfig = contractConfigs[i];
            if (equals(contractConfig.referenceName, referenceName)) {
                return contractConfig;
            }
        }
        revert("Could not find contract config corresponding to a reference name. Should never happen.");
    }

    /**
     * Helper function for finding the maximum number of batch elements that can be executed from a
     * given input list of actions. This is done by performing a binary search over the possible
     * batch sizes and finding the largest batch size that does not exceed the maximum gas limit.
     */
    function findMaxBatchSize(
        BundledChugSplashAction[] memory actions,
        uint maxGasLimit,
        MinimalParsedContractConfig[] memory contractConfigs
    ) private pure returns (uint) {
        // Optimization, try to execute the entire batch at once before doing a binary search
        if (executable(actions, maxGasLimit, contractConfigs)) {
            return actions.length;
        }

        // If the full batch isn't executavle, then do a binary search to find the largest executable batch size
        uint min = 0;
        uint max = actions.length;
        while (min < max) {
            uint mid = Math.ceilDiv((min + max), 2);
            BundledChugSplashAction[] memory left = inefficientSlice(actions, 0, mid);
            if (executable(left, maxGasLimit, contractConfigs)) {
                min = mid;
            } else {
                max = mid - 1;
            }
        }

        // No possible size works, this is a problem and should never happen
        if (min == 0) {
            revert("Unable to find a batch size that does not exceed the block gas limit");
        }

        return min;
    }

    /**
     * Helper function for executing a list of actions in batches.
     */
    function executeBatchActions(
        BundledChugSplashAction[] memory actions,
        ChugSplashManager manager,
        uint maxGasLimit,
        MinimalParsedContractConfig[] memory contractConfigs
    ) private returns (DeploymentStatus) {
        // Pull the deployment state from the contract to make sure we're up to date
        bytes32 activeDeploymentId = manager.activeDeploymentId();
        DeploymentState memory state = manager.deployments(activeDeploymentId);
        // Filter out actions that have already been executed
        uint length = 0;
        for (uint i = 0; i < actions.length; i++) {
            BundledChugSplashAction memory action = actions[i];
            if (state.actions[action.proof.actionIndex] == false) {
                length += 1;
            }
        }
        BundledChugSplashAction[] memory filteredActions = new BundledChugSplashAction[](length);
        uint filteredActionIndex = 0;
        for (uint i = 0; i < actions.length; i++) {
            BundledChugSplashAction memory action = actions[i];
            if (state.actions[action.proof.actionIndex] == false) {
                filteredActions[filteredActionIndex] = action;
                filteredActionIndex += 1;
            }
        }

        // Exit early if there are no actions to execute
        if (filteredActions.length == 0) {
            return state.status;
        }

        uint executed = 0;
        while (executed < filteredActions.length) {
            // Figure out the maximum number of actions that can be executed in a single batch
            uint batchSize = findMaxBatchSize(inefficientSlice(filteredActions, executed, filteredActions.length), maxGasLimit, contractConfigs);
            BundledChugSplashAction[] memory batch = inefficientSlice(filteredActions, executed, executed + batchSize);
            (RawChugSplashAction[] memory rawActions, uint256[] memory _actionIndexes, bytes32[][] memory _proofs) = disassembleActions(batch);
            manager.executeActions{gas: 15000000}(rawActions, _actionIndexes, _proofs);

            // Return early if the deployment failed
            state = manager.deployments(activeDeploymentId);
            if (state.status == DeploymentStatus.FAILED) {
                return state.status;
            }

            // Move to next batch if necessary
            executed += batchSize;
        }

        // Return the final status
        return state.status;
    }

    function executeDeployment(
        ChugSplashManager manager,
        ChugSplashBundles memory bundles,
        uint256 blockGasLimit,
        MinimalParsedContractConfig[] memory contractConfigs
    ) private returns (bool) {
        vm.recordLogs();

        // Get number of deploy contract and set state actions
        (uint256 numDeployContractActions, uint256 numSetStorageActions) = getNumActions(bundles.actionBundle.actions);

        // Split up the deploy contract and set storage actions
        BundledChugSplashAction[] memory deployContractActions = new BundledChugSplashAction[](numDeployContractActions);
        BundledChugSplashAction[] memory setStorageActions = new BundledChugSplashAction[](numSetStorageActions);
        uint deployContractIndex = 0;
        uint setStorageIndex = 0;
        for (uint i = 0; i < bundles.actionBundle.actions.length; i++) {
            BundledChugSplashAction memory action = bundles.actionBundle.actions[i];
            if (action.action.actionType == ChugSplashActionType.DEPLOY_CONTRACT) {
                deployContractActions[deployContractIndex] = action;
                deployContractIndex += 1;
            } else {
                setStorageActions[setStorageIndex] = action;
                setStorageIndex += 1;
            }
        }

        // Execute all the deploy contract actions and exit early if the deployment failed
        DeploymentStatus status = executeBatchActions(deployContractActions, manager, blockGasLimit / 2, contractConfigs);
        if (status == DeploymentStatus.FAILED) {
            return false;
        } else if (status == DeploymentStatus.COMPLETED) {
            return true;
        }

        // Dissemble the set storage actions
        ChugSplashTarget[] memory targets = new ChugSplashTarget[](bundles.targetBundle.targets.length);
        bytes32[][] memory proofs = new bytes32[][](bundles.targetBundle.targets.length);
        for (uint i = 0; i < bundles.targetBundle.targets.length; i++) {
            BundledChugSplashTarget memory target = bundles.targetBundle.targets[i];
            targets[i] = target.target;
            proofs[i] = target.siblings;
        }

        // Start the upgrade
        manager.initiateUpgrade{gas: 1000000}(targets, proofs);

        // Execute all the set storage actions
        executeBatchActions(setStorageActions, manager, blockGasLimit / 2, contractConfigs);

        // Complete the upgrade
        manager.finalizeUpgrade{gas: 1000000}(targets, proofs);

        pushRecordedLogs();

        return true;
    }

    function getNumActions(BundledChugSplashAction[] memory _actions) private pure returns (uint256, uint256)  {
        uint256 numDeployContractActions = 0;
        uint256 numSetStorageActions = 0;
        for (uint256 i = 0; i < _actions.length; i++) {
            ChugSplashActionType actionType = _actions[i].action.actionType;
            if (actionType == ChugSplashActionType.DEPLOY_CONTRACT) {
                numDeployContractActions += 1;
            } else if (actionType == ChugSplashActionType.SET_STORAGE) {
                numSetStorageActions += 1;
            }
        }
        return (numDeployContractActions, numSetStorageActions);
    }

    function pushRecordedLogs() private {
        Vm.Log[] memory logs = vm.getRecordedLogs();
        for (uint i = 0; i < logs.length; i++) {
            executionLogs.push(logs[i]);
        }
    }

    function equals(string memory _str1, string memory _str2) private pure returns (bool) {
        return keccak256(abi.encodePacked(_str1)) == keccak256(abi.encodePacked(_str2));
    }

    function toBytes32(address _addr) private pure returns (bytes32) {
        return bytes32(uint256(uint160(_addr)));
    }

    function getChainAlias(string memory _rpcUrl) private view returns (string memory) {
        Vm.Rpc[] memory urls = vm.rpcUrlStructs();
        for (uint i = 0; i < urls.length; i++) {
            Vm.Rpc memory rpc = urls[i];
            if (equals(rpc.url, _rpcUrl)) {
                return rpc.key;
            }
        }
        revert(string.concat("Could not find the chain alias for the RPC url: ", _rpcUrl, ". Did you forget to define it in your foundry.toml?"));
    }
}<|MERGE_RESOLUTION|>--- conflicted
+++ resolved
@@ -617,39 +617,7 @@
         }
     }
 
-<<<<<<< HEAD
-    function ffiPostParsingValidation(ConfigCache memory _configCache) private {
-        string[] memory cmds = new string[](5);
-        cmds[0] = "npx";
-        cmds[1] = "node";
-        cmds[2] = filePath;
-        cmds[3] = "postParsingValidation";
-        bytes memory encodedCache = abi.encode(_configCache);
-        cmds[4] = vm.toString(encodedCache);
-
-        bytes memory result = vm.ffi(cmds);
-
-        if (result.length > 0) {
-            (string memory errors, string memory warnings) = abi.decode(
-                result,
-                (string, string)
-            );
-            if (bytes(warnings).length > 0) {
-                emit log(StdStyle.yellow(warnings));
-            }
-            if (bytes(errors).length > 0) {
-                revert(errors);
-            }
-        }
-    }
-
-    function ffiGetCanonicalConfigData(ConfigCache memory _configCache)
-=======
-    /**
-     * @notice
-     */
     function ffiGetCanonicalConfigData(ConfigCache memory _configCache, string memory _configPath)
->>>>>>> 1a7fa0f0
         private
         returns (string memory, ChugSplashBundles memory)
     {
