--- conflicted
+++ resolved
@@ -220,12 +220,7 @@
         );
 
         // TODO(docs): explain why this version doesn't have the canonicalconfig
-<<<<<<< HEAD
-        string memory configUri;
-        ChugSplashBundles memory bundles;
-=======
         (string memory configUri, ChugSplashBundles memory bundles) = ffiGetCanonicalConfigData(configCache);
->>>>>>> 005eeb44
 
         if (bundles.actionBundle.actions.length == 0 && bundles.targetBundle.targets.length == 0) {
             // TODO(spinner): logger is probably justified here
@@ -643,7 +638,6 @@
         cmds[3] = "postParsingValidation";
         bytes memory encodedCache = abi.encode(_configCache);
         cmds[4] = vm.toString(encodedCache);
-<<<<<<< HEAD
 
         vm.ffi(cmds);
     }
@@ -651,15 +645,6 @@
     function ffiGetCanonicalConfigData(ConfigCache memory _configCache)
         public
         returns (string memory, ChugSplashBundles memory)
-=======
-
-        vm.ffi(cmds);
-    }
-
-    function ffiGetCanonicalConfigData(ConfigCache memory _configCache)
-        public
-        returns (string memory configUri, ChugSplashBundles memory config)
->>>>>>> 005eeb44
     {
         string[] memory cmds = new string[](5);
         cmds[0] = "npx";
@@ -668,7 +653,6 @@
         cmds[3] = "getCanonicalConfigData";
         bytes memory encodedCache = abi.encode(_configCache);
         cmds[4] = vm.toString(encodedCache);
-<<<<<<< HEAD
 
 // TODO: append split idxs to encoded ffi result
         bytes memory result = vm.ffi(cmds);
@@ -701,23 +685,6 @@
         cmds[4] = vm.rpcUrl(StdChains.getChain(block.chainid).chainAlias);
         cmds[5] = vm.toString(_proxyAddress);
 
-=======
-
-        bytes memory result = vm.ffi(cmds);
-
-        (configUri, config) = abi.decode(result, (string, ChugSplashBundles));
-    }
-
-    function ffiGetPreviousConfigUri(address _proxyAddress) private returns (OptionalString memory) {
-        string[] memory cmds = new string[](6);
-        cmds[0] = "npx";
-        cmds[1] = "node";
-        cmds[2] = filePath;
-        cmds[3] = "getPreviousConfigUri";
-        cmds[4] = vm.rpcUrl(StdChains.getChain(block.chainid).chainAlias);
-        cmds[5] = vm.toString(_proxyAddress);
-
->>>>>>> 005eeb44
         bytes memory result = vm.ffi(cmds);
 
         (bool exists, string memory configUri) = abi.decode(result, (bool, string));
