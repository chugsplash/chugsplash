--- conflicted
+++ resolved
@@ -27,14 +27,7 @@
 
 // TODO(refactor): put these contracts in separate files in a `test/proposal/` directory
 
-<<<<<<< HEAD
 // TODO(md): known limitations: externally linked libraries
-=======
-// TODO:
-// - Define contract x 2
-// - Deploy contract x 2
-// - Call function x
->>>>>>> 69ca2d04
 
 abstract contract AbstractProposal_Test is SphinxClient, Test {
 
