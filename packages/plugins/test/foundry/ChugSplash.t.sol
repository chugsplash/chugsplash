--- conflicted
+++ resolved
@@ -108,13 +108,8 @@
     }
 
     function testDidTransferProxy() public {
-<<<<<<< HEAD
-        ChugSplashManager manager = registry.projects(transferorganizationID);
-        assertEq(chugsplash.getEIP1967ProxyAdminAddress(address(transferredProxy)), address(manager));
-=======
         IChugSplashManager manager = registry.projects(transferProjectName);
         assertEq(chugsplash.getEIP1967ProxyAdminAddress(transferredProxy), address(manager));
->>>>>>> 5fb042c2
     }
 
     function testDidRegister() public {
@@ -123,39 +118,23 @@
     }
 
     function testDidProposeFundApprove() public {
-<<<<<<< HEAD
-        ChugSplashManager manager = registry.projects(registerorganizationID);
-=======
         IChugSplashManager manager = registry.projects(registerProjectName);
->>>>>>> 5fb042c2
         assertTrue(address(manager).balance == 1 ether, "Manager was not funded");
         assertTrue(manager.activeBundleId() != 0, "No active bundle id detected");
     }
 
     function testDidWithdraw() public {
-<<<<<<< HEAD
-        ChugSplashManager manager = registry.projects(withdraworganizationID);
-=======
         IChugSplashManager manager = registry.projects(withdrawProjectName);
->>>>>>> 5fb042c2
         assertTrue(address(manager).balance == 0 ether, "Manager balance not properly withdrawn");
     }
 
     function testDidCancel() public {
-<<<<<<< HEAD
-        ChugSplashManager manager = registry.projects(cancelorganizationID);
-=======
         IChugSplashManager manager = registry.projects(cancelProjectName);
->>>>>>> 5fb042c2
         assertTrue(manager.activeBundleId() == 0, "Bundle still active");
     }
 
     function testDidAddProposer() public {
-<<<<<<< HEAD
-        ChugSplashManager manager = registry.projects(addProposerorganizationID);
-=======
         IChugSplashManager manager = registry.projects(addProposerProjectName);
->>>>>>> 5fb042c2
         assertTrue(manager.proposers(newProposer));
     }
 
