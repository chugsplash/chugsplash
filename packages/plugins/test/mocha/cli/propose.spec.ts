--- conflicted
+++ resolved
@@ -5,19 +5,11 @@
   ExecutionMode,
   ParsedConfig,
   ProposalRequest,
-<<<<<<< HEAD
-  SUPPORTED_NETWORKS,
   SphinxJsonRpcProvider,
-=======
->>>>>>> 636ab59d
   SphinxPreview,
   ensureSphinxAndGnosisSafeDeployed,
   execAsync,
-<<<<<<< HEAD
-=======
   fetchChainIdForNetwork,
-  getNetworkNameForChainId,
->>>>>>> 636ab59d
   getSphinxWalletPrivateKey,
   runEntireDeploymentProcess,
 } from '@sphinx-labs/core'
@@ -710,7 +702,7 @@
       )
     }
 
-    const rpcUrl = getAnvilRpcUrl(Number(chainId))
+    const rpcUrl = getAnvilRpcUrl(BigInt(chainId))
     const provider = new SphinxJsonRpcProvider(rpcUrl)
     const signer = new ethers.Wallet(getSphinxWalletPrivateKey(0), provider)
 
