--- conflicted
+++ resolved
@@ -364,12 +364,9 @@
   let merkleTree: SphinxMerkleTree | undefined
   let receipts: Array<SphinxTransactionReceipt> | undefined
   let configArtifacts: ConfigArtifacts | undefined
-<<<<<<< HEAD
   let createAddressOne: string
   let createAddressTwo: string
-=======
   let originalEnv: NodeJS.ProcessEnv
->>>>>>> 9c71c5e7
 
   const checkLabeled = (
     address: string,
