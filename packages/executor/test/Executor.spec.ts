--- conflicted
+++ resolved
@@ -2,12 +2,8 @@
 import '@sphinx-labs/plugins'
 import { readFileSync } from 'fs'
 
-<<<<<<< HEAD
-// TODO(md): we should probably tell users to add `npx sphinx generate` to their build command.
-=======
 // TODO(md): we should probably tell users to add `npx sphinx generate` to their build command,
 // particularly for CI.
->>>>>>> edf1351a
 
 import {
   makeAuthBundle,
