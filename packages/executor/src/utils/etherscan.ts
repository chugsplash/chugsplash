--- conflicted
+++ resolved
@@ -1,6 +1,6 @@
 import assert from 'assert'
 
-import { Contract, ethers, Signer } from 'ethers'
+import { Contract, ethers } from 'ethers'
 import {
   CanonicalChugSplashConfig,
   CompilerInput,
@@ -13,7 +13,6 @@
   getArtifactsFromParsedCanonicalConfig,
   chugsplashFetchSubtask,
 } from '@chugsplash/plugins'
-import { TASK_VERIFY_GET_ETHERSCAN_ENDPOINT } from '@nomiclabs/hardhat-etherscan/dist/src/constants'
 import { EtherscanURLs } from '@nomiclabs/hardhat-etherscan/dist/src/types'
 import {
   getVerificationStatus,
@@ -26,11 +25,15 @@
   toCheckStatusRequest,
 } from '@nomiclabs/hardhat-etherscan/dist/src/etherscan/EtherscanVerifyContractRequest'
 import { resolveEtherscanApiKey } from '@nomiclabs/hardhat-etherscan/dist/src/resolveEtherscanApiKey'
-import { retrieveContractBytecode } from '@nomiclabs/hardhat-etherscan/dist/src/network/prober'
+import {
+  retrieveContractBytecode,
+  getEtherscanEndpoints,
+} from '@nomiclabs/hardhat-etherscan/dist/src/network/prober'
 import { Bytecode } from '@nomiclabs/hardhat-etherscan/dist/src/solc/bytecode'
 import { buildContractUrl } from '@nomiclabs/hardhat-etherscan/dist/src/util'
 import { getLongVersion } from '@nomiclabs/hardhat-etherscan/dist/src/solc/version'
 import { encodeArguments } from '@nomiclabs/hardhat-etherscan/dist/src/ABIEncoder'
+import { chainConfig } from '@nomiclabs/hardhat-etherscan/dist/src/ChainConfig'
 import {
   ChugSplashManagerABI,
   CHUGSPLASH_MANAGER_ADDRESS,
@@ -38,6 +41,26 @@
 import { EthereumProvider } from 'hardhat/types'
 import { request } from 'undici'
 
+const customChains = [
+  {
+    network: 'optimisticGoerli',
+    chainId: 420,
+    urls: {
+      apiURL: 'https://api-goerli-optimism.etherscan.io/api',
+      browserURL: 'https://goerli-optimism.etherscan.io',
+    },
+  },
+]
+
+const apiKey = {
+  optimisticGoerli: process.env.OPT_ETHERSCAN_API_KEY
+    ? process.env.OPT_ETHERSCAN_API_KEY
+    : '',
+  goerli: process.env.ETH_ETHERSCAN_API_KEY
+    ? process.env.ETH_ETHERSCAN_API_KEY
+    : '',
+}
+
 export interface EtherscanResponseBody {
   status: string
   message: string
@@ -48,10 +71,13 @@
 
 export const verifyChugSplashConfig = async (
   configUri: string,
-  provider: Signer | ethers.providers.Provider,
-  network: string
+  provider: ethers.providers.Provider,
+  networkName: string
 ) => {
-  const { etherscanApiKey, etherscanApiEndpoints } = await getEtherscanInfo(hre)
+  const { etherscanApiKey, etherscanApiEndpoints } = await getEtherscanInfo(
+    provider as any, // TODO - figure out how to get the types for this to work correctly
+    networkName
+  )
 
   const canonicalConfig = await await chugsplashFetchSubtask({ configUri })
   const artifacts = await getArtifactsFromParsedCanonicalConfig(
@@ -98,41 +124,6 @@
       canonicalConfig.options.projectName,
       referenceName
     )
-<<<<<<< HEAD
-    const {
-      sourceName: proxySourceName,
-      contractName: proxyContractName,
-      abi: proxyAbi,
-    } = ProxyArtifact
-    await attemptVerification(
-      provider,
-      hre.network.name,
-      etherscanApiEndpoints,
-      proxyAddress,
-      proxySourceName,
-      proxyContractName,
-      proxyAbi,
-      etherscanApiKey,
-      proxyBuildInfo.input,
-      proxyBuildInfo.solcVersion,
-      [getChugSplashManagerProxyAddress(canonicalConfig.options.projectName)]
-    )
-
-    // Verify the implementation
-    await attemptVerification(
-      provider,
-      network,
-      etherscanApiEndpoints,
-      implementationAddress,
-      sourceName,
-      contractName,
-      abi,
-      etherscanApiKey,
-      compilerInput.input,
-      compilerInput.solcVersion,
-      constructorArgValues
-    )
-=======
 
     const compilerInput = canonicalConfig.inputs.find((compilerInputs) =>
       Object.keys(compilerInputs.input.sources).includes(sourceName)
@@ -141,8 +132,8 @@
     // Verify the implementation
     try {
       await attemptVerification(
-        hre.network.provider,
-        hre.network.name,
+        provider as any, // TODO - figure out how to get the types for this to work correctly
+        networkName,
         etherscanApiEndpoints,
         implementationAddress,
         sourceName,
@@ -156,7 +147,6 @@
     } catch (err) {
       console.error(err)
     }
->>>>>>> 0d926993
 
     try {
       await linkProxyWithImplementation(
@@ -283,20 +273,21 @@
 }
 
 export const getEtherscanInfo = async (
-  hre: any
+  provider: EthereumProvider,
+  networkName: string
 ): Promise<{
   etherscanApiKey: string
   etherscanApiEndpoints: EtherscanURLs
 }> => {
-  const { etherscan } = hre.config
-
   const { network: verificationNetwork, urls: etherscanApiEndpoints } =
-    await hre.run(TASK_VERIFY_GET_ETHERSCAN_ENDPOINT)
-
-  const etherscanApiKey = resolveEtherscanApiKey(
-    etherscan.apiKey,
-    verificationNetwork
-  )
+    await getEtherscanEndpoints(
+      provider,
+      networkName,
+      chainConfig,
+      customChains
+    )
+
+  const etherscanApiKey = resolveEtherscanApiKey(apiKey, verificationNetwork)
 
   return { etherscanApiKey, etherscanApiEndpoints }
 }
