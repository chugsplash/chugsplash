import { providers } from 'ethers'
import { create, IPFSHTTPClient } from 'ipfs-http-client'

import { ChugSplashActionBundle } from '../actions'
import { Integration } from '../constants'
<<<<<<< HEAD
import { ArtifactPaths, bundleRemoteSubtask } from '../languages'
import { computeBundleId } from '../utils'
=======
import { ArtifactPaths, bundleRemote } from '../languages'
import { callWithTimeout, computeBundleId } from '../utils'
>>>>>>> ecef09e5
import { CanonicalChugSplashConfig } from './types'

export const chugsplashFetchSubtask = async (args: {
  configUri: string
  ipfsUrl?: string
}): Promise<CanonicalChugSplashConfig> => {
  let config: CanonicalChugSplashConfig
  let ipfs: IPFSHTTPClient
  if (args.ipfsUrl) {
    ipfs = create({
      url: args.ipfsUrl,
    })
  } else if (process.env.IPFS_PROJECT_ID && process.env.IPFS_API_KEY_SECRET) {
    const projectCredentials = `${process.env.IPFS_PROJECT_ID}:${process.env.IPFS_API_KEY_SECRET}`
    ipfs = create({
      host: 'ipfs.infura.io',
      port: 5001,
      protocol: 'https',
      headers: {
        authorization: `Basic ${Buffer.from(projectCredentials).toString(
          'base64'
        )}`,
      },
    })
  } else {
    throw new Error(
      'You must either set your IPFS credentials in an environment file or call this task with an IPFS url.'
    )
  }

  if (args.configUri.startsWith('ipfs://')) {
    const decoder = new TextDecoder()
    let data = ''
    const stream = await ipfs.cat(args.configUri.replace('ipfs://', ''))
    for await (const chunk of stream) {
      // Chunks of data are returned as a Uint8Array. Convert it back to a string
      data += decoder.decode(chunk, { stream: true })
    }
    config = JSON.parse(data)
  } else {
    throw new Error('unsupported URI type')
  }

  return config
}

export const verifyBundle = async (args: {
  provider: providers.Provider
  configUri: string
  bundleId: string
  ipfsUrl: string
  artifactPaths: ArtifactPaths
  integration: Integration
}): Promise<{
  config: CanonicalChugSplashConfig
  bundle: ChugSplashActionBundle
}> => {
  const { provider, configUri, bundleId, ipfsUrl } = args

  const config = await callWithTimeout<CanonicalChugSplashConfig>(
    chugsplashFetchSubtask({ configUri, ipfsUrl }),
    30000,
    'Failed to fetch config file from IPFS'
  )

  const bundle: ChugSplashActionBundle = await bundleRemoteSubtask({
    provider,
    canonicalConfig: config,
  })

  if (
    bundleId !== computeBundleId(bundle.root, bundle.actions.length, configUri)
  ) {
    throw new Error(
      'Bundle ID generated from downloaded config does NOT match given hash. Please report this error.'
    )
  }

  return {
    config,
    bundle,
  }
}

/**
 * Compiles a remote ChugSplashBundle from a uri.
 *
 * @param configUri URI of the ChugSplashBundle to compile.
 * @param provider JSON RPC provider.
 * @returns Compiled ChugSplashBundle.
 */
export const compileRemoteBundle = async (
  provider: providers.Provider,
  configUri: string
): Promise<{
  bundle: ChugSplashActionBundle
  canonicalConfig: CanonicalChugSplashConfig
}> => {
  const canonicalConfig = await callWithTimeout<CanonicalChugSplashConfig>(
    chugsplashFetchSubtask({ configUri }),
    30000,
    'Failed to fetch config file from IPFS'
  )

  const bundle = await bundleRemoteSubtask({ provider, canonicalConfig })
  return { bundle, canonicalConfig }
}<|MERGE_RESOLUTION|>--- conflicted
+++ resolved
@@ -3,13 +3,8 @@
 
 import { ChugSplashActionBundle } from '../actions'
 import { Integration } from '../constants'
-<<<<<<< HEAD
 import { ArtifactPaths, bundleRemoteSubtask } from '../languages'
-import { computeBundleId } from '../utils'
-=======
-import { ArtifactPaths, bundleRemote } from '../languages'
 import { callWithTimeout, computeBundleId } from '../utils'
->>>>>>> ecef09e5
 import { CanonicalChugSplashConfig } from './types'
 
 export const chugsplashFetchSubtask = async (args: {
