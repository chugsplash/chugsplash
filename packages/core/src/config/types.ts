import { CompilerInput } from '../languages'

/**
 * Allowable types for variables.
 */
export type ConfigVariable =
  | boolean
  | string
  | number
  | Array<ConfigVariable>
  | ContractReference
  | {
      [name: string]: ConfigVariable
    }

export type ContractReference = {
  '!Ref': string
}

/**
 * Full config object that can be used to commit a deployment.
 */
export interface ChugSplashConfig {
  options: {
    projectName: string
    projectOwner: string
  }
  contracts: {
    [referenceName: string]: ContractConfig
  }
}

export type ContractConfig = {
  contract: string
  address?: string
  variables?: {
    [name: string]: ConfigVariable
  }
}

/**
 * Config object with added compilation details. Must add compilation details to the config before
 * the config can be published or off-chain tooling won't be able to re-generate the deployment.
 */
export interface CanonicalChugSplashConfig extends ChugSplashConfig {
  inputs: Array<{
    solcVersion: string
    solcLongVersion: string
    input: CompilerInput
  }>
<<<<<<< HEAD
}

export interface CompilerInput {
  language: string
  sources: { [sourceName: string]: { content: string } }
  settings: {
    optimizer: { runs?: number; enabled?: boolean }
    metadata?: { useLiteralContent: boolean }
    outputSelection: {
      [sourceName: string]: {
        [contractName: string]: string[]
      }
    }
    evmVersion?: string
  }
=======
>>>>>>> b7624801
}<|MERGE_RESOLUTION|>--- conflicted
+++ resolved
@@ -48,22 +48,4 @@
     solcLongVersion: string
     input: CompilerInput
   }>
-<<<<<<< HEAD
-}
-
-export interface CompilerInput {
-  language: string
-  sources: { [sourceName: string]: { content: string } }
-  settings: {
-    optimizer: { runs?: number; enabled?: boolean }
-    metadata?: { useLiteralContent: boolean }
-    outputSelection: {
-      [sourceName: string]: {
-        [contractName: string]: string[]
-      }
-    }
-    evmVersion?: string
-  }
-=======
->>>>>>> b7624801
 }