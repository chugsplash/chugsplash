--- conflicted
+++ resolved
@@ -215,35 +215,23 @@
       contractConfig.externalProxy !== undefined &&
       contractConfig.externalProxyType === undefined
     ) {
-<<<<<<< HEAD
-      throw new Error(
-        `User included an 'externalProxy' field for ${contractConfig.contract} in ${config.options.organizationID},\n` +
-          `but did not include an 'externalProxyType' field. Please include both or neither.`
-=======
       logValidationError(
         'error',
         `User included an 'externalProxy' field, but did not include an 'externalProxyType'\nfield for ${contractConfig.contract}. Please include both or neither.`,
         [],
         cre.silent,
         cre.stream
->>>>>>> 5fb042c2
       )
     } else if (
       contractConfig.externalProxy === undefined &&
       contractConfig.externalProxyType !== undefined
     ) {
-<<<<<<< HEAD
-      throw new Error(
-        `User included an 'externalProxyType' field for ${contractConfig.contract} in ${config.options.organizationID},\n` +
-          `but did not include an 'externalProxy' field. Please include both or neither.`
-=======
       logValidationError(
         'error',
         `User included an 'externalProxyType' field, but did not include an 'externalProxy'\nfield for ${contractConfig.contract}. Please include both or neither.`,
         [],
         cre.silent,
         cre.stream
->>>>>>> 5fb042c2
       )
     }
 
