/* Imports: External */
import * as path from 'path'

import * as Handlebars from 'handlebars'
import { ConstructorFragment, FunctionFragment, ethers } from 'ethers'
import { BigNumber as EthersV5BigNumber } from '@ethersproject/bignumber'
import {
  astDereferencer,
  ASTDereferencer,
  srcDecoder,
  isNodeType,
  findAll,
} from 'solidity-ast/utils'
import {
  assertStorageUpgradeSafe,
  StorageLayout,
  UpgradeableContractErrorReport,
} from '@openzeppelin/upgrades-core'
import {
  ProxyABI,
  SphinxManagerABI,
  SphinxRegistryABI,
} from '@sphinx-labs/contracts'
import { getDetailedLayout } from '@openzeppelin/upgrades-core/dist/storage/layout'
import { ContractDefinition, Expression } from 'solidity-ast'
import { HardhatEthersProvider } from '@nomicfoundation/hardhat-ethers/internal/hardhat-ethers-provider'

import {
  SolidityStorageLayout,
  SolidityStorageObj,
  SolidityStorageType,
  CompilerOutput,
} from '../languages/solidity/types'
import {
  isUserContractKind,
  getEIP1967ProxyAdminAddress,
  getOpenZeppelinUpgradableContract,
  isEqualType,
  getOpenZeppelinValidationOpts,
  sphinxLog,
  isDataHexString,
  getCreationCodeWithConstructorArgs,
  getPreviousConfigUri,
  readBuildInfo,
  fetchAndCacheCompilerConfig,
  getConfigArtifactsRemote,
  getDuplicateElements,
  getNetworkType,
  resolveNetwork,
  sortHexStrings,
  remove0x,
  getCallHash,
  findReferenceNameForAddress,
  getNetworkNameForChainId,
  isUserConstructorArgOverride,
  getFunctionArgValueArray,
  hyperlink,
  getCallActionAddressForNetwork,
} from '../utils'
import { SphinxJsonRpcProvider } from '../provider'
import {
  ParsedConfigVariable,
  UserContractConfig,
  UserConfigVariable,
  UserConfigVariables,
  ParsedConfigVariables,
  ParsedContractConfig,
  ContractConfigCache,
  ContractKindEnum,
  DeploymentRevert,
  ImportCache,
  GetConfigArtifacts,
  ConfigArtifacts,
  UserSphinxConfig,
  ParsedConfigWithOptions,
  UserConfigOptions,
  ParsedContractConfigs,
  ParsedConfig,
  UserConfigWithOptions,
  ParsedConfigOptions,
  ParsedOwnerConfig,
  UserConfig,
  MinimalConfigCache,
  ConfigCache,
  UserConstructorArgOverride,
  ParsedFunctionArgsPerChain,
  ParsedCallAction,
  UserCallAction,
  ParsedCallActionsPerChain,
  UserArgOverride,
} from './types'
import { CONTRACT_SIZE_LIMIT, Keyword, keywords } from '../constants'
import {
  getStorageType,
  extendStorageLayout,
  isKeyword,
  variableContainsKeyword,
  getMinimumCompilerInput,
  getMinimumCompilerOutput,
} from '../languages'
import {
  recursiveLayoutIterator,
  VariableHandlers,
  VariableHandler,
  VariableHandlerProps,
  buildMappingStorageObj,
} from '../languages/solidity/iterator'
import { SphinxRuntimeEnvironment, FailureAction } from '../types'
import { getStorageLayout } from '../actions/artifacts'
import {
  OZ_UUPS_UPDATER_ADDRESS,
  getSphinxManagerAddress,
  getSphinxRegistryAddress,
} from '../addresses'
import { getTargetAddress, getTargetSalt, toContractKindEnum } from './utils'
import {
  SUPPORTED_LOCAL_NETWOKRS,
  SUPPORTED_MAINNETS,
  SUPPORTED_NETWORKS,
  SUPPORTED_TESTNETS,
  SupportedChainId,
  SupportedNetworkName,
} from '../networks'

export class ValidationError extends Error {
  constructor(message: string) {
    super(message)
    this.name = 'ValidationError'
  }
}

let validationErrors = false

const logValidationError = (
  logLevel: 'warning' | 'error',
  title: string,
  lines: string[],
  silent: boolean,
  stream: NodeJS.WritableStream
) => {
  if (logLevel === 'error') {
    validationErrors = true
  }
  sphinxLog(logLevel, title, lines, silent, stream)
}

/**
 * Reads a Sphinx config file, then parses and validates the selected projects inside of it.
 * This is meant to be used for configs that contain an 'options' field. Configs that contain only a
 * single owner for the purpose of deploying locally should call `getParsedConfigWithOptions` instead of
 * this function.
 *
 * @param configPath Path to the Sphinx config file.
 * @param projects The project name(s) to parse. This function will only validate these projects.
 * The returned parsed config will not include any other projects in the config file.
 * @param managerAddress Address of the SphinxManager. Note that this may not be calculable
 * based on the config file because the owners may have changed after the
 * SphinxManager was deployed, which would alter its Create2 address. However, if the
 * owners haven't changed, then this address can be calculated locally.
 * @param authAddress Address of the SphinxAuth contract. Note that the same caveat applies
 * here as for the `managerAddress` parameter.
 *
 * @returns The parsed Sphinx config file.
 */
export const getParsedConfigWithOptions = async (
  userConfig: UserConfigWithOptions,
  managerAddress: string,
  isTestnet: boolean,
  provider: SphinxJsonRpcProvider | HardhatEthersProvider,
  cre: SphinxRuntimeEnvironment,
  getConfigArtifacts: GetConfigArtifacts,
  failureAction: FailureAction = FailureAction.EXIT
): Promise<{
  parsedConfig: ParsedConfigWithOptions
  configArtifacts: ConfigArtifacts
  configCache: ConfigCache
}> => {
  // Just in case, we reset the global validation errors flag before parsing
  validationErrors = false

  if (!userConfig.projectName) {
    logValidationError(
      'error',
      `Config is missing a 'project' field.`,
      [],
      cre.silent,
      cre.stream
    )
  }

  assertValidConfigOptions(userConfig.options, cre, failureAction)

  const parsedConfigOptions = parseConfigOptions(userConfig.options, isTestnet)

  const configArtifacts = await getConfigArtifacts(userConfig.contracts)

  const { resolvedUserConfig, contractAddresses } = resolveContractReferences(
    userConfig,
    managerAddress
  )

  const networks = [
    ...userConfig.options.mainnets,
    ...userConfig.options.testnets,
  ]
  const contractConfigs = getUnvalidatedContractConfigs(
    resolvedUserConfig,
    networks,
    configArtifacts,
    contractAddresses,
    cre,
    failureAction
  )

  // TODO(docs): natspec of this fn should mention that this fn assumes the contract references have
  // already been validated + parsed
  if (resolvedUserConfig.postDeploy) {
    assertValidPostDeploymentActions(
      resolvedUserConfig.postDeploy,
      contractConfigs,
      failureAction,
      cre
    )
  }

  const postDeployActions = resolvedUserConfig.postDeploy
    ? parsePostDeploymentActions(
        resolvedUserConfig.postDeploy,
        contractConfigs,
        networks,
        configArtifacts,
        cre,
        failureAction
      )
    : {}

  const parsedConfig: ParsedConfigWithOptions = {
    manager: managerAddress,
    options: parsedConfigOptions,
    contracts: contractConfigs,
    projectName: resolvedUserConfig.projectName,
    postDeploy: postDeployActions,
  }

  const configCache = await getConfigCache(
    provider,
    parsedConfig,
    configArtifacts,
    getSphinxRegistryAddress(),
    managerAddress
  )

  await postParsingValidation(
    parsedConfig,
    configArtifacts,
    cre,
    configCache,
    failureAction
  )

  return { parsedConfig, configArtifacts, configCache }
}

/**
 * Gets a Sphinx config file, then parses and validates the selected projects inside of it.
 * This is meant to be used for configs that are only using Sphinx to deploy locally. Configs
 * that contain options should call `getParsedConfigWithOptions` instead.
 *
 * @param configPath Path to the Sphinx config file.
 * @param projects The project name(s) to parse. This function will only validate these projects.
 * The returned parsed config will not include any other projects in the config file.
 * @returns The parsed Sphinx config file.
 */
export const getParsedConfig = async (
  userConfig: UserConfig,
  provider: SphinxJsonRpcProvider | HardhatEthersProvider,
  cre: SphinxRuntimeEnvironment,
  getConfigArtifacts: GetConfigArtifacts,
  ownerAddress: string,
  failureAction: FailureAction = FailureAction.EXIT
): Promise<{
  parsedConfig: ParsedConfig
  configArtifacts: ConfigArtifacts
  configCache: ConfigCache
}> => {
  // Just in case, we reset the global validation errors flag before parsing
  validationErrors = false

  if (!userConfig.projectName) {
    logValidationError(
      'error',
      `Config is missing a 'project' field.`,
      [],
      cre.silent,
      cre.stream
    )
  }

  if (userConfig.options) {
    logValidationError(
      'error',
      `Config with an 'options' field cannot be used with this function.`,
      [],
      cre.silent,
      cre.stream
    )
  }

  if (!ethers.isAddress(ownerAddress)) {
    logValidationError(
      'error',
      `The owner address is invalid: ${ownerAddress}.`,
      [],
      cre.silent,
      cre.stream
    )
  }

  const managerAddress = getSphinxManagerAddress(
    ownerAddress,
    userConfig.projectName
  )

  const configArtifacts = await getConfigArtifacts(userConfig.contracts)

  const chainId = await provider.getNetwork().then((n) => n.chainId)

  const networkArray = Object.entries(SUPPORTED_NETWORKS).find(
    (entry) => BigInt(entry[1]) === chainId
  )
  if (!networkArray) {
    throw new ValidationError(
      `Network with ID ${chainId} is not supported by Sphinx.`
    )
  }
  const network = [networkArray[0]]

  const { resolvedUserConfig, contractAddresses } = resolveContractReferences(
    userConfig,
    managerAddress
  )

  const contractConfigs = getUnvalidatedContractConfigs(
    resolvedUserConfig,
    network,
    configArtifacts,
    contractAddresses,
    cre,
    failureAction
  )

  const postDeployActions = resolvedUserConfig.postDeploy
    ? parsePostDeploymentActions(
        resolvedUserConfig.postDeploy,
        contractConfigs,
        network,
        configArtifacts,
        cre,
        failureAction
      )
    : {}

  const parsedConfig: ParsedOwnerConfig = {
    owner: ownerAddress,
    contracts: contractConfigs,
    projectName: resolvedUserConfig.projectName,
    manager: managerAddress,
    postDeploy: postDeployActions,
  }

  const configCache = await getConfigCache(
    provider,
    parsedConfig,
    configArtifacts,
    getSphinxRegistryAddress(),
    managerAddress
  )

  await postParsingValidation(
    parsedConfig,
    configArtifacts,
    cre,
    configCache,
    failureAction
  )

  return { parsedConfig, configArtifacts, configCache }
}

export const isEmptySphinxConfig = (configFileName: string): boolean => {
  delete require.cache[require.resolve(path.resolve(configFileName))]
  // eslint-disable-next-line @typescript-eslint/no-var-requires
  const config = require(path.resolve(configFileName))
  return Object.keys(config).length === 0
}

/**
 * Validates a Sphinx config file.
 *
 * @param config Config file to validate.
 */
export const assertValidUserConfig = (
  config: UserSphinxConfig,
  cre: SphinxRuntimeEnvironment,
  failureAction: FailureAction
) => {
  const validReferenceNames = Object.keys(config.contracts)

  for (const [referenceName, contractConfig] of Object.entries(
    config.contracts
  )) {
    // Block people from accidentally using templates in contract names.
    if (referenceName.includes('{') || referenceName.includes('}')) {
      logValidationError(
        'error',
        `Cannot use template strings in reference names: ${referenceName}`,
        [],
        cre.silent,
        cre.stream
      )
    }

    // Block people from accidentally using templates in contract names.
    if (
      contractConfig.contract.includes('{') ||
      contractConfig.contract.includes('}')
    ) {
      logValidationError(
        'error',
        `Cannot use template strings in contract name: ${contractConfig.contract}`,
        [],
        cre.silent,
        cre.stream
      )
    }

    // Make sure addresses are valid.
    if (
      contractConfig.address !== undefined &&
      !ethers.isAddress(contractConfig.address)
    ) {
      logValidationError(
        'error',
        `Address for ${referenceName} is not valid: ${contractConfig.address}`,
        [],
        cre.silent,
        cre.stream
      )
    }

    // Make sure that the user-defined contract kind is valid.
    if (
      contractConfig.kind !== undefined &&
      isUserContractKind(contractConfig.kind) === false
    ) {
      logValidationError(
        'error',
        `Contract kind for ${referenceName} is not valid ${contractConfig.kind}`,
        [],
        cre.silent,
        cre.stream
      )
    }

    if (
      contractConfig.address !== undefined &&
      contractConfig.kind === undefined
    ) {
      logValidationError(
        'error',
        `User included an 'address' field for ${referenceName}, but did not include a 'kind' field.\nPlease include both or neither.`,
        [],
        cre.silent,
        cre.stream
      )
    } else if (
      contractConfig.address === undefined &&
      contractConfig.kind !== undefined &&
      contractConfig.kind !== 'immutable' &&
      contractConfig.kind !== 'proxy'
    ) {
      logValidationError(
        'error',
        `User included an external proxy 'kind' field for ${referenceName}, but did not include an 'address' field.\nPlease include both or neither.`,
        [],
        cre.silent,
        cre.stream
      )
    }

    if (
      contractConfig.previousBuildInfo !== undefined &&
      contractConfig.previousFullyQualifiedName === undefined
    ) {
      logValidationError(
        'error',
        `User included a 'previousBuildInfo' field in the Sphinx config file for ${contractConfig.contract}, but\ndid not include a 'previousFullyQualifiedName' field. Please include both or neither.`,
        [],
        cre.silent,
        cre.stream
      )
    } else if (
      contractConfig.previousBuildInfo === undefined &&
      contractConfig.previousFullyQualifiedName !== undefined
    ) {
      logValidationError(
        'error',
        `User included a 'previousFullyQualifiedName' field in the Sphinx config file for ${contractConfig.contract}, but\ndid not include a 'previousBuildInfo' field. Please include both or neither.`,
        [],
        cre.silent,
        cre.stream
      )
    }

    if (contractConfig.variables !== undefined) {
      // Check that all contract references in variables are valid.
      assertValidContractReferences(
        contractConfig.variables,
        validReferenceNames,
        cre
      )
    }

    if (contractConfig.constructorArgs !== undefined) {
      // Check that all contract references in constructor args are valid.
      assertValidContractReferences(
        contractConfig.constructorArgs,
        validReferenceNames,
        cre
      )
    }

    if (contractConfig.overrides !== undefined) {
      for (const override of contractConfig.overrides) {
        // Check that all contract references are valid in the constructor arg overrides.
        assertValidContractReferences(
          override.constructorArgs,
          validReferenceNames,
          cre
        )
      }
    }

    if (contractConfig.constructorArgs !== undefined) {
      // Check that the user did not use the 'preserve' keyword for constructor args.
      if (
        variableContainsKeyword(
          contractConfig.constructorArgs,
          keywords.preserve
        )
      ) {
        logValidationError(
          'error',
          `Detected the '{preserve}' keyword in the 'constructorArgs' field of your Sphinx config file. This \nkeyword can only be used in the 'variables' field. Please remove all instances of it in 'constructorArgs'.`,
          [],
          cre.silent,
          cre.stream
        )
      }
    }

    if (
      contractConfig.unsafeAllow?.flexibleConstructor === true &&
      contractConfig.kind !== 'immutable'
    ) {
      logValidationError(
        'error',
        `Detected the 'unsafeAllow.flexibleConstructor' field set to true in the Sphinx config file for proxied contract ${contractConfig.contract}. This field can only be used for non-proxied contracts. Please remove this field or set it to false.`,
        [],
        cre.silent,
        cre.stream
      )
    }

    if (contractConfig.kind !== 'immutable' && contractConfig.salt) {
      logValidationError(
        'error',
        `Detected a 'salt' field for the proxied contract ${referenceName} in the Sphinx config file. This field can only be used for non-proxied contracts.`,
        [],
        cre.silent,
        cre.stream
      )
    } else if (
      contractConfig.salt &&
      typeof contractConfig.salt !== 'string' &&
      typeof contractConfig.salt !== 'number'
    ) {
      logValidationError(
        'error',
        `The 'salt' field for ${referenceName} in the Sphinx config file must be a string or number.`,
        [],
        cre.silent,
        cre.stream
      )
    }
  }

  if (config.postDeploy) {
    for (const callAction of config.postDeploy) {
      // Check that all contract references are valid in the TODO(docs).
      assertValidContractReferences(
        callAction.address,
        validReferenceNames,
        cre
      )
      if (callAction.addressOverrides) {
        for (const override of Object.values(callAction.addressOverrides)) {
          assertValidContractReferences(
            override.address,
            validReferenceNames,
            cre
          )
        }
      }

      // Check that all contract references are valid in the function args.
      assertValidContractReferences(
        callAction.functionArgs,
        validReferenceNames,
        cre
      )
      // Check that all contract references are valid in the function arg overrides.
      if (callAction.functionArgOverrides) {
        for (const override of Object.values(callAction.functionArgOverrides)) {
          assertValidContractReferences(override.args, validReferenceNames, cre)
        }
      }
    }
  }

  assertNoValidationErrors(failureAction)
}

const stringifyVariableType = (variable: UserConfigVariable) => {
  return Array.isArray(variable) ? 'array' : typeof variable
}

/**
 * Parses and validates the elements of an array. This function is used whenever the encoding of
 * the array is `inplace` (for fixed size arrays) or `dynamic_array`, but not `bytes`, which is
 * used for dynamic bytes and strings. Works recursively with the `parseAndValidateVariable` function.
 *
 * @param array Array to parse and validate.
 * @param storageObj Solidity compiler JSON output describing the layout for this array.
 * @param storageTypes Full list of storage types allowed.
 * @param nestedSlotOffset Not used, only included here because of the shared recursiveLayoutIterator structure.
 * @returns Array with it's elements converted into the correct type for the parsed sphinx config.
 */
export const parseArrayElements = (
  array: Array<UserConfigVariable>,
  storageObj: SolidityStorageObj,
  storageTypes: {
    [name: string]: SolidityStorageType
  },
  nestedSlotOffset: string,
  dereferencer: ASTDereferencer
): Array<ParsedConfigVariable> => {
  const elementType = getStorageType(
    storageObj.type,
    storageTypes,
    dereferencer
  ).base

  if (elementType === undefined) {
    throw new Error(
      `Could not encode array elements for: ${storageObj.label}. Please report this error to the developers, this should never happen.`
    )
  }

  // Arrays always start at a new storage slot with an offset of zero.
  const bytesOffset = 0

  // Iterate over the array and encode each element in it.
  const parsedArray: Array<ParsedConfigVariable> = []
  for (const element of array) {
    parsedArray.push(
      parseAndValidateVariable(
        element,
        {
          astId: storageObj.astId,
          contract: storageObj.contract,
          label: storageObj.label,
          offset: bytesOffset,
          slot: '0',
          type: elementType,
        },
        storageTypes,
        nestedSlotOffset,
        dereferencer
      )
    )
  }
  return parsedArray
}

/**
 * Handles parsing and validating fixed-size arrays
 *
 * @param props standard VariableHandler props. See ./iterator.ts for more information.
 * @returns
 */
export const parseInplaceArray: VariableHandler<
  UserConfigVariable,
  Array<ParsedConfigVariable>
> = (
  props: VariableHandlerProps<UserConfigVariable, Array<ParsedConfigVariable>>
): Array<ParsedConfigVariable> => {
  const { storageObj, variable, storageTypes, nestedSlotOffset, dereferencer } =
    props

  if (!Array.isArray(variable)) {
    throw new ValidationError(
      `Expected array for ${storageObj.label} but got ${typeof variable}`
    )
  }

  // array object types come in the format: t_array(t_<type>)<size>_storage)
  // when nested, the format is repeated: t_array(t_array(t_<type>)<size>_storage)<size>_storage)
  // So to get the size of the array, we split on the ')' character, remove the first element (which is the type),
  // remove the _storage suffix, and parse the remaining element as an integer.
  let stringSizes = storageObj.type.split(')')
  stringSizes = stringSizes.map((el) => el.replace('_storage', ''))
  stringSizes.shift()
  const sizes = stringSizes.map((el) => parseInt(el, 10))

  if (sizes.length === 0) {
    throw new ValidationError(
      `Failed to parse expected array size for ${storageObj.label}, this should never happen please report this error to the developers.`
    )
  }

  if (sizes[sizes.length - 1] !== variable.length) {
    throw new ValidationError(
      `Expected array of size ${sizes[sizes.length - 1]} for ${
        storageObj.label
      } but got ${JSON.stringify(variable)}`
    )
  }

  return parseArrayElements(
    variable,
    storageObj,
    storageTypes,
    nestedSlotOffset,
    dereferencer
  )
}

/**
 * Interface for parsing addresses and contracts during variable validation.
 * Calls the generic `parseAddress` function below which has a more slimmed down interface
 * to make it usable for both variables and constructor args.
 *
 * @param props standard VariableHandler props. See ./iterator.ts for more information.
 * @returns
 */
export const parseInplaceAddress: VariableHandler<
  UserConfigVariable,
  string
> = (props: VariableHandlerProps<UserConfigVariable, string>): string => {
  const { variable, storageObj } = props

  // convert to checksum address
  return parseAddress(variable, storageObj.label)
}

/**
 * Handles parsing addresses and contracts for both variables and constructor args.
 *
 * @param variable Variable to parse.
 * @param label Label to use in error messages.
 * @returns parsed variable string
 */
const parseAddress = (variable: UserConfigVariable, label: string) => {
  if (typeof variable !== 'string') {
    throw new ValidationError(
      `invalid input type for ${label}: ${variable}, expected address string but got ${stringifyVariableType(
        variable
      )}`
    )
  }

  if (!ethers.isAddress(variable)) {
    throw new Error(`invalid address for ${label}: ${variable}`)
  }

  // convert to checksum address
  return ethers.getAddress(variable)
}

/**
 * Interface for parsing booleans during variable validation. Calls the generic `parseAddress`
 * function below which has a more slimmed down interface to make it usable for both variables
 * and constructor args.
 *
 * @param props standard VariableHandler props. See ./iterator.ts for more information.
 * @returns
 */
export const parseInplaceBool: VariableHandler<UserConfigVariable, boolean> = (
  props: VariableHandlerProps<UserConfigVariable, boolean>
): boolean => {
  const { variable, storageObj } = props

  return parseBool(variable, storageObj.label)
}

/**
 * Handles parsing and validating booleans for both variables and constructor args.
 *
 * @param variable Variable to parse.
 * @param label Label to use in error messages.
 * @returns true or false
 */
const parseBool = (variable: UserConfigVariable, label: string) => {
  if (typeof variable !== 'boolean') {
    throw new ValidationError(
      `invalid input type for variable ${label}, expected boolean but got ${stringifyVariableType(
        variable
      )}`
    )
  }

  return variable
}

/**
 * Interface for parsing in place bytes during variable validation. Calls the generic `parseFixedBytes`
 * function below which has a more slimmed down interface to make it usable for both variables
 * and constructor args.
 *
 * @param props standard VariableHandler props. See ./iterator.ts for more information.
 * @returns
 */
export const parseInplaceBytes: VariableHandler<UserConfigVariable, string> = (
  props: VariableHandlerProps<string, string>
): string => {
  const { variable, variableType, storageObj } = props

  return parseFixedBytes(
    variable,
    variableType.label,
    storageObj.label,
    variableType.numberOfBytes
  )
}

/**
 * Handles parsing and validating fixed size bytes for both variables and constructor args.
 *
 * @param variable Variable to parse.
 * @param label Label to use in error messages.
 * @returns DataHexString
 */
const parseFixedBytes = (
  variable: UserConfigVariable,
  variableType: string,
  label: string,
  numberOfBytes: string
) => {
  // Check that the user entered a string
  if (typeof variable !== 'string') {
    throw new ValidationError(
      `invalid input type for ${label}: ${variable}, expected DataHexString but got ${stringifyVariableType(
        variable
      )}`
    )
  }

  if (variableType.startsWith('bytes')) {
    if (!ethers.isHexString(variable)) {
      throw new ValidationError(
        `invalid input format for variable ${label}, expected DataHexString but got ${variable}`
      )
    }

    // Check that the HexString is the correct length
    if (!ethers.isHexString(variable, Number(numberOfBytes))) {
      throw new Error(
        `invalid length for bytes${numberOfBytes} variable ${label}: ${variable}`
      )
    }
  }

  return variable
}

/**
 * Interface for parsing uints during variable validation. Calls the generic `parseUnsignedInteger`
 * function below which has a more slimmed down interface to make it usable for both
 * variables and constructor args.
 *
 * @param props standard VariableHandler props. See ./iterator.ts for more information.
 * @returns
 */
export const parseInplaceUint: VariableHandler<UserConfigVariable, string> = (
  props: VariableHandlerProps<UserConfigVariable, string>
): string => {
  const { variable, variableType, storageObj } = props

  return parseUnsignedInteger(
    variable,
    storageObj.label,
    variableType.numberOfBytes
  )
}

/**
 * Handles parsing and validating uints
 *
 * @param props standard VariableHandler props. See ./iterator.ts for more information.
 * @returns
 */
const parseUnsignedInteger = (
  variable: UserConfigVariable,
  label: string,
  numberOfBytes: string
) => {
  if (
    typeof variable !== 'number' &&
    typeof variable !== 'string' &&
    !EthersV5BigNumber.isBigNumber(variable) &&
    // The check below is necessary because the ethers.js V5 BigNumber object is mutated by
    // Handlebars when resolving contract references.
    !(
      typeof variable === 'object' &&
      'type' in variable &&
      variable.type === 'BigNumber'
    )
  ) {
    throw new ValidationError(
      `invalid input type for variable ${label} expected number, string, or BigNumber but got ${stringifyVariableType(
        variable
      )}`
    )
  }

  const maxValue = 2n ** (8n * BigInt(numberOfBytes)) - 1n

  try {
    if (
      remove0x(EthersV5BigNumber.from(variable).toHexString()).length / 2 >
      Number(numberOfBytes)
    ) {
      throw new Error(
        `invalid value for ${label}: ${variable}, outside valid range: [0:${maxValue}]`
      )
    }
  } catch (e) {
    if (e.message.includes('invalid BigNumber string')) {
      throw new Error(
        `invalid value for ${label}, expected a valid number but got: ${variable}`
      )
    } else {
      throw e
    }
  }

  return EthersV5BigNumber.from(variable).toString()
}

/**
 * Interface for parsing ints during variable validation. Calls the generic `parseInteger`
 * function below which has a more slimmed down interface to make it usable for both
 * variables and constructor args.
 *
 * @param props standard VariableHandler props. See ./iterator.ts for more information.
 * @returns
 */
export const parseInplaceInt: VariableHandler<UserConfigVariable, string> = (
  props: VariableHandlerProps<UserConfigVariable, string>
): string => {
  const { variable, variableType, storageObj } = props

  return parseInteger(variable, storageObj.label, variableType.numberOfBytes)
}

/**
 * Handles parsing integers for both variables and constructor args.
 *
 * @param props standard VariableHandler props. See ./iterator.ts for more information.
 * @returns
 */
const parseInteger = (
  variable: UserConfigVariable,
  label: string,
  numberOfBytes: string
) => {
  if (
    typeof variable !== 'number' &&
    typeof variable !== 'string' &&
    !EthersV5BigNumber.isBigNumber(variable) &&
    // The check below is necessary because the ethers.js V5 BigNumber object is mutated by
    // Handlebars when resolving contract references.
    !(
      typeof variable === 'object' &&
      'type' in variable &&
      variable.type === 'BigNumber'
    )
  ) {
    throw new ValidationError(
      `invalid input type for variable ${label} expected number, string, or BigNumber but got ${stringifyVariableType(
        variable
      )}`
    )
  }

  // Calculate the minimum and maximum values of the int to ensure that the variable fits within
  // these bounds.
  const minValue = (2n ** (8n * BigInt(numberOfBytes)) / 2n) * -1n
  const maxValue = 2n ** (8n * BigInt(numberOfBytes)) / 2n - 1n

  try {
    if (
      EthersV5BigNumber.from(variable).lt(minValue) ||
      EthersV5BigNumber.from(variable).gt(maxValue)
    ) {
      throw new Error(
        `invalid value for ${label}: ${variable}, outside valid range: [${minValue}:${maxValue}]`
      )
    }
  } catch (e) {
    if (e.message.includes('invalid BigNumber string')) {
      throw new Error(
        `invalid value for ${label}, expected a valid number but got: ${variable}`
      )
    } else {
      throw e
    }
  }

  return EthersV5BigNumber.from(variable).toString()
}

/**
 * Handles parsing and validating structs
 *
 * @param props standard VariableHandler props. See ./iterator.ts for more information.
 * @returns
 */
export const parseInplaceStruct: VariableHandler<
  UserConfigVariable,
  ParsedConfigVariables
> = (
  props: VariableHandlerProps<UserConfigVariable, ParsedConfigVariables>
): ParsedConfigVariables => {
  const {
    variable,
    variableType,
    nestedSlotOffset,
    storageTypes,
    storageObj,
    dereferencer,
  } = props

  if (typeof variable !== 'object') {
    throw new ValidationError(
      `invalid input type for variable ${
        storageObj.label
      } expected object but got ${stringifyVariableType(variable)}`
    )
  }

  // Structs are encoded recursively, as defined by their `members` field.
  const parsedVariable: ParsedConfigVariables = {}
  if (variableType.members === undefined) {
    // The Solidity compiler prevents defining structs without any members, so this should
    // never occur.
    throw new Error(
      `Could not find any members in ${variableType.label}. Should never happen.`
    )
  }
  for (const [varName, varVal] of Object.entries(variable)) {
    const memberStorageObj = variableType.members.find((member) => {
      return member.label === varName
    })
    if (memberStorageObj === undefined) {
      throw new ValidationError(
        `Extra member(s) detected in ${variableType.label}, ${storageObj.label}: ${varName}`
      )
    }
    parsedVariable[varName] = parseAndValidateVariable(
      varVal,
      memberStorageObj,
      storageTypes,
      nestedSlotOffset,
      dereferencer
    )
  }

  // Find any members missing from the struct
  const missingMembers: string[] = []
  for (const member of variableType.members) {
    if (parsedVariable[member.label] === undefined) {
      missingMembers.push(member.label)
    }
  }

  if (missingMembers.length > 0) {
    throw new ValidationError(
      `Missing member(s) in struct ${variableType.label}, ${storageObj.label}: ` +
        missingMembers.join(', ')
    )
  }

  return parsedVariable
}

/**
 * Interface for parsing dynamic bytes during variable validation. Calls the generic `parseBytes`
 * function below which has a more slimmed down interface to make it usable for both variables
 * and constructor args.
 *
 * @param props standard VariableHandler props. See ./iterator.ts for more information.
 * @returns
 */
export const parseDynamicBytes: VariableHandler<UserConfigVariable, string> = (
  props: VariableHandlerProps<UserConfigVariable, string>
): string => {
  const { variable, variableType, storageObj } = props

  return parseBytes(
    variable,
    storageObj.label,
    variableType.label,
    storageObj.offset
  )
}

/**
 * Handles parsing and validating dynamically sized bytes for both variables and constructor args.
 *
 * @param variable Variable to parse.
 * @param label Label to use in error messages.
 * @param offset Offset of the variable in the slot.
 * @returns DataHexString
 */
const parseBytes = (
  variable: UserConfigVariable,
  label: string,
  type: string,
  offset: number
) => {
  if (typeof variable !== 'string') {
    throw new ValidationError(
      `invalid input type for ${label}, expected DataHexString but got ${stringifyVariableType(
        variable
      )}`
    )
  }

  if (type.startsWith('bytes')) {
    if (!isDataHexString(variable)) {
      throw new ValidationError(
        `invalid input type for variable ${label}, expected DataHexString but got ${variable}`
      )
    }
  }

  // The Solidity compiler uses the "bytes" encoding for strings and dynamic bytes.
  // ref: https://docs.soliditylang.org/en/v0.8.4/internals/layout_in_storage.html#bytes-and-string
  if (offset !== 0) {
    // Strings and dynamic bytes are *not* packed by Solidity.
    throw new Error(
      `Got offset for string/bytes type, should never happen. Please report this to the developers.`
    )
  }

  return variable
}

/**
 * Handles parsing and validating mappings
 *
 * @param props standard VariableHandler props. See ./iterator.ts for more information.
 * @returns
 */
export const parseMapping: VariableHandler<
  UserConfigVariable,
  ParsedConfigVariables
> = (
  props: VariableHandlerProps<UserConfigVariable, ParsedConfigVariables>
): ParsedConfigVariables => {
  const {
    variable,
    storageObj,
    storageTypes,
    variableType,
    nestedSlotOffset,
    dereferencer,
  } = props

  // Iterate over every key/value in the mapping to get the storage slot pair for each one.
  const mapping: ParsedConfigVariables = {}
  for (const [mappingKey, mappingVal] of Object.entries(variable)) {
    const mappingValStorageObj = buildMappingStorageObj(
      storageTypes,
      variableType,
      mappingKey,
      '0x',
      storageObj,
      dereferencer
    )
    // Encode the storage slot key/value for the mapping value. Note that we set
    // `nestedSlotOffset` to '0' because it isn't used when calculating the storage slot
    // key (we already calculated the storage slot key above).
    mapping[mappingKey] = parseAndValidateVariable(
      mappingVal,
      mappingValStorageObj,
      storageTypes,
      nestedSlotOffset,
      dereferencer
    )
  }
  return mapping
}

/**
 * Handles parsing and validating dynamically-sized arrays
 *
 * @param props standard VariableHandler props. See ./iterator.ts for more information.
 * @returns
 */
export const parseDynamicArray: VariableHandler<
  UserConfigVariable,
  Array<ParsedConfigVariable>
> = (
  props: VariableHandlerProps<UserConfigVariable, Array<ParsedConfigVariable>>
): Array<ParsedConfigVariable> => {
  const { variable, storageObj, storageTypes, nestedSlotOffset, dereferencer } =
    props

  if (!Array.isArray(variable)) {
    throw new ValidationError(
      `invalid array ${variable}, expected array but got ${typeof variable}`
    )
  }

  // For dynamic arrays, the current storage slot stores the number of elements in the array (byte
  // arrays and strings are an exception since they use the encoding 'bytes').
  const array: any[] = parseArrayElements(
    variable,
    storageObj,
    storageTypes,
    nestedSlotOffset,
    dereferencer
  )

  return array
}

/**
 * Handles parsing and validating preserved variables
 *
 * @param props standard VariableHandler props. See ./iterator.ts for more information.
 * @returns
 */
export const parsePreserve: VariableHandler<string, string> = (
  props: VariableHandlerProps<string, string>
): string => {
  const { variable } = props

  return variable
}

export const parseGap = (
  storageObj: SolidityStorageObj,
  variableType: SolidityStorageType
): [] => {
  if (
    variableType.encoding === 'inplace' &&
    storageObj.type.startsWith('t_array')
  ) {
    return []
  }

  throw new ValidationError(
    `invalid use of { gap } keyword, only allowed for fixed-size arrays`
  )
}

/**
 * Handles parsing and validating functions, in practice this function does nothing because
 * functions should not be defined in the Sphinx config.
 *
 * @param props standard VariableHandler props. See ./iterator.ts for more information.
 * @returns undefined
 */
export const parseFunction: VariableHandler<string, string> = (
  props: VariableHandlerProps<string, string>
): string => {
  return props.variable
}

export const handleParseOnlyKeywords = (
  storageObj: SolidityStorageObj,
  variableType: SolidityStorageType,
  keyword: Keyword
): ParsedConfigVariable => {
  switch (keyword) {
    case keywords.gap:
      return parseGap(storageObj, variableType)
    case keywords.preserve:
      return keywords.preserve
    default:
      throw Error(`parsing for keyword ${keyword} not implemented`)
  }
}

/**
 * Parses and validates a single variable. Works recursively with complex data types using the recursiveLayoutIterator.
 * See ./iterator.ts for more information on the recursive iterator pattern.
 *
 * @param variable Variable to encode as key/value slot pairs.
 * @param storageObj Solidity compiler JSON output describing the layout for this variable.
 * @param storageTypes Full list of storage types allowed for this encoding.
 * @param nestedSlotOffset Not used, only included here because of the shared recursiveLayoutIterator structure.
 * @returns Variable parsed into the format expected by the parsed sphinx config.
 */
export const parseAndValidateVariable = (
  variable: UserConfigVariable,
  storageObj: SolidityStorageObj,
  storageTypes: {
    [name: string]: SolidityStorageType
  },
  nestedSlotOffset: string,
  dereferencer: ASTDereferencer
): ParsedConfigVariable => {
  if (variable === undefined) {
    return variable
  }

  const typeHandlers: VariableHandlers<ParsedConfigVariable> = {
    inplace: {
      array: parseInplaceArray,
      address: parseInplaceAddress,
      bool: parseInplaceBool,
      bytes: parseInplaceBytes,
      uint: parseInplaceUint,
      int: parseInplaceInt,
      struct: parseInplaceStruct,
    },
    bytes: parseDynamicBytes,
    mapping: parseMapping,
    dynamic_array: parseDynamicArray,
    preserve: parsePreserve,
    function: parseFunction,
  }

  // Handle any keywords that are only used for parsing, not encoding.
  for (const keyword of Object.values(keywords)) {
    if (isKeyword(variable, keyword)) {
      const variableType = getStorageType(
        storageObj.type,
        storageTypes,
        dereferencer
      )

      return handleParseOnlyKeywords(storageObj, variableType, keyword)
    }
  }

  return recursiveLayoutIterator<ParsedConfigVariable>(
    variable,
    storageObj,
    storageTypes,
    nestedSlotOffset,
    typeHandlers,
    dereferencer
  )
}

/**
 * Parses and validates all variables in a config file.
 *
 * @param contractConfig Unparsed User-defined contract definition in a Sphinx config.
 * @param storageLayout Storage layout returned by the solidity compiler for the relevant contract.
 * @param compilerOutput Complete compiler output.
 * @returns complete set of variables parsed into the format expected by the parsed sphinx config.
 */
const parseContractVariables = (
  contractConfig: UserContractConfig,
  storageLayout: SolidityStorageLayout,
  compilerOutput: CompilerOutput,
  cre: SphinxRuntimeEnvironment
): ParsedConfigVariables => {
  const parsedConfigVariables: ParsedConfigVariables = {}

  const userConfigVariables: UserConfigVariables =
    contractConfig.variables ?? {}

  const dereferencer = astDereferencer(compilerOutput)
  const extendedLayout = extendStorageLayout(storageLayout, dereferencer)

  const parsingErrors: string[] = []
  const unnecessarilyDefinedVariables: string[] = []
  const missingVariables: string[] = []

  for (const variableName of Object.keys(userConfigVariables)) {
    const existsInLayout = extendedLayout.storage.some(
      (storageObj) => storageObj.configVarName === variableName
    )

    if (existsInLayout === false) {
      unnecessarilyDefinedVariables.push(variableName)
    }
  }

  for (const storageObj of Object.values(extendedLayout.storage)) {
    const configVarValue = userConfigVariables[storageObj.configVarName]
    if (
      configVarValue === undefined &&
      !storageObj.type.startsWith('t_function')
    ) {
      missingVariables.push(storageObj.configVarName)
    } else if (
      configVarValue !== undefined &&
      storageObj.type.startsWith('t_function')
    ) {
      parsingErrors.push(
        `Detected value for ${storageObj.configVarName} which is a function. Function variables should be ommitted from your Sphinx config.`
      )
    }

    try {
      parsedConfigVariables[storageObj.configVarName] =
        parseAndValidateVariable(
          configVarValue,
          storageObj,
          extendedLayout.types,
          '0',
          dereferencer
        )
    } catch (e) {
      parsingErrors.push((e as Error).message)
    }
  }

  if (
    parsingErrors.length > 0 ||
    unnecessarilyDefinedVariables.length > 0 ||
    missingVariables.length > 0
  ) {
    if (parsingErrors.length > 0) {
      const lines: string[] = []

      for (const error of parsingErrors) {
        lines.push(error)
      }

      logValidationError(
        'error',
        'Detected incorrectly defined variables:',
        lines,
        cre.silent,
        cre.stream
      )
    }

    if (unnecessarilyDefinedVariables.length > 0) {
      const lines: string[] = []

      for (const variable of unnecessarilyDefinedVariables) {
        lines.push(`${variable}`)
      }
      lines.push(
        `- If any of these variables are immutable, please remove their definition in the 'variables' section of the Sphinx config file and use the 'constructorArgs' field instead.`
      )
      lines.push(
        `- If any of these variables are meant to be mutable, please remove their definition in the Sphinx config file.`
      )
      lines.push(
        `- If this problem persists, delete your cache folder then try again.`
      )

      logValidationError(
        'error',
        `Detected variables defined in the Sphinx config file which do not exist in the contract ${contractConfig.contract}:`,
        lines,
        cre.silent,
        cre.stream
      )
    }

    if (missingVariables.length > 0) {
      const lines: string[] = []

      for (const variable of missingVariables) {
        lines.push(variable)
      }
      lines.push(
        '- Every variable defined in your contracts must be assigned a value in your Sphinx config file.'
      )
      lines.push(
        '- Please define the variable in your Sphinx config file then run this command again.'
      )
      lines.push(
        '- If this problem persists, delete your cache folder then try again.'
      )

      logValidationError(
        'error',
        `The following variables were defined in the contract ${contractConfig.contract} (or one of its parent contracts) but were not defined in the Sphinx config file:`,
        lines,
        cre.silent,
        cre.stream
      )
    }
  }

  return parsedConfigVariables
}

const parseArrayArg = (
  input: ethers.ParamType,
  name: string,
  argValue: UserConfigVariable,
  cre: SphinxRuntimeEnvironment
): ParsedConfigVariable[] => {
  if (!Array.isArray(argValue)) {
    throw new ValidationError(
      `Expected array for ${input.name} but got ${typeof argValue}`
    )
  }

  if (input.arrayChildren === null) {
    throw new ValidationError(
      `The 'arrayChildren' member is undefiend for the array '${input.name}'. Should never happen.`
    )
  }

  if (input.arrayLength !== -1) {
    if (argValue.length !== input.arrayLength) {
      throw new ValidationError(
        `Expected array of length ${input.arrayLength} for ${name} but got array of length ${argValue.length}`
      )
    }
  }

  const parsedValues: ParsedConfigVariable = []
  for (const element of argValue) {
    parsedValues.push(
      parseAndValidateArg(input.arrayChildren, name, element, cre)
    )
  }

  return parsedValues
}

export const parseStructArg = (
  paramType: ethers.ParamType,
  name: string,
  argValue: UserConfigVariable,
  cre: SphinxRuntimeEnvironment
) => {
  if (typeof argValue !== 'object') {
    throw new ValidationError(
      `Expected object for ${paramType.name} but got ${typeof argValue}`
    )
  }

  if (paramType.components === null) {
    throw new ValidationError(
      `The 'components' member is undefiend for the struct '${paramType.name}'. Should never happen.`
    )
  }

  const memberErrors: string[] = []
  const parsedValues: ParsedConfigVariable = {}
  for (const [key, value] of Object.entries(argValue)) {
    const inputChild = paramType.components.find((component) => {
      return component.name === key
    })
    if (inputChild === undefined) {
      memberErrors.push(`Extra member(s) in struct ${paramType.name}: ${key}`)
    } else {
      parsedValues[key] = parseAndValidateArg(
        inputChild,
        `${name}.${key}`,
        value,
        cre
      )
    }
  }

  // Find any members missing from the struct
  const missingMembers: string[] = []
  for (const member of paramType.components) {
    if (parsedValues[member.name] === undefined) {
      missingMembers.push(member.name)
    }
  }

  if (missingMembers.length > 0) {
    memberErrors.push(
      `Missing member(s) in struct ${paramType.name}: ` +
        missingMembers.join(', ')
    )
  }

  if (memberErrors.length > 0) {
    throw new ValidationError(memberErrors.join('\n'))
  }

  return parsedValues
}

const parseAndValidateArg = (
  input: ethers.ParamType,
  name: string,
  argValue: UserConfigVariable,
  cre: SphinxRuntimeEnvironment
): ParsedConfigVariable => {
  const argType = input.type
  // We fetch a new ParamType using the input type even though input is a ParamType object
  // This is b/c input is an incomplete object, so fetching the new ParamType yields
  // an object with more useful information on it
  const paramType =
    input.type === 'tuple' ? input : ethers.ParamType.from(input.type)
  if (
    paramType.baseType &&
    (paramType.baseType.startsWith('uint') ||
      paramType.baseType.startsWith('int'))
  ) {
    // Since the number of bytes is not easily accessible, we parse it from the type string.
    const suffix = argType.replace(/u?int/g, '')
    const bits = parseInt(suffix, 10)
    const numberOfBytes = bits / 8

    if (argType.startsWith('int')) {
      return parseInteger(argValue, name, numberOfBytes.toString())
    } else {
      return parseUnsignedInteger(argValue, name, numberOfBytes.toString())
    }
  } else if (paramType.baseType === 'address') {
    // if the value is a contract reference, then we don't parse it and assume it is correct given
    // that we handle validating contract references elsewhere.
    // Note that references to any proxied contracts will have already been resolved at this point,
    // so any references here will be those to no-proxied contracts which must be resolve separately
    // after we've parsed the constructor args.
    if (
      typeof argValue === 'string' &&
      argValue.startsWith('{{') &&
      argValue.endsWith('}}')
    ) {
      return argValue
    } else {
      return parseAddress(argValue, name)
    }
  } else if (paramType.baseType === 'bool') {
    return parseBool(argValue, name)
  } else if (
    paramType.baseType === 'string' ||
    paramType.baseType === 'bytes'
  ) {
    return parseBytes(argValue, name, paramType.type, 0)
  } else if (paramType.baseType && paramType.baseType.startsWith('bytes')) {
    const suffix = argType.replace(/bytes/g, '')
    const numberOfBytes = parseInt(suffix, 10).toString()

    return parseFixedBytes(argValue, argType, name, numberOfBytes)
  } else if (paramType.baseType === 'array') {
    return parseArrayArg(paramType, name, argValue, cre)
  } else if (paramType.type === 'tuple') {
    return parseStructArg(paramType, name, argValue, cre)
  } else {
    // throw or log error
    throw new ValidationError(
      `Unsupported argument type: ${paramType.type} for argument ${name}`
    )
  }
}

// TODO(md): update constructor-args.md -> chain-specific overrides b/c the user must specify all of
// their default constructor args now.

// TODO(md): the `constructor-args.md` doc should probably be named something else, since it now
// applies to function calls too. if you do this, make sure you change the file name, all reference
// to the file name, and the main readme.

// TODO(md): the supported networks in config-file.md are not up-to-date

const parseDefaultConstructorArgs = (
  fragmentLogName: string,
  cre: SphinxRuntimeEnvironment,
  userConstructorArgs: UserConfigVariables = {},
  fragment?: ethers.ConstructorFragment
): ParsedConfigVariables => {
  const fragmentInputs = fragment ? fragment.inputs : []

  const argNames = fragmentInputs
    .filter((el) => el.type !== 'function')
    .map((input) => input.name)

  const functionTypeArgs: Array<string> = []
  const incorrectDefaultArgNames = Object.keys(userConstructorArgs).filter(
    (argName) => !argNames.includes(argName)
  )
  const missingDefaultArgNames: Array<string> = []
  const inputDefaultFormatErrors: string[] = []

  const parsedDefaultArgs: ParsedConfigVariables = {}

  fragmentInputs.forEach((input) => {
    if (input.type === 'function') {
      functionTypeArgs.push(input.name)
    } else {
      const defaultArgValue = userConstructorArgs[input.name]
      if (defaultArgValue === undefined) {
        missingDefaultArgNames.push(input.name)
      } else {
        try {
          parsedDefaultArgs[input.name] = parseAndValidateArg(
            input,
            input.name,
            defaultArgValue,
            cre
          )
        } catch (e) {
          inputDefaultFormatErrors.push((e as Error).message)
        }
      }
    }
  })

  if (functionTypeArgs.length > 0) {
    logValidationError(
      'error',
      `The ${fragmentLogName} contains function type arguments, which are not allowed. Please remove the following fields:`,
      functionTypeArgs,
      cre.silent,
      cre.stream
    )
  }

  if (missingDefaultArgNames.length > 0) {
    logValidationError(
      'error',
      `The config is missing the following arguments for the ${fragmentLogName}:`,
      missingDefaultArgNames,
      cre.silent,
      cre.stream
    )
  }

  if (incorrectDefaultArgNames.length > 0) {
    logValidationError(
      'error',
      `The config contains arguments in the ${fragmentLogName} which do not exist in the contract:`,
      incorrectDefaultArgNames,
      cre.silent,
      cre.stream
    )
  }

  if (inputDefaultFormatErrors.length > 0) {
    logValidationError(
      'error',
      `The config contains incorrectly formatted arguments in the ${fragmentLogName}:`,
      inputDefaultFormatErrors,
      cre.silent,
      cre.stream
    )
  }

<<<<<<< HEAD
  return parsedDefaultArgs
}

/**
 * Parses and validates function arguments and chain-specific overrides for a single contract in a
 * config file.
 *
 * @param userContractConfig Unparsed User-defined contract definition in a Sphinx config.
 * @param referenceName Name of the contract as it appears in the Sphinx config file.
 * @param userDefaultArgs TODO(docs) this is optional because...
 * @param fragment TODO(docs) this is optional because...
 * @returns complete set of variables parsed into the format expected by the parsed sphinx config.
 */
export const parseFunctionOverrides = (
  fragmentLogName: string,
  networks: string[],
  cre: SphinxRuntimeEnvironment,
  parsedDefaultArgs: ParsedConfigVariables,
  userOverrides: Array<UserArgOverride> = [],
  fragment?: ethers.Fragment
): ParsedFunctionArgsPerChain => {
  // TODO(docs)
  const parsedArgsPerChain: ParsedFunctionArgsPerChain = {}

  const fragmentInputs = fragment ? fragment.inputs : []

  const argNames = fragmentInputs
    .filter((el) => el.type !== 'function')
    .map((input) => input.name)
=======
  const invalidOverrideChains = userContractConfig.overrides?.flatMap((el) =>
    el.chains.filter(
      (name) =>
        !Object.keys(SUPPORTED_MAINNETS).includes(name) &&
        !Object.keys(SUPPORTED_TESTNETS).includes(name) &&
        !Object.keys(SUPPORTED_LOCAL_NETWOKRS).includes(name)
    )
  )
>>>>>>> 4b30f7d7

  // Check if there are any variables which have ambiguous overrides (due to fields being listed multiple times for a given network)
  const ambiguousArgOverrides: {
    [key in SupportedChainId]?: {
      [name: string]: UserConfigVariable[]
    }
  } = {}

  for (const override of userOverrides) {
    for (const networkName of override.chains) {
      const overrideArgs = isUserConstructorArgOverride(override)
        ? override.constructorArgs
        : override.args

      for (const [arg, value] of Object.entries(overrideArgs)) {
        if (ambiguousArgOverrides[networkName] === undefined) {
          ambiguousArgOverrides[networkName] = {}
        }

        if (ambiguousArgOverrides[networkName]![arg] === undefined) {
          ambiguousArgOverrides[networkName]![arg] = [value]
        } else {
          ambiguousArgOverrides[networkName]![arg].push(value)
        }
      }
    }
  }

  // fill in the default values for any networks not defined in the overrides
  for (const networkName of networks) {
    if (!ambiguousArgOverrides[networkName]) {
      ambiguousArgOverrides[networkName] = {}
    }
  }

  const inputOverridesFormatErrors: string[] = []
  const incorrectOverrideArgNameErrors: string[] = []

  const ambiguousArgOutput: string[] = []
  for (const [networkName, overrides] of Object.entries(
    ambiguousArgOverrides
  )) {
    // Detect any incorrect override names
    const incorrectOverrideArgNames = Object.keys(overrides).filter(
      (argName) => !argNames.includes(argName)
    )
    incorrectOverrideArgNameErrors.push(
      ...incorrectOverrideArgNames.map(
        (name) => `${name} on network: ${networkName}`
      )
    )

    const chainId = SUPPORTED_NETWORKS[networkName]

    if (parsedArgsPerChain[chainId] === undefined) {
      parsedArgsPerChain[chainId] = {}
    }

    for (const [arg, values] of Object.entries(overrides)) {
      if (values.length > 1) {
        ambiguousArgOutput.push(
          `${arg} is defined multiple times for ${networkName}: ${values
            .map((value) => value.toString())
            .join(', ')}`
        )
      }
      const argValue = values[0]

      const fragmentInput = fragmentInputs.find((input) => input.name === arg)

      // If we can't find the input, then skip b/c this arg isn't valid anyway and will be logged
      if (!fragmentInput) {
        continue
      }

      try {
        parsedArgsPerChain[chainId][fragmentInput.name] = parseAndValidateArg(
          fragmentInput,
          fragmentInput.name,
          argValue,
          cre
        )
      } catch (e) {
        inputOverridesFormatErrors.push((e as Error).message)
      }
    }
  }

  // Fill in default values for anything not overridden.
  for (const [chainId, argOverrides] of Object.entries(parsedArgsPerChain)) {
    argNames.forEach((argName) => {
      const parsedArgValue = argOverrides[argName] ?? parsedDefaultArgs[argName]

      parsedArgsPerChain[chainId][argName] = parsedArgValue
    })
  }

  if (invalidOverrideChains && invalidOverrideChains.length > 0) {
    logValidationError(
      'error',
      `Detected invalid override network names for ${referenceName}:`,
      invalidOverrideChains,
      cre.silent,
      cre.stream
    )
  }

  if (ambiguousArgOutput.length > 0) {
    logValidationError(
      'error',
      `The config contains ambiguous argument overrides for the ${fragmentLogName}:`,
      ambiguousArgOutput,
      cre.silent,
      cre.stream
    )
  }

  if (inputOverridesFormatErrors.length > 0) {
    const lines: string[] = []

    for (const error of inputOverridesFormatErrors) {
      lines.push(error)
    }

    logValidationError(
      'error',
      `The config contains incorrectly formatted argument overrides in the ${fragmentLogName}:`,
      lines,
      cre.silent,
      cre.stream
    )
  }

  if (incorrectOverrideArgNameErrors.length > 0) {
    logValidationError(
      'error',
      `The config contains argument overrides in the ${fragmentLogName} which do not exist in the contract:`,
      incorrectOverrideArgNameErrors,
      cre.silent,
      cre.stream
    )
  }

  return parsedArgsPerChain
}

export const assertStorageCompatiblePreserveKeywords = (
  contractConfig: ParsedContractConfig,
  prevStorageLayout: StorageLayout,
  newStorageLayout: StorageLayout,
  cre: SphinxRuntimeEnvironment
) => {
  const prevDetailedLayout = getDetailedLayout(prevStorageLayout)
  const newDetailedLayout = getDetailedLayout(newStorageLayout)

  const errorMessages: Array<string> = []
  for (const newStorageObj of newDetailedLayout) {
    if (
      variableContainsKeyword(
        contractConfig.variables[newStorageObj.label],
        keywords.preserve
      )
    ) {
      const validPreserveKeyword = prevDetailedLayout.some(
        (prevObj) =>
          prevObj.label === newStorageObj.label &&
          prevObj.slot === newStorageObj.slot &&
          prevObj.offset === newStorageObj.offset &&
          isEqualType(prevObj, newStorageObj)
      )

      if (!validPreserveKeyword) {
        errorMessages.push(newStorageObj.label)
      }
    }
  }

  if (errorMessages.length > 0) {
    logValidationError(
      'error',
      'Invalid use of preserve keyword.',
      [
        'The following variables contain the preserve keyword, but do not exist in the previous',
        'storage layout at the same slot position with the same variable type. Please fix this',
        'or remove the preserve keyword from these variables:',
        ...errorMessages,
      ],
      cre.silent,
      cre.stream
    )
  }
}

/**
 * Throws an error if the given variable contains any invalid contract references. Specifically,
 * it'll throw an error if any of the following conditions occur:
 *
 * 1. There are any leading spaces before '{{', or any trailing spaces after '}}'. This ensures the
 * template string converts into a valid address when it's parsed. If there are any leading or
 * trailing spaces in an address, `ethers.isAddress` will return false.
 *
 * 2. The contract reference is not included in the array of valid contract references.
 *
 * @param variable Config variable defined by the user.
 * @param validReferenceNames Valid reference names for this Sphinx config file.
 */
export const assertValidContractReferences = (
  variable: UserConfigVariable,
  validReferenceNames: string[],
  cre: SphinxRuntimeEnvironment
) => {
  if (
    typeof variable === 'string' &&
    variable.includes('{{') &&
    variable.includes('}}')
  ) {
    if (!variable.startsWith('{{')) {
      logValidationError(
        'error',
        `Contract reference cannot contain leading spaces before '{{' : ${variable}`,
        [],
        cre.silent,
        cre.stream
      )
    }
    if (!variable.endsWith('}}')) {
      logValidationError(
        'error',
        `Contract reference cannot contain trailing spaces: ${variable}`,
        [],
        cre.silent,
        cre.stream
      )
    }

    const contractReference = variable.substring(2, variable.length - 2).trim()

    if (!validReferenceNames.includes(contractReference)) {
      logValidationError(
        'error',
        `Invalid contract reference: ${variable}.\nDid you misspell this contract reference, or forget to define a contract with this reference name?`,
        [],
        cre.silent,
        cre.stream
      )
    }
  } else if (Array.isArray(variable)) {
    for (const element of variable) {
      assertValidContractReferences(element, validReferenceNames, cre)
    }
  } else if (typeof variable === 'object') {
    for (const [varName, varValue] of Object.entries(variable)) {
      assertValidContractReferences(varName, validReferenceNames, cre)
      assertValidContractReferences(varValue, validReferenceNames, cre)
    }
  } else if (
    typeof variable === 'boolean' ||
    typeof variable === 'number' ||
    typeof variable === 'string'
  ) {
    return
  } else {
    logValidationError(
      'error',
      `Detected unknown variable type, ${typeof variable}, for variable: ${variable}.`,
      [],
      cre.silent,
      cre.stream
    )
  }
}

export const assertValidParsedSphinxFile = async (
  parsedConfig: ParsedConfig,
  configArtifacts: ConfigArtifacts,
  cre: SphinxRuntimeEnvironment,
  contractConfigCache: ContractConfigCache,
  managerAddress: string,
  failureAction: FailureAction
): Promise<void> => {
  const { projectName } = parsedConfig
  const { compilerConfigPath } = cre

  // Check that all user-defined contract addresses have already been deployed.
  for (const [referenceName, contractConfig] of Object.entries(
    parsedConfig.contracts
  )) {
    if (
      contractConfig.isUserDefinedAddress &&
      !contractConfigCache[referenceName].isTargetDeployed
    ) {
      logValidationError(
        'error',
        `User entered a contract address that is not deployed: ${contractConfig.address}`,
        [],
        cre.silent,
        cre.stream
      )
    }
  }

  // Exit if any validation errors were detected up to this point. This ensures that all proxies are
  // deployed before we run OpenZeppelin's safety checks.
  assertNoValidationErrors(failureAction)

  for (const [referenceName, contractConfig] of Object.entries(
    parsedConfig.contracts
  )) {
    const { kind, address, variables, contract, unsafeAllow } = contractConfig
    const { input, output } = configArtifacts[referenceName].buildInfo
    const { previousConfigUri, importCache, isTargetDeployed } =
      contractConfigCache[referenceName]

    if (importCache.requiresImport) {
      if (kind === 'oz-ownable-uups' || kind === 'oz-access-control-uups') {
        logValidationError(
          'error',
          `The UUPS proxy ${referenceName} at ${address} must give your SphinxManager contract\n` +
            `permission to call the 'upgradeTo' function. SphinxManager address: ${managerAddress}.\n`,
          [],
          cre.silent,
          cre.stream
        )
      } else if (
        kind === 'external-transparent' ||
        kind === 'proxy' ||
        kind === 'oz-transparent'
      ) {
        const currProxyAdmin = importCache.currProxyAdmin
        if (!currProxyAdmin) {
          throw new Error(
            `ConfigCache does not contain current admin. Should never happen.`
          )
        }

        logValidationError(
          'error',
          `The Transparent proxy ${referenceName} at ${address} is not owned by Sphinx.\n` +
            `Please import this proxy into Sphinx. Current proxy admin: ${currProxyAdmin}\n`,
          [],
          cre.silent,
          cre.stream
        )
      }
    }

    if (kind === 'immutable') {
      if (variableContainsKeyword(variables, keywords.preserve)) {
        logValidationError(
          'error',
          'Detected the "{preserve}" keyword in a fresh deployment.',
          [
            'This keyword is reserved for upgrades only. Please remove all instances of it in your Sphinx config file.',
          ],
          cre.silent,
          cre.stream
        )
      }
    } else if (isTargetDeployed) {
      const minimumCompilerInput = getMinimumCompilerInput(
        input,
        output.contracts,
        configArtifacts[referenceName].artifact.sourceName,
        configArtifacts[referenceName].artifact.contractName
      )

      const minimumCompilerOutput = getMinimumCompilerOutput(
        output,
        output.contracts,
        configArtifacts[referenceName].artifact.sourceName,
        configArtifacts[referenceName].artifact.contractName
      )

      // Run the proxy through OpenZeppelin's safety checks.
      const upgradeableContract = getOpenZeppelinUpgradableContract(
        contract,
        minimumCompilerInput,
        minimumCompilerOutput,
        contractConfig
      )

      if (upgradeableContract.errors.length > 0) {
        logValidationError(
          'error',
          `Contract ${contract} is not upgrade safe`,
          [
            new UpgradeableContractErrorReport(
              upgradeableContract.errors
            ).explain(),
          ],
          false,
          cre.stream
        )
      }

      const previousStorageLayout = await getPreviousStorageLayoutOZFormat(
        projectName,
        referenceName,
        contractConfig,
        compilerConfigPath,
        cre,
        previousConfigUri
      )

      assertStorageCompatiblePreserveKeywords(
        contractConfig,
        previousStorageLayout,
        upgradeableContract.layout,
        cre
      )

      if (unsafeAllow.skipStorageCheck !== true) {
        assertStorageUpgradeSafe(
          previousStorageLayout,
          upgradeableContract.layout,
          getOpenZeppelinValidationOpts(contractConfig)
        )
      }
    }
  }
}

export const assertValidSourceCode = (
  contractConfigs: ParsedContractConfigs,
  configArtifacts: ConfigArtifacts,
  cre: SphinxRuntimeEnvironment
) => {
  for (const [referenceName, contractConfig] of Object.entries(
    contractConfigs
  )) {
    // Get the source name and contract name from its fully qualified name
    const [sourceName, contractName] = contractConfig.contract.split(':')

    const { buildInfo } = configArtifacts[referenceName]

    const sourceUnit = buildInfo.output.sources[sourceName].ast
    const decodeSrc = srcDecoder(buildInfo.input, buildInfo.output)
    const dereferencer = astDereferencer(buildInfo.output)

    // Get the ContractDefinition node for this `contractName`. There should only be one
    // ContractDefinition since we filter by the `contractName`, which is unique within a SourceUnit.
    const childContractDefs = sourceUnit.nodes
      .filter(isNodeType('ContractDefinition'))
      .filter((contractDef: ContractDefinition) => {
        return contractDef.name === contractName
      })

    if (childContractDefs.length !== 1) {
      throw new Error(
        `Found ${childContractDefs.length} ContractDefinition nodes instead of 1 for ${contractName}. Should never happen.`
      )
    }

    const childContractDef = childContractDefs[0]

    // Get the base (i.e. parent) ContractDefinition nodes for the child contract.
    const baseContractDefs = childContractDef.linearizedBaseContracts
      .map(dereferencer('ContractDefinition'))
      // Filter out the child ContractDefinition node, which is included in `linearizedBaseContracts`
      .filter((node: ContractDefinition) => node.id !== childContractDef.id)

    // Iterate over the child ContractDefinition node and its parent ContractDefinition nodes.
    for (const contractDef of baseContractDefs.concat(childContractDef)) {
      if (!contractConfig.unsafeAllow.flexibleConstructor) {
        for (const node of contractDef.nodes) {
          if (
            isNodeType('FunctionDefinition', node) &&
            node.kind === 'constructor' &&
            node?.body?.statements
          ) {
            for (const statementNode of node.body.statements) {
              if (
                !isNodeType('ExpressionStatement', statementNode) ||
                !isNodeType('Assignment', statementNode.expression) ||
                !isNodeType(
                  'Identifier',
                  statementNode.expression.leftHandSide
                ) ||
                typeof statementNode.expression.leftHandSide
                  .referencedDeclaration !== 'number' ||
                dereferencer(
                  'VariableDeclaration',
                  statementNode.expression.leftHandSide.referencedDeclaration
                ).mutability !== 'immutable' ||
                containsFunctionCall(statementNode.expression.rightHandSide)
              ) {
                logValidationError(
                  'error',
                  `Detected an unallowed expression in the constructor at: ${decodeSrc(
                    node
                  )}.`,
                  [
                    'Only immutable variable assignments are allowed in the constructor to ensure that Sphinx',
                    'can deterministically deploy your contracts.',
                  ],
                  cre.silent,
                  cre.stream
                )
              }
            }
          } else if (isNodeType('VariableDeclaration', node)) {
            if (node.mutability === 'mutable' && node.value) {
              logValidationError(
                'error',
                `Attempted to assign a value to a non-immutable state variable '${
                  node.name
                }' at: ${decodeSrc(node)}`,
                [
                  'This is not allowed because the value will not exist in the upgradeable contract.',
                  'Please remove the value in the contract and define it in your Sphinx config file instead',
                  `Alternatively, you can also set '${node.name}' to be a constant or immutable variable.`,
                ],
                cre.silent,
                cre.stream
              )
            } else if (
              node.mutability === 'immutable' &&
              node.value &&
              containsFunctionCall(node.value)
            ) {
              logValidationError(
                'error',
                `Attempted to assign the immutable variable '${
                  node.name
                }' to the return value of a function call at: ${decodeSrc(
                  node
                )}.`,
                [
                  'This is not allowed to ensure that Sphinx is deterministic. Please remove the function call.',
                ],
                cre.silent,
                cre.stream
              )
            }
          }
        }
      }

      if (
        !contractConfig.unsafeAllow.emptyPush &&
        contractConfig.kind !== 'immutable'
      ) {
        for (const memberAccessNode of findAll('MemberAccess', contractDef)) {
          const typeIdentifier =
            memberAccessNode.expression.typeDescriptions.typeIdentifier
          const isDynamicBytesOrArray =
            typeof typeIdentifier === 'string' &&
            (typeIdentifier === 't_bytes_storage' ||
              typeIdentifier.endsWith('dyn_storage'))

          // Log an error if calling `push()` with no parameters on a dynamic array or dynamic bytes.
          if (
            isDynamicBytesOrArray &&
            memberAccessNode.memberName === 'push' &&
            memberAccessNode.argumentTypes &&
            memberAccessNode.argumentTypes.length === 0
          ) {
            logValidationError(
              'error',
              `Detected the member function 'push()' at ${decodeSrc(
                memberAccessNode
              )}.`,
              [`Please use 'push(x)' instead.`],
              cre.silent,
              cre.stream
            )
          }
        }
      }
    }
  }
}

/**
 * Returns a boolean indicating if the AST node contains a function call. This function does NOT
 * return true for casting expressions, e.g. address(0), which have a `nodeType` of `FunctionCall`.
 */
const containsFunctionCall = (node: Expression): boolean => {
  for (const childNode of findAll('FunctionCall', node)) {
    if (childNode.kind === 'functionCall') {
      return true
    }
  }
  return false
}

const logUnsafeOptions = (
  userConfig: UserSphinxConfig,
  silent: boolean,
  stream: NodeJS.WritableStream
) => {
  for (const [referenceName, contractConfig] of Object.entries(
    userConfig.contracts
  )) {
    if (!contractConfig.unsafeAllow) {
      continue
    }

    const {
      delegatecall,
      selfdestruct,
      missingPublicUpgradeTo,
      renames,
      skipStorageCheck,
    } = contractConfig.unsafeAllow

    const lines: string[] = []
    if (delegatecall) {
      lines.push(`- delegatecall`)
    }
    if (selfdestruct) {
      lines.push(`- selfdestruct`)
    }
    if (missingPublicUpgradeTo) {
      lines.push(`- missingPublicUpgradeTo`)
    }
    if (renames) {
      lines.push(`- renames`)
    }
    if (skipStorageCheck) {
      lines.push(`- skipStorageCheck`)
    }

    if (lines.length > 0) {
      sphinxLog(
        'warning',
        `Allowing the following potentially unsafe options for ${referenceName}:`,
        lines,
        silent,
        stream
      )
    }
  }
}

export const resolveContractReferences = (
  userConfig: UserSphinxConfig,
  managerAddress: string
): {
  resolvedUserConfig: UserSphinxConfig
  contractAddresses: { [referenceName: string]: string }
} => {
  const contractAddresses: { [referenceName: string]: string } = {}

  // Determine the addresses for all contracts.
  for (const [referenceName, userContractConfig] of Object.entries(
    userConfig.contracts
  )) {
    const { address, salt } = userContractConfig

    // Set the address to the user-defined value if it exists, otherwise set it to the
    // Create3 address given to contracts deployed within the Sphinx system.
    contractAddresses[referenceName] =
      address ?? getTargetAddress(managerAddress, referenceName, salt)
  }

  // Resolve all contract references.
  const resolvedUserConfig: UserSphinxConfig = JSON.parse(
    Handlebars.compile(JSON.stringify(userConfig))({
      ...contractAddresses,
    })
  )

  return { resolvedUserConfig, contractAddresses }
}

export const assertValidConstructorArgs = (
  userConfig: UserSphinxConfig,
  networks: string[],
  configArtifacts: ConfigArtifacts,
  cre: SphinxRuntimeEnvironment,
  failureAction: FailureAction
): { [referenceName: string]: ParsedConfigVariables } => {
  // We cache the compiler output, constructor args, and other artifacts so we don't have to read them multiple times.
  const cachedConstructorArgs = {}

  // Parse and validate all the constructor arguments.
  for (const [referenceName, userContractConfig] of Object.entries(
    userConfig.contracts
  )) {
    const { abi } = configArtifacts[referenceName].artifact
    const iface = new ethers.Interface(abi)

    const constructorFragment = iface.fragments.find(
      ConstructorFragment.isFragment
    )
    const fragmentLogName = `constructor of ${referenceName}`
    try {
      const parsedDefaultArgs = parseDefaultConstructorArgs(
        fragmentLogName,
        cre,
        userContractConfig.constructorArgs,
        constructorFragment
      )

      // TODO(docs): we continue to the next contract config if the call above resulted in any
      // validation errors. we do this because the rest of the function assumes that the default
      // user args are valid. we don't exit the process here because this allows us to display
      // more validation errors to the user in one run.
      if (validationErrors) {
        continue
      }

      const args = parseFunctionOverrides(
        fragmentLogName,
        networks,
        cre,
        parsedDefaultArgs,
        userContractConfig.overrides,
        constructorFragment
      )
      cachedConstructorArgs[referenceName] = args
    } catch (e) {
      // Do nothing. TODO(docs)
    }
  }

  // Exit if any validation errors were detected up to this point. We exit early here because invalid
  // constructor args can cause the rest of the parsing logic to fail with cryptic errors
  assertNoValidationErrors(failureAction)

  // We return the cached values so we can use them in later steps without rereading the files
  return cachedConstructorArgs
}

const assertValidContractVariables = (
  userConfig: UserSphinxConfig,
  configArtifacts: ConfigArtifacts,
  cre: SphinxRuntimeEnvironment
): { [referenceName: string]: ParsedConfigVariables } => {
  const parsedVariables: { [referenceName: string]: ParsedConfigVariables } = {}
  for (const [referenceName, userContractConfig] of Object.entries(
    userConfig.contracts
  )) {
    if (userContractConfig.kind === 'immutable') {
      if (
        userContractConfig.variables &&
        Object.entries(userContractConfig.variables).length > 0
      ) {
        logValidationError(
          'error',
          `Detected variables for contract '${referenceName}', but variables are not supported for non-proxied contracts.`,
          [],
          cre.silent,
          cre.stream
        )
      }
      parsedVariables[referenceName] = {}
    } else {
      const { artifact, buildInfo } = configArtifacts[referenceName]
      const { sourceName, contractName } = artifact

      const storageLayout = getStorageLayout(
        buildInfo.output,
        sourceName,
        contractName
      )

      const parsedContractVariables = parseContractVariables(
        userContractConfig,
        storageLayout,
        buildInfo.output,
        cre
      )

      parsedVariables[referenceName] = parsedContractVariables
    }
  }

  return parsedVariables
}

const parseContractConfigs = (
  userConfig: UserSphinxConfig,
  configArtifacts: ConfigArtifacts,
  contractReferences: { [referenceName: string]: string },
  parsedVariables: { [referenceName: string]: ParsedConfigVariables },
  cachedConstructorArgs: { [referenceName: string]: ParsedConfigVariables },
  cre: SphinxRuntimeEnvironment
): ParsedContractConfigs => {
  const contractConfigs: ParsedContractConfigs = {}

  for (const [referenceName, userContractConfig] of Object.entries(
    userConfig.contracts
  )) {
    const constructorArgs = cachedConstructorArgs[referenceName]
    // Change the `contract` fields to be a fully qualified name. This ensures that it's easy for the
    // executor to create the `ConfigArtifacts` when it eventually compiles the canonical
    // config.
    const { sourceName, contractName } = configArtifacts[referenceName].artifact
    const contractFullyQualifiedName = `${sourceName}:${contractName}`

    if (!userContractConfig.kind) {
      logValidationError(
        'error',
        `Missing contract 'kind' field for ${referenceName}`,
        [],
        cre.silent,
        cre.stream
      )
    }

    const parsedContractKind = userContractConfig.kind ?? 'proxy'

    const targetSalt = getTargetSalt(referenceName, userContractConfig.salt)

    contractConfigs[referenceName] = {
      contract: contractFullyQualifiedName,
      address: contractReferences[referenceName],
      kind: parsedContractKind,
      variables: parsedVariables[referenceName],
      constructorArgs,
      salt: targetSalt,
      unsafeAllow: userContractConfig.unsafeAllow ?? {},
      previousBuildInfo: userContractConfig.previousBuildInfo,
      previousFullyQualifiedName: userContractConfig.previousFullyQualifiedName,
      isUserDefinedAddress: !!userContractConfig.address,
    }
  }

  return contractConfigs
}

export const setDefaultContractFields = (
  userConfig: UserSphinxConfig
): UserSphinxConfig => {
  for (const contractConfig of Object.values(userConfig.contracts)) {
    if (contractConfig.unsafeAllow) {
      contractConfig.unsafeAllow.flexibleConstructor =
        contractConfig.unsafeAllow.flexibleConstructor ?? true
    } else {
      contractConfig.unsafeAllow = {
        flexibleConstructor: true,
      }
    }
  }

  return userConfig
}

/**
 * Parses a Sphinx config file from the config file given by the user. This function is called by
 * `getParsedConfigWithOptions` and `getParsedConfig`.
 *
 * @param userConfig Unparsed config file to parse.
 * @param env Environment variables to inject into the file.
 * @return Parsed config file with template variables replaced.
 */
export const getUnvalidatedContractConfigs = (
  userConfig: UserSphinxConfig,
  networks: string[],
  configArtifacts: ConfigArtifacts,
  contractAddresses: { [referenceName: string]: string },
  cre: SphinxRuntimeEnvironment,
  failureAction: FailureAction
): ParsedContractConfigs => {
  // If the user disabled some safety checks, log warnings related to that
  logUnsafeOptions(userConfig, cre.silent, cre.stream)

  // Validate top level config and contract options
  assertValidUserConfig(userConfig, cre, failureAction)

  const configWithDefaultContractFields = setDefaultContractFields(userConfig)

  // Parse and validate contract constructor args
  // We also cache the parsed constructor args so we don't have to re-read them later
  const cachedConstructorArgs = assertValidConstructorArgs(
    configWithDefaultContractFields,
    networks,
    configArtifacts,
    cre,
    failureAction
  )

  // Parse and validate contract variables
  const parsedVariables = assertValidContractVariables(
    userConfig,
    configArtifacts,
    cre
  )

  const parsedContractConfigs = parseContractConfigs(
    userConfig,
    configArtifacts,
    contractAddresses,
    parsedVariables,
    cachedConstructorArgs,
    cre
  )

  assertValidSourceCode(parsedContractConfigs, configArtifacts, cre)

  return parsedContractConfigs
}

export const assertNoUpgradableContracts = (
  parsedConfig: ParsedConfig,
  cre: SphinxRuntimeEnvironment
) => {
  for (const contractConfig of Object.values(parsedConfig.contracts)) {
    if (
      contractConfig.kind !== 'immutable' &&
      process.env.SPHINX_ALLOW_UPGRADABLE_CONTRACTS !== 'true'
    ) {
      logValidationError(
        'error',
        `Detected upgradeable contract '${contractConfig.contract}', but upgradeable contracts are not officially supported yet. If you would like to use upgradable contracts please reach out to us in the Discord.`,
        [],
        cre.silent,
        cre.stream
      )
    }
  }
}

export const postParsingValidation = async (
  parsedConfig: ParsedConfig,
  configArtifacts: ConfigArtifacts,
  cre: SphinxRuntimeEnvironment,
  configCache: MinimalConfigCache,
  failureAction: FailureAction
) => {
  const { blockGasLimit, contractConfigCache } = configCache
  const { contracts, manager } = parsedConfig

  assertNoUpgradableContracts(parsedConfig, cre)

  assertValidBlockGasLimit(blockGasLimit)

  assertImmutableDeploymentsDoNotRevert(cre, contractConfigCache)

  if (!cre.allowUnlimitedContractSize) {
    assertContractsBelowSizeLimit(contracts, configArtifacts, cre)
  }

  assertValidDeploymentSize(contracts, cre, configCache)

  // Complete misc pre-deploy validation
  // I.e run storage slot checker + other safety checks, detect if the deployment is an upgrade, etc
  await assertValidParsedSphinxFile(
    parsedConfig,
    configArtifacts,
    cre,
    contractConfigCache,
    manager,
    failureAction
  )

  assertNoValidationErrors(failureAction)
}

/**
 * Asserts that the Sphinx config can be initiated in a single transaction.
 */
export const assertValidDeploymentSize = (
  parsedContractConfigs: ParsedContractConfigs,
  cre: SphinxRuntimeEnvironment,
  configCache: MinimalConfigCache
): void => {
  const { blockGasLimit } = configCache

  const numTargets = Object.values(parsedContractConfigs).filter(
    (contract) => contract.kind !== 'immutable'
  ).length
  const initiationGasCost = BigInt(100_000) * BigInt(numTargets)

  const costWithBuffer = (initiationGasCost * 12n) / 10n

  if (costWithBuffer > blockGasLimit) {
    logValidationError(
      'error',
      `Too many contracts in your Sphinx config.`,
      [],
      cre.silent,
      cre.stream
    )
  }
}

/**
 * Assert that the block gas limit is reasonably high on a network.
 */
export const assertValidBlockGasLimit = (blockGasLimit: bigint): void => {
  // Although we can lower this from 15M to 10M or less, we err on the side of safety for now. This
  //  number should never be lower than 5.5M because it costs ~5.3M gas to deploy the
  //  SphinxManager V1, which is at the contract size limit.
  if (blockGasLimit < 15_000_000n) {
    throw new Error(
      `Block gas limit is too low on this network. Got: ${blockGasLimit.toString()}. Expected: ${
        blockGasLimit.toString
      }`
    )
  }
}

/**
 * Asserts that the contracts in the parsed config are below the contract size limit (24576 bytes).
 */
export const assertContractsBelowSizeLimit = (
  parsedContractConfigs: ParsedContractConfigs,
  configArtifacts: ConfigArtifacts,
  cre: SphinxRuntimeEnvironment
) => {
  const tooLarge: string[] = []
  for (const [referenceName, contractConfig] of Object.entries(
    parsedContractConfigs
  )) {
    const { deployedBytecode } = configArtifacts[referenceName].artifact

    const numBytes = (deployedBytecode.length - 2) / 2
    if (numBytes > CONTRACT_SIZE_LIMIT) {
      tooLarge.push(contractConfig.contract)
    }
  }

  if (tooLarge.length > 0) {
    const uniqueNames = [...new Set(tooLarge)]
    logValidationError(
      'error',
      `The following contracts are too large to be deployed on a live network:`,
      uniqueNames.map((name) => `  - ${name}`),
      cre.silent,
      cre.stream
    )
  }
}

export const assertImmutableDeploymentsDoNotRevert = (
  cre: SphinxRuntimeEnvironment,
  contractConfigCache: ContractConfigCache
): void => {
  const revertStrings: { [referenceName: string]: string } = {}

  for (const [referenceName, contractCache] of Object.entries(
    contractConfigCache
  )) {
    const { deploymentReverted, revertString } = contractCache.deploymentRevert

    if (deploymentReverted) {
      revertStrings[referenceName] = revertString
        ? `Reason: ${revertString}`.replace(
            'VM Exception while processing transaction: reverted with reason string ',
            ''
          )
        : 'No error message found.'
    }
  }

  if (Object.keys(revertStrings).length > 0) {
    logValidationError(
      'error',
      `The following constructors will revert:`,
      Object.entries(revertStrings).map(([referenceName, reason]) => {
        return `  - ${referenceName}. ${reason}`
      }),
      cre.silent,
      cre.stream
    )
  }
}

export const getConfigCache = async (
  provider: SphinxJsonRpcProvider | HardhatEthersProvider,
  parsedConfig: ParsedConfig,
  configArtifacts: ConfigArtifacts,
  registryAddress: string,
  managerAddress: string
): Promise<ConfigCache> => {
  const block = await provider.getBlock('latest')
  if (!block) {
    throw new Error('Failed to get latest block.')
  }
  const registry = new ethers.Contract(
    registryAddress,
    SphinxRegistryABI,
    provider
  )
  const blockGasLimit = block.gasLimit
  const networkType = await getNetworkType(provider)
  const { networkName, chainId } = await resolveNetwork(
    await provider.getNetwork(),
    networkType
  )
  const isManagerDeployed_ = await registry.isManagerDeployed(managerAddress)

  const contractConfigCache: ContractConfigCache = {}
  for (const [referenceName, parsedContractConfig] of Object.entries(
    parsedConfig.contracts
  )) {
    const { abi, bytecode } = configArtifacts[referenceName].artifact
    const { address, constructorArgs } = parsedContractConfig
    const kind = toContractKindEnum(parsedContractConfig.kind)
    const creationCodeWithConstructorArgs = getCreationCodeWithConstructorArgs(
      bytecode,
      constructorArgs[chainId],
      abi
    )

    const isTargetDeployed = (await provider.getCode(address)) !== '0x'

    const previousConfigUri =
      isTargetDeployed && kind !== ContractKindEnum.IMMUTABLE
        ? await getPreviousConfigUri(provider, registry, address)
        : undefined

    let deploymentRevert: DeploymentRevert | undefined
    // Here we attempt to deploy non-proxy contracts. We do not attempt to deploy the implementation
    // contracts behind proxies because we check that they have deterministic constructors elsewhere
    // (in `assertValidSourceCode`).
    if (kind === ContractKindEnum.IMMUTABLE) {
      try {
        // Attempt to estimate the gas of the deployment.
        await provider.estimateGas({
          from: managerAddress,
          data: creationCodeWithConstructorArgs,
        })
      } catch (e) {
        // This should only throw an error if the constructor reverts.
        deploymentRevert = {
          deploymentReverted: true,
          revertString: e.message,
        }
      }
    }

    let importCache: ImportCache | undefined
    if (isTargetDeployed) {
      if (
        kind === ContractKindEnum.OZ_OWNABLE_UUPS ||
        kind === ContractKindEnum.OZ_ACCESS_CONTROL_UUPS
      ) {
        // We must manually check that the SphinxManager can call the UUPS proxy's `upgradeTo`
        // function because OpenZeppelin UUPS proxies can implement arbitrary access control
        // mechanisms.
        const managerVoidSigner = new ethers.VoidSigner(
          managerAddress,
          provider
        )
        const UUPSProxy = new ethers.Contract(
          address,
          ProxyABI,
          managerVoidSigner
        )
        try {
          // Attempt to staticcall the `upgradeTo` function on the proxy from the
          // SphinxManager's address. Note that it's necessary for us to set the proxy's
          // implementation to an OpenZeppelin UUPS ProxyUpdater contract to ensure that:
          // 1. The new implementation is deployed on every network. Otherwise, the call will revert
          //    due to this check:
          //    https://github.com/OpenZeppelin/openzeppelin-contracts/blob/master/contracts/proxy/ERC1967/ERC1967Upgrade.sol#L44
          // 2. The new implementation has a public `proxiableUUID()` function. Otherwise, the call
          //    will revert due to this check:
          //    https://github.com/OpenZeppelin/openzeppelin-contracts-upgradeable/blob/dd8ca8adc47624c5c5e2f4d412f5f421951dcc25/contracts/proxy/ERC1967/ERC1967UpgradeUpgradeable.sol#L91
          await UUPSProxy.upgradeTo.staticCall(OZ_UUPS_UPDATER_ADDRESS)
        } catch (e) {
          // The SphinxManager does not have permission to call the `upgradeTo` function on the
          // UUPS proxy, which means the user must grant it permission via whichever access control
          // mechanism the UUPS proxy uses.
          importCache = {
            requiresImport: true,
            // We leave the `currProxyAdmin` blank because the UUPS proxy may use AccessControl,
            // which prevents us from knowing which permission the SphinxManager needs to
            // call the 'upgradeTo' function.
          }
        }
      } else if (
        kind === ContractKindEnum.EXTERNAL_DEFAULT ||
        kind === ContractKindEnum.INTERNAL_DEFAULT ||
        kind === ContractKindEnum.OZ_TRANSPARENT
      ) {
        // Check that the SphinxManager is the owner of the Transparent proxy.
        const currProxyAdmin = await getEIP1967ProxyAdminAddress(
          provider,
          address
        )

        if (currProxyAdmin !== managerAddress) {
          importCache = {
            requiresImport: true,
            currProxyAdmin,
          }
        }
      }
    }

    contractConfigCache[referenceName] = {
      isTargetDeployed,
      deploymentRevert: deploymentRevert ?? {
        deploymentReverted: false,
      },
      importCache: importCache ?? {
        requiresImport: false,
      },
      previousConfigUri,
    }
  }

  const postDeployActions: Array<ParsedCallAction> =
    parsedConfig.postDeploy[chainId] ?? []

  const uniquePostDeployAddresses = Array.from(
    new Set(postDeployActions.map((e) => e.to))
  )

  const undeployedExternalContracts: { [address: string]: boolean } = {}
  for (const address of uniquePostDeployAddresses) {
    const isExternalAddress =
      findReferenceNameForAddress(address, parsedConfig.contracts) === undefined
    if (isExternalAddress && (await provider.getCode(address)) === '0x') {
      undeployedExternalContracts[address] = true
    }
  }

  const SphinxManager = new ethers.Contract(
    managerAddress,
    SphinxManagerABI,
    provider
  )
  // TODO(docs): => skip
  const callNonces: { [callHash: string]: number } = {}
  for (const callAction of postDeployActions) {
    const { to, data } = callAction
    const callHash = getCallHash(to, data)
    if (!isManagerDeployed_) {
      callNonces[callHash] = 0
    } else {
      const currentNonce = await SphinxManager.callNonces(callHash)
      callNonces[callHash] = currentNonce
    }
  }

  return {
    isManagerDeployed: isManagerDeployed_,
    chainId,
    networkType,
    blockGasLimit,
    networkName,
    contractConfigCache,
    callNonces,
    undeployedExternalContracts,
  }
}

// TODO(test): where do we assert that the user is on a supported chain ID in the proposal task? if
// we don't already have this, we should put it in post-parsing validation b/c it's after
// `getConfigCache`, where we get the chain ID. we shouldn't put it outside the parsing logic b/c
// this should be included in the parsing logic, and not in some other piece of functionality.

const assertNoValidationErrors = (failureAction: FailureAction): void => {
  if (validationErrors) {
    if (failureAction === FailureAction.EXIT) {
      process.exit(1)
    } else if (failureAction === FailureAction.THROW) {
      throw new ValidationError('')
    }
  }
}

/**
 * Get the most recent storage layout for the given reference name. Uses OpenZeppelin's
 * StorageLayout format for consistency.
 *
 * When retrieving the storage layout, this function uses the following order of priority (from
 * highest to lowest):
 * 1. The 'previousBuildInfo' and 'previousFullyQualifiedName' fields if both have been declared by
 * the user.
 * 2. The latest deployment in the Sphinx system for the proxy address that corresponds to the
 * reference name.
 * 3. OpenZeppelin's Network File if the proxy is an OpenZeppelin proxy type
 *
 * If (1) and (2) above are both satisfied, we log a warning to the user and default to using the
 * storage layout located at 'previousBuildInfo'.
 */
export const getPreviousStorageLayoutOZFormat = async (
  projectName: string,
  referenceName: string,
  parsedContractConfig: ParsedContractConfig,
  compilerConfigFolderPath: string,
  cre: SphinxRuntimeEnvironment,
  previousConfigUri?: string
): Promise<StorageLayout> => {
  const prevCompilerConfig = previousConfigUri
    ? await fetchAndCacheCompilerConfig(
        previousConfigUri,
        compilerConfigFolderPath
      )
    : undefined

  const { previousFullyQualifiedName, previousBuildInfo } = parsedContractConfig
  if (
    previousFullyQualifiedName !== undefined &&
    previousBuildInfo !== undefined
  ) {
    const { input, output } = readBuildInfo(previousBuildInfo)

    if (prevCompilerConfig !== undefined) {
      logValidationError(
        'warning',
        `Using the "previousBuildInfo" and "previousFullyQualifiedName" field to get the storage layout for\n` +
          `the contract: ${referenceName}. If you'd like to use the storage layout from your most recent\n` +
          `Sphinx deployment instead, please remove these two fields from your Sphinx config file.`,
        [],
        cre.silent,
        cre.stream
      )
    }

    return getOpenZeppelinUpgradableContract(
      previousFullyQualifiedName,
      input,
      output,
      parsedContractConfig
    ).layout
  } else if (prevCompilerConfig !== undefined) {
    const prevConfigArtifacts = await getConfigArtifactsRemote(
      prevCompilerConfig
    )
    const { buildInfo, artifact } = prevConfigArtifacts[referenceName]
    const { sourceName, contractName } = artifact
    return getOpenZeppelinUpgradableContract(
      `${sourceName}:${contractName}`,
      buildInfo.input,
      buildInfo.output,
      parsedContractConfig
    ).layout
    // TODO(upgrades): uncomment when we enable importing OpenZeppelin contracts
    // } else if (cre.hre !== undefined && isOpenZeppelinContractKind(kind)) {
    //   const openzeppelinStorageLayout = await cre.importOpenZeppelinStorageLayout(
    //     cre.hre,
    //     parsedContractConfig
    //   )
    //   return openzeppelinStorageLayout
  } else {
    throw new Error(
      `Could not find the previous storage layout for the contract: ${referenceName}. Please include\n` +
        `a "previousBuildInfo" and "previousFullyQualifiedName" field for this contract in your Sphinx config file.`
    )
  }
}

export const assertValidConfigOptions = (
  options: UserConfigOptions,
  cre: SphinxRuntimeEnvironment,
  failureAction: FailureAction
): void => {
  const { mainnets, testnets, orgId, owners, ownerThreshold, proposers } =
    options

  if (orgId === '') {
    logValidationError(
      'error',
      `The 'orgId' cannot be an empty string.`,
      [],
      cre.silent,
      cre.stream
    )
  }

  if (ownerThreshold === 0) {
    logValidationError(
      'error',
      `The 'ownerThreshold' must be greater than 0.`,
      [],
      cre.silent,
      cre.stream
    )
  }

  if (ownerThreshold > owners.length) {
    logValidationError(
      'error',
      `The 'ownerThreshold' must be less than or equal to the number of owners.`,
      [],
      cre.silent,
      cre.stream
    )
  }

  const duplicatedOwners = getDuplicateElements(owners)
  const duplicatedProposers = getDuplicateElements(proposers)
  const duplicatedNetworks = getDuplicateElements(mainnets)
  const duplicatedTestnets = getDuplicateElements(testnets)
  if (duplicatedOwners.length > 0) {
    logValidationError(
      'error',
      `The following owners are duplicated:`,
      duplicatedOwners,
      cre.silent,
      cre.stream
    )
  }
  if (duplicatedProposers.length > 0) {
    logValidationError(
      'error',
      `The following proposers are duplicated:`,
      duplicatedProposers,
      cre.silent,
      cre.stream
    )
  }
  if (duplicatedNetworks.length > 0) {
    logValidationError(
      'error',
      `The following networks are duplicated:`,
      duplicatedNetworks,
      cre.silent,
      cre.stream
    )
  }
  if (duplicatedTestnets.length > 0) {
    logValidationError(
      'error',
      `The following testnets are duplicated:`,
      duplicatedTestnets,
      cre.silent,
      cre.stream
    )
  }

  const invalidOwnerAddresses = owners.filter(
    (address) => !ethers.isAddress(address)
  )
  const invalidProposerAddresses = proposers.filter(
    (address) => !ethers.isAddress(address)
  )
  const invalidMainnets = mainnets.filter(
    (network) => !SUPPORTED_MAINNETS[network]
  )
  const invalidTestnets = testnets.filter(
    (testnet) => !SUPPORTED_TESTNETS[testnet]
  )
  if (invalidOwnerAddresses.length > 0) {
    logValidationError(
      'error',
      `The following owners are not valid addresses:`,
      invalidOwnerAddresses,
      cre.silent,
      cre.stream
    )
  }
  if (invalidProposerAddresses.length > 0) {
    logValidationError(
      'error',
      `The following proposers are not valid addresses:`,
      invalidProposerAddresses,
      cre.silent,
      cre.stream
    )
  }
  if (invalidMainnets.length > 0) {
    logValidationError(
      'error',
      `The following networks in your Sphinx config are not supported: ${invalidMainnets.join(
        ', '
      )}.\nSupported networks are:`,
      Object.keys(SUPPORTED_MAINNETS).map((n) => `- ${n}`),
      cre.silent,
      cre.stream
    )
  }
  if (invalidTestnets.length > 0) {
    logValidationError(
      'error',
      `The following testnets in your Sphinx config are not supported: ${invalidTestnets.join(
        ', '
      )}.\nSupported testnets are:`,
      Object.keys(SUPPORTED_TESTNETS).map((n) => `- ${n}`),
      cre.silent,
      cre.stream
    )
  }

  if (proposers.length === 0) {
    logValidationError(
      'error',
      `There must be at least one proposer or manager.`,
      [],
      cre.silent,
      cre.stream
    )
  }

  if (mainnets.length === 0 && testnets.length === 0) {
    logValidationError(
      'error',
      `There must be at least one network or testnet in your Sphinx config.`,
      [],
      cre.silent,
      cre.stream
    )
  }

  assertNoValidationErrors(failureAction)
}

export const parseConfigOptions = (
  options: UserConfigOptions,
  isTestnet: boolean
): ParsedConfigOptions => {
  const { mainnets, testnets, orgId, ownerThreshold } = options

  const chainIds = isTestnet
    ? testnets.map((network) => SUPPORTED_TESTNETS[network])
    : mainnets.map((network) => SUPPORTED_MAINNETS[network])

  // Converts addresses to checksummed addresses and sorts them in ascending order.
  const owners = options.owners.map((address) => ethers.getAddress(address))
  sortHexStrings(owners)

  const proposers = options.proposers.map((address) =>
    ethers.getAddress(address)
  )
  sortHexStrings(proposers)

  return {
    chainIds,
    orgId,
    owners,
    ownerThreshold,
    proposers,
  }
}

// TODO(docs): contract references were already resolved before calling
// `parsePostDeploymentActions`. put this in the docs where you call this function

export const parsePostDeploymentActions = (
  userActions: Array<UserCallAction>,
  contractConfigs: ParsedContractConfigs,
  networks: Array<string>,
  configArtifacts: ConfigArtifacts,
  cre: SphinxRuntimeEnvironment,
  failureAction: FailureAction
): ParsedCallActionsPerChain => {
  const parsedActionsPerChain: ParsedCallActionsPerChain = {}
  for (const network of networks) {
    const callNonces: { [payload: string]: number } = {}

    // TODO(docs): this will attempt to parse every deployment action, regardless if an
    // error is caught midway. this allows us to display more validation errors to the user
    // at a single time. if any validation errors are caught, we'll exit after this loop.
    for (const callAction of userActions) {
      // TODO(docs): contract reference was already resolved
      const address = getCallActionAddressForNetwork(network, callAction)

      const referenceName = findReferenceNameForAddress(
        address,
        contractConfigs
      )

      let abi: Array<any>
      if (callAction.abi) {
        abi = callAction.abi
      } else {
        if (referenceName) {
          abi = configArtifacts[referenceName].artifact.abi
        } else {
          logValidationError(
            'error',
            `You must include an ABI when instantiating the contract at address ${address}.`,
            [],
            cre.silent,
            cre.stream
          )
          // TODO(docs): we skip to the next action becaus the rest of this logic won't work
          // properly if there isn't a valid abi.
          continue
        }
      }

      // TODO(test): c/f in ethers docs: "This still fails, since there is no way to know which".
      // we should have the same behavior as ethers.

      // TODO(test): what happens if we use a BigInt as a default param in a function call? sphinx
      // doesn't normally allow this but ethers does. another example is probably a struct that's
      // represented as an array instead of an object.

      const iface = new ethers.Interface(abi)

      try {
        // TODO:
        // - error if missing args
        // - error if extra args
        // - error if incorrect arg types (e.g. uint = 'abc')
        // - error if ambiguous overloaded function signature
        // - error if function name does not exist in contract (see if this is duplicated w/ `.hasFunction`)
        iface.encodeFunctionData(
          callAction.functionName,
          callAction.functionArgs
        )
      } catch (e) {
        e // TODO: logValidationError

        continue // TODO(docs): we continue b/c the rest of this function won't work properly without a valid default function call
      }

      // TODO(docs)
      const fragment = iface.getFunction(
        callAction.functionName,
        callAction.functionArgs
      )
      if (fragment === null) {
        // TODO(docs): should never happen since the `encodeFunctionData` call above should
        // catch any issues
        // TODO: logValidationError()
        continue
      }

      // TODO(test): what happens if we input a BigNumber as a variable in a default function call?
      // (not a bigint). sphinx accepts these but i'm not sure if ethers does.

      const functionTypeArgs: Array<string> = []
      const incorrectlyFormattedArgs: Array<string> = []
      const parsedDefaultArgs: ParsedConfigVariables = {}
      fragment.inputs.forEach((input, index) => {
        if (input.type === 'function') {
          functionTypeArgs.push(input.name)
        } else {
          const defaultArgValue = callAction.functionArgs[index]
          // TODO(docs): this will catch any variables that are correctly formatted in ethers,
          // but incorrectly formatted in sphinx
          try {
            parsedDefaultArgs[input.name] = parseAndValidateArg(
              input,
              input.name,
              defaultArgValue,
              cre
            )
          } catch (e) {
            incorrectlyFormattedArgs.push((e as Error).message)
          }
        }
      })

      // TODO(docs): used for displaying logs to the user
      const functionLogName = referenceName
        ? `function '${referenceName}.${callAction.functionName}'`
        : `function '${callAction.functionName}' at ${address}`

      if (functionTypeArgs.length > 0) {
        logValidationError(
          'error',
          `The ${functionLogName} contains function type arguments, which are not allowed. Please remove the following fields:`,
          functionTypeArgs,
          cre.silent,
          cre.stream
        )
      }

      // TODO: include link to constructor-args.md, since this is the error array that catches params valid in ethers but not sphinx
      if (incorrectlyFormattedArgs.length > 0) {
        logValidationError(
          'error',
          `The config contains incorrectly formatted arguments in the ${functionLogName}:`,
          incorrectlyFormattedArgs,
          cre.silent,
          cre.stream
        )
      }

      // TODO(docs): the rest of the function relies on the parsed default params being correct, so we
      // continue to the next action if any validation errors have occurred.
      if (validationErrors) {
        continue
      }

      let argsPerChain: ParsedFunctionArgsPerChain
      try {
        argsPerChain = parseFunctionOverrides(
          functionLogName,
          [network], // TODO(docs)
          cre,
          parsedDefaultArgs,
          callAction.functionArgOverrides,
          fragment
        )
      } catch (e) {
        // TODO(docs) - same as other call to `parseFunction...`. say that we move on to the next _.
        continue
      }

      const chainId = SUPPORTED_NETWORKS[network]
      const parsedArgs: ParsedConfigVariables = argsPerChain[chainId]

      const argValues = getFunctionArgValueArray(parsedArgs, fragment)

      const data = iface.encodeFunctionData(callAction.functionName, argValues)

      const payload = ethers.concat([address, data])

      const nonce = callNonces[payload] ?? 0

      const parsedAction = {
        to: address,
        data,
        nonce,
      }

      const parsedActions: Array<ParsedCallAction> | undefined =
        parsedActionsPerChain[chainId]

      if (parsedActions) {
        parsedActions.push(parsedAction)
      } else {
        parsedActionsPerChain[chainId] = [parsedAction]
      }

      // Update the salt.
      callNonces[payload] = nonce + 1
    }
  }

  assertNoValidationErrors(failureAction)

  return parsedActionsPerChain
}

export const assertValidPostDeploymentActions = (
  postDeployActions: Array<UserCallAction>,
  contractConfigs: ParsedContractConfigs,
  failureAction: FailureAction,
  cre: SphinxRuntimeEnvironment
) => {
  for (const action of postDeployActions) {
    const referenceName = findReferenceNameForAddress(
      action.address,
      contractConfigs
    )

    // First, we TODO(docs): validate the fields that were passed into the Contract constructor.

    if (!ethers.isAddress(action.address)) {
      logValidationError(
        'error',
        // TODO(docs): we know that the user explicitly specified an address and not a contract
        // reference because we would've already thrown an error for an invalid contract reference
        // earlier in the parsing logic.
        `Contract was instantiated with an invalid address: ${action.address}`,
        [],
        cre.silent,
        cre.stream
      )
    }

    if (action.abi) {
      try {
        new ethers.Interface(action.abi)
      } catch (e) {
        logValidationError(
          'error',
          `An invalid ABI was used to instantiate the contract: ${
            referenceName ?? action.address
          }.`,
          [],
          cre.silent,
          cre.stream
        )
      }
    }

    const allNetworkNamesForAddressOverrides: Array<string> = []
    if (action.addressOverrides) {
      action.addressOverrides.forEach((override) =>
        allNetworkNamesForAddressOverrides.push(...override.chains)
      )
    }

    const invalidNetworksForAddressOverrides =
      allNetworkNamesForAddressOverrides.filter(
        (network) => !SUPPORTED_NETWORKS[network]
      )

    if (invalidNetworksForAddressOverrides.length > 0) {
      logValidationError(
        'error',
        `The constructor of ${
          referenceName ?? action.address
        } contains unsupported networks in its address overrides: ${invalidNetworksForAddressOverrides.join(
          ', '
        )}.\n` +
          `See ${hyperlink(
            'here',
            'https://github.com/sphinx-labs/sphinx/blob/develop/docs/config-file.md#options'
          )} for a list of supported networks.`,
        [],
        cre.silent,
        cre.stream
      )
    }

    const duplicatedNetworks = getDuplicateElements(
      allNetworkNamesForAddressOverrides
    )
    if (duplicatedNetworks.length > 0) {
      logValidationError(
        'error',
        `The constructor of ${
          referenceName ?? action.address
        } contains duplicated networks in its address overrides:`,
        duplicatedNetworks,
        cre.silent,
        cre.stream
      )
    }

    const invalidAddressOverrides = []
    if (action.addressOverrides) {
      for (const override of action.addressOverrides) {
        if (!ethers.isAddress(override.address)) {
          invalidAddressOverrides.push(override.address)
        }
      }
    }

    if (invalidAddressOverrides.length > 0) {
      logValidationError(
        'error',
        // TODO(docs): contract references were validated + parsed in a previous step
        `The constructor of ${
          referenceName ?? action.address
        } contains invalid overriding addresses:`,
        invalidAddressOverrides,
        cre.silent,
        cre.stream
      )
    }

    // Next, we validate the TODO(docs). TODO(docs): we validate the function arguments in a
    // later step because...
    if (action.abi) {
      const iface = new ethers.Interface(action.abi)
      // TODO: is this necessary anymore? if so, what does it return for an overloaded function?
      if (!iface.hasFunction(action.functionName)) {
        logValidationError(
          'error',
          `The function '${action.functionName}' does not exist in the ABI of ${
            referenceName ?? action.address
          }.`,
          [],
          cre.silent,
          cre.stream
        )
      }
    }
  }

  assertNoValidationErrors(failureAction)
}<|MERGE_RESOLUTION|>--- conflicted
+++ resolved
@@ -1762,7 +1762,6 @@
     )
   }
 
-<<<<<<< HEAD
   return parsedDefaultArgs
 }
 
@@ -1792,16 +1791,6 @@
   const argNames = fragmentInputs
     .filter((el) => el.type !== 'function')
     .map((input) => input.name)
-=======
-  const invalidOverrideChains = userContractConfig.overrides?.flatMap((el) =>
-    el.chains.filter(
-      (name) =>
-        !Object.keys(SUPPORTED_MAINNETS).includes(name) &&
-        !Object.keys(SUPPORTED_TESTNETS).includes(name) &&
-        !Object.keys(SUPPORTED_LOCAL_NETWOKRS).includes(name)
-    )
-  )
->>>>>>> 4b30f7d7
 
   // Check if there are any variables which have ambiguous overrides (due to fields being listed multiple times for a given network)
   const ambiguousArgOverrides: {
@@ -1899,10 +1888,19 @@
     })
   }
 
+  const invalidOverrideChains = userOverrides.flatMap((el) =>
+    el.chains.filter(
+      (name) =>
+        !Object.keys(SUPPORTED_MAINNETS).includes(name) &&
+        !Object.keys(SUPPORTED_TESTNETS).includes(name) &&
+        !Object.keys(SUPPORTED_LOCAL_NETWOKRS).includes(name)
+    )
+  )
+
   if (invalidOverrideChains && invalidOverrideChains.length > 0) {
     logValidationError(
       'error',
-      `Detected invalid override network names for ${referenceName}:`,
+      `Detected invalid override network names for the ${fragmentLogName}:`,
       invalidOverrideChains,
       cre.silent,
       cre.stream
