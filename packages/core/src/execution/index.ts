import { sleep } from '@eth-optimism/core-utils'
import { ethers } from 'ethers'
import ora from 'ora'

import {
  ChugSplashActionBundle,
  ChugSplashActionType,
  ChugSplashBundles,
  ChugSplashBundleState,
  ChugSplashBundleStatus,
  writeDeploymentArtifacts,
} from '../actions'
import { ParsedChugSplashConfig } from '../config'
import { EXECUTION_BUFFER_MULTIPLIER, Integration } from '../constants'
import { getAmountToDeposit } from '../fund'
import { ArtifactPaths } from '../languages'
import {
  getChugSplashManager,
  getDeploymentEvents,
  getGasPriceOverrides,
  getProjectOwnerAddress,
} from '../utils'

export const getNumDeployedContracts = (
  bundle: ChugSplashActionBundle,
  actionsExecuted: ethers.BigNumber
): number => {
  return bundle.actions
    .slice(0, actionsExecuted.toNumber())
    .filter(
      (action) =>
        action.action.actionType === ChugSplashActionType.DEPLOY_CONTRACT
    ).length
}

export const monitorExecution = async (
  provider: ethers.providers.JsonRpcProvider,
  signer: ethers.Signer,
  parsedConfig: ParsedChugSplashConfig,
  bundles: ChugSplashBundles,
  bundleId: string,
  spinner: ora.Ora
) => {
  spinner.start('Waiting for executor...')
  const { projectName, organizationID, claimer } = parsedConfig.options
  const ChugSplashManager = getChugSplashManager(
    signer,
    claimer,
    organizationID
  )

  // Get the bundle state of the bundle ID.
  let bundleState: ChugSplashBundleState = await ChugSplashManager.bundles(
    bundleId
  )

  while (bundleState.selectedExecutor !== ethers.constants.AddressZero) {
    // Wait for one second.
    await sleep(1000)

    // Get the current bundle state.
    bundleState = await ChugSplashManager.bundles(bundleId)
  }

  spinner.succeed('Executor has claimed the project.')
  spinner.start('Waiting for execution to be initiated...')

  while (bundleState.status === ChugSplashBundleStatus.APPROVED) {
    // Wait for one second.
    await sleep(1000)

    // Get the current bundle state.
    bundleState = await ChugSplashManager.bundles(bundleId)
  }

  spinner.succeed('Execution initiated.')

  const totalNumActions = bundles.actionBundle.actions.length
  while (bundleState.status === ChugSplashBundleStatus.INITIATED) {
    if (bundleState.actionsExecuted.toNumber() === totalNumActions) {
      spinner.start(`All actions have been executed. Completing execution...`)
    } else {
      spinner.start(
        `Number of actions executed: ${bundleState.actionsExecuted.toNumber()} out of ${totalNumActions}`
      )
    }

    // Check if there are enough funds in the ChugSplashManager to finish the deployment.
    const amountToDeposit = await getAmountToDeposit(
      provider,
      bundles,
      bundleState.actionsExecuted.toNumber(),
      claimer,
      organizationID,
      projectName,
      false
    )
    if (amountToDeposit.gt(0)) {
      // If the amount to deposit is non-zero, we throw an error that informs the user to deposit
      // more funds.
      spinner.fail(`Project has insufficient funds to complete the deployment.`)
      throw new Error(
        `${projectName} has insufficient funds to complete the deployment. Please report this error to improve our deployment cost estimation.
  Run the following command to add funds to your deployment so it can be completed:

  npx hardhat chugsplash-fund --network <network> --amount ${amountToDeposit.mul(
    EXECUTION_BUFFER_MULTIPLIER
  )} --config-path <configPath>
          `
      )
    }

    // Wait for one second.
    await sleep(1000)

    // Get the current bundle state.
    bundleState = await ChugSplashManager.bundles(bundleId)
  }

  if (bundleState.status === ChugSplashBundleStatus.COMPLETED) {
    spinner.succeed(`Finished executing ${projectName}.`)
    spinner.start(`Retrieving deployment info...`)
    const deploymentEvents = await getDeploymentEvents(
      ChugSplashManager,
      bundleId
    )
    spinner.succeed('Retrieved deployment info.')
    return deploymentEvents
  } else if (bundleState.status === ChugSplashBundleStatus.CANCELLED) {
    spinner.fail(`${projectName} was cancelled.`)
    throw new Error(`${projectName} was cancelled.`)
  } else {
    spinner.fail(
      `Project was never active. Current status: ${bundleState.status}`
    )
  }
}

/**
 * Performs actions on behalf of the project owner after the successful execution of a bundle.
 *
 * @param provider JSON RPC provider corresponding to the current project owner.
 * @param parsedConfig Parsed ParsedChugSplashConfig.
 * @param deploymentEvents Array of `DefaultProxyDeployed` and `ContractDeployed` events
 * @param withdraw Boolean that determines if remaining funds in the ChugSplashManager should be
 * withdrawn to the project owner.
 * @param newProjectOwner Optional address to receive ownership of the project.
 */
export const postExecutionActions = async (
  provider: ethers.providers.JsonRpcProvider,
  signer: ethers.Signer,
  parsedConfig: ParsedChugSplashConfig,
  deploymentEvents: ethers.Event[],
  networkName: string,
  deploymentFolderPath: string,
  artifactPaths: ArtifactPaths,
  integration: Integration,
  newProjectOwner?: string | undefined,
  spinner: ora.Ora = ora({ isSilent: true })
) => {
  const ChugSplashManager = getChugSplashManager(
    signer,
    parsedConfig.options.claimer,
    parsedConfig.options.organizationID
  )
<<<<<<< HEAD
  const currProjectOwner = await getProjectOwnerAddress(
    signer,
    parsedConfig.options.organizationID
  )
=======
  const currProjectOwner = await getProjectOwnerAddress(ChugSplashManager)
>>>>>>> f936b088

  // Transfer ownership of the ChugSplashManager if a new project owner has been specified.
  if (
    newProjectOwner !== undefined &&
    ethers.utils.isAddress(newProjectOwner) &&
    newProjectOwner !== currProjectOwner
  ) {
    spinner.start(`Transferring project ownership to: ${newProjectOwner}`)
    if (newProjectOwner === ethers.constants.AddressZero) {
      // We must call a separate function if ownership is being transferred to address(0).
      await (
        await ChugSplashManager.renounceOwnership(
          await getGasPriceOverrides(provider)
        )
      ).wait()
    } else {
      await (
        await ChugSplashManager.transferOwnership(
          newProjectOwner,
          await getGasPriceOverrides(provider)
        )
      ).wait()
    }
    spinner.succeed(`Transferred project ownership to: ${newProjectOwner}`)
  }

  spinner.start(`Writing deployment artifacts...`)

  await writeDeploymentArtifacts(
    provider,
    parsedConfig,
    deploymentEvents,
    networkName,
    deploymentFolderPath,
    artifactPaths,
    integration
  )

  spinner.succeed(`Wrote deployment artifacts.`)
}<|MERGE_RESOLUTION|>--- conflicted
+++ resolved
@@ -163,14 +163,7 @@
     parsedConfig.options.claimer,
     parsedConfig.options.organizationID
   )
-<<<<<<< HEAD
-  const currProjectOwner = await getProjectOwnerAddress(
-    signer,
-    parsedConfig.options.organizationID
-  )
-=======
   const currProjectOwner = await getProjectOwnerAddress(ChugSplashManager)
->>>>>>> f936b088
 
   // Transfer ownership of the ChugSplashManager if a new project owner has been specified.
   if (
