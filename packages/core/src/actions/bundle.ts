--- conflicted
+++ resolved
@@ -13,14 +13,8 @@
   getDeploymentId,
   toHexString,
   fromHexString,
-  isSupportedChainId,
   prettyFunctionCall,
-<<<<<<< HEAD
   isExtendedDeployContractActionInput,
-=======
-  isExtendedDeployContractTODO,
-  isExtendedFunctionCallTODO,
->>>>>>> 546f82c0
 } from '../utils'
 import {
   ApproveDeployment,
@@ -551,6 +545,10 @@
   return { bundles: { actionBundle, targetBundle }, humanReadableActions }
 }
 
+// TODO(test): I got a javascript "heap out of memory" error when i removed sphinx's build info
+// cache, but left a few dozen build info files in the artifacts folder. this was coming from the
+// Promise.all in `makeGetConfigArtifacts`.
+
 /**
  * Generates a Sphinx action bundle from a config file.
  *
@@ -615,7 +613,7 @@
         reason: readableSignature,
         actionType: SphinxActionType.DEPLOY_CONTRACT,
       }
-    } else if (isExtendedFunctionCallTODO(actionTODO)) {
+    } else if (isExtendedFunctionCallActionInput(actionInput)) {
       const {
         to,
         selector,
@@ -641,10 +639,7 @@
         ),
         actionType: SphinxActionType.CALL,
       }
-    } else if (
-      actionType !== SphinxActionType.SET_STORAGE &&
-      Number(actionType) !== Number(SphinxActionType.SET_STORAGE)
-    ) {
+    } else {
       throw new Error(`unknown action type: ${actionType}`)
     }
   }
