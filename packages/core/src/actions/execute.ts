import { ethers } from 'ethers'
import { Logger } from '@eth-optimism/common-ts'

import {
  BundledSphinxAction,
  SphinxBundles,
  DeploymentState,
  DeploymentStatus,
  HumanReadableAction,
  HumanReadableActions,
} from './types'
import { getGasPriceOverrides } from '../utils'
import { getInitialActionBundle, getSetStorageActionBundle } from './bundle'

export const executeDeployment = async (
  manager: ethers.Contract,
  bundles: SphinxBundles,
  deploymentId: string,
  humanReadableActions: HumanReadableActions,
  blockGasLimit: bigint,
  provider: ethers.Provider,
  signer: ethers.Signer,
  logger?: Logger | undefined
): Promise<{
  success: boolean
  receipts: ethers.TransactionReceipt[]
  failureAction?: HumanReadableAction
}> => {
  const { actionBundle, targetBundle } = bundles

  logger?.info(`[Sphinx]: preparing to execute the project...`)

  // We execute all actions in batches to reduce the total number of transactions and reduce the
  // cost of a deployment in general. Approaching the maximum block gas limit can cause
  // transactions to be executed slowly as a result of the algorithms that miners use to select
  // which transactions to include. As a result, we restrict our total gas usage to a fraction of
  // the block gas limit.
  const gasFraction = 2n
  const maxGasLimit = blockGasLimit / gasFraction

  const initialActionBundle = getInitialActionBundle(actionBundle)
  const setStorageActionBundle = getSetStorageActionBundle(actionBundle)

  logger?.info(`[Sphinx]: executing initial actions...`)
  const { status, receipts } = await executeBatchActions(
    initialActionBundle,
    false,
    manager,
    maxGasLimit,
    signer,
    logger
  )
  if (status === DeploymentStatus.FAILED) {
    logger?.error(`[Sphinx]: failed to execute initial actions`)

    // fetch deployment action
    const eventFilter = manager.filters.DeploymentFailed(deploymentId)
    const latestBlock = await provider.getBlockNumber()
    const startingBlock = latestBlock - 1999 > 0 ? latestBlock - 1999 : 0
    const failureEvent = (
      await manager.queryFilter(eventFilter, startingBlock, latestBlock)
    ).at(-1)

    if (failureEvent) {
      const log = manager.interface.parseLog({
        topics: failureEvent.topics as string[],
        data: failureEvent.data,
      })

      if (log?.args[1] !== undefined) {
        const failureAction = humanReadableActions[log?.args[1]]
        return { success: false, receipts, failureAction }
      }
    }

    return { success: false, receipts }
  } else if (status === DeploymentStatus.COMPLETED) {
    logger?.info(`[Sphinx]: finished non-proxied deployment early`)
    return { success: true, receipts }
  } else {
    logger?.info(`[Sphinx]: executed initial actions`)
  }

  logger?.info(`[Sphinx]: initiating upgrade...`)
  receipts.push(
    await (
      await manager.initiateUpgrade(
        targetBundle.targets.map((target) => target.target),
        targetBundle.targets.map((target) => target.siblings),
        await getGasPriceOverrides(signer)
      )
    ).wait()
  )
  logger?.info(`[Sphinx]: initiated upgrade`)

  logger?.info(`[Sphinx]: executing 'SET_STORAGE' actions...`)
  const { receipts: setStorageReceipts } = await executeBatchActions(
    setStorageActionBundle,
    true,
    manager,
    maxGasLimit,
    signer,
    logger
  )
  receipts.push(...setStorageReceipts)
  logger?.info(`[Sphinx]: executed 'SET_STORAGE' actions`)

  logger?.info(`[Sphinx]: finalizing upgrade...`)
  receipts.push(
    await (
      await manager.finalizeUpgrade(
        targetBundle.targets.map((target) => target.target),
        targetBundle.targets.map((target) => target.siblings),
        await getGasPriceOverrides(signer)
      )
    ).wait()
  )

  // We're done!
  logger?.info(`[Sphinx]: successfully deployed project`)
  return { success: true, receipts }
}

/**
 * Helper function for finding the maximum number of batch elements that can be executed from a
 * given input list of actions. This is done by performing a binary search over the possible
 * batch sizes and finding the largest batch size that does not exceed the maximum gas limit.
 *
 * @param actions List of actions to execute.
 * @returns Maximum number of actions that can be executed.
 */
const findMaxBatchSize = async (
  actions: BundledSphinxAction[],
  maxGasLimit: bigint
): Promise<number> => {
  // Optimization, try to execute the entire batch at once before going through the hassle of a
  // binary search. Can often save a significant amount of time on execution.
  if (await executable(actions, maxGasLimit)) {
    return actions.length
  }

  // If the full batch size isn't executable, then we need to perform a binary search to find the
  // largest batch size that is actually executable.
  let min = 0
  let max = actions.length
  while (min < max) {
    const mid = Math.ceil((min + max) / 2)
    if (await executable(actions.slice(0, mid), maxGasLimit)) {
      min = mid
    } else {
      max = mid - 1
    }
  }

  // No possible size works, this is a problem and should never happen.
  if (min === 0) {
    throw new Error(
      'unable to find a batch size that does not exceed the block gas limit'
    )
  }

  return min
}

/**
 * Helper function for executing a list of actions in batches.
 *
 * @param actions List of actions to execute.
 */
const executeBatchActions = async (
  actions: BundledSphinxAction[],
  isSetStorageActionArray: boolean,
  manager: ethers.Contract,
  maxGasLimit: bigint,
  signer: ethers.Signer,
  logger?: Logger | undefined
): Promise<{
  status: bigint
  receipts: ethers.TransactionReceipt[]
}> => {
  const receipts: ethers.TransactionReceipt[] = []

  // Pull the deployment state from the contract so we're guaranteed to be up to date.
  const activeDeploymentId = await manager.activeDeploymentId()
  let state: DeploymentState = await manager.deployments(activeDeploymentId)

  // Remove the actions that have already been executed.
  const filtered = actions.filter((action) => {
    return action.action.index >= state.actionsExecuted
  })

  // We can return early if there are no actions to execute.
  if (filtered.length === 0) {
    logger?.info('[Sphinx]: no actions left to execute')
    return { status: state.status, receipts }
  }

  let executed = 0
  while (executed < filtered.length) {
    const mostRecentState: DeploymentState = await manager.deployments(
      activeDeploymentId
    )
    if (mostRecentState.status === DeploymentStatus.FAILED) {
      return { status: mostRecentState.status, receipts }
    }

    // Figure out the maximum number of actions that can be executed in a single batch.
    const batchSize = await findMaxBatchSize(
      filtered.slice(executed),
      maxGasLimit
    )

    // Pull out the next batch of actions.
    const batch = filtered.slice(executed, executed + batchSize)

    // Keep 'em notified.
    logger?.info(
      `[Sphinx]: executing actions ${executed} to ${executed + batchSize} of ${
        filtered.length
      }...`
    )

    // Execute the batch of actions.
    if (isSetStorageActionArray) {
      const tx = await (
        await manager.setStorage(
          batch.map((action) => action.action),
          batch.map((action) => action.siblings),
          await getGasPriceOverrides(signer)
        )
      ).wait()
      receipts.push(tx)
    } else {
      // Get the overrides for the `executeInitialActions` function. In addition to the default gas
      // price overrides, we must also set the gas limit to the maximum gas limit. Keep reading if
      // you're curious why we do this. First, it's important to know that if a deployment fails for
      // any reason, the transaction succeeds regardless. In other words, the user's SphinxManager
      // contract marks the deployment state as `FAILED` instead of reverting. We designed the
      // system this way because, otherwise, reverting deployments would appear to be executable
      // indefinitely (i.e. they'd always be in the `APPROVED` state on-chain). The downside to
      // ensuring that the transaction succeeds is that this makes the default 'estimateGas' RPC
      // method unusable. This is because 'estimateGas' tries to find the lowest amount of gas
      // required to make the transaction succeed. This is problematic in the following situation.
      // Say a deployment contains a single large contract that requires 3 million gas to deploy
      // successfully. If less gas is provided, the contract deployment will run out of gas, causing
      // the entire deployment to be marked as `FAILED`. In this case, the *transaction* will still
      // succeed, which means the 'estimateGas' amount will attempt to use a gas amount less than 3
      // million. To avoid this, we hard-code the gas limit to a high amount.
      const overrides = await getGasPriceOverrides(signer, {
        gasLimit: maxGasLimit,
      })

      const tx = await (
        await manager.executeInitialActions(
          batch.map((action) => action.action),
          batch.map((action) => action.siblings),
<<<<<<< HEAD
          // TODO(docs)
          await getGasPriceOverrides(signer, { gasLimit: maxGasLimit })
=======
          overrides
>>>>>>> e188a1ec
        )
      ).wait()
      receipts.push(tx)
    }

    // Return early if the deployment failed.
    state = await manager.deployments(activeDeploymentId)
    if (state.status === DeploymentStatus.FAILED) {
      return { status: state.status, receipts }
    }

    // Move on to the next batch if necessary.
    executed += batchSize
  }

  // Return the final deployment status.
  return { status: state.status, receipts }
}

/**
 * Helper function that determines if a given batch is executable.
 *
 * @param selected Selected actions to execute.
 * @returns True if the batch is executable, false otherwise.
 */
export const executable = async (
  selected: BundledSphinxAction[],
  maxGasLimit: bigint
): Promise<boolean> => {
  const estGasUsed = selected
    .map((action) => action.gas)
    .reduce((a, b) => a + b)

  return maxGasLimit > estGasUsed
}<|MERGE_RESOLUTION|>--- conflicted
+++ resolved
@@ -254,12 +254,7 @@
         await manager.executeInitialActions(
           batch.map((action) => action.action),
           batch.map((action) => action.siblings),
-<<<<<<< HEAD
-          // TODO(docs)
-          await getGasPriceOverrides(signer, { gasLimit: maxGasLimit })
-=======
           overrides
->>>>>>> e188a1ec
         )
       ).wait()
       receipts.push(tx)
