--- conflicted
+++ resolved
@@ -47,10 +47,6 @@
 import { CompilerInput, SolcBuild } from 'hardhat/types'
 import { Compiler, NativeCompiler } from 'hardhat/internal/solidity/compiler'
 
-<<<<<<< HEAD
-import { CanonicalChugSplashConfig, ParsedChugSplashConfig } from './config'
-import { ChugSplashActionBundle, ChugSplashActionType } from './actions'
-=======
 import {
   CanonicalChugSplashConfig,
   CanonicalConfigArtifacts,
@@ -78,7 +74,6 @@
 import { chugsplashFetchSubtask } from './config/fetch'
 import { getSolcBuild } from './languages'
 
->>>>>>> 295e5429
 export const computeBundleId = (
   actionRoot: string,
   targetRoot: string,
