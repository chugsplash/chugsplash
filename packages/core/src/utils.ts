--- conflicted
+++ resolved
@@ -1596,25 +1596,20 @@
   }
 }
 
-<<<<<<< HEAD
 export const isExtendedDeployContractActionInput = (
   actionInput:
     | ExtendedDeployContractActionInput
     | ExtendedFunctionCallActionInput
 ): actionInput is ExtendedDeployContractActionInput => {
   return actionInput.actionType === SphinxActionType.DEPLOY_CONTRACT
-=======
+}
+
 export const isExtendedFunctionCallTODO = (
-  actionTODO: ExtendedDeployContractTODO | ExtendedFunctionCallTODO
-): actionTODO is ExtendedFunctionCallTODO => {
-  return actionTODO.actionType === SphinxActionType.CALL
-}
-
-export const isExtendedDeployContractTODO = (
-  actionTODO: ExtendedDeployContractTODO | ExtendedFunctionCallTODO
-): actionTODO is ExtendedDeployContractTODO => {
-  return actionTODO.actionType === SphinxActionType.DEPLOY_CONTRACT
->>>>>>> 546f82c0
+  actionInput:
+    | ExtendedDeployContractActionInput
+    | ExtendedFunctionCallActionInput
+): actionInput is ExtendedFunctionCallActionInput => {
+  return actionInput.actionType === SphinxActionType.CALL
 }
 
 export const isDeployContractActionInput = (
