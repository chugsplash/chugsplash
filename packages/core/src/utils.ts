--- conflicted
+++ resolved
@@ -23,13 +23,10 @@
   ContractArtifact,
   isContractArtifact,
   SolidityStorageLayout,
-<<<<<<< HEAD
+  SPHINX_LOCAL_NETWORKS,
+  SPHINX_NETWORKS,
   getSphinxConstants,
   remove0x,
-=======
-  SPHINX_LOCAL_NETWORKS,
-  SPHINX_NETWORKS,
->>>>>>> 636ab59d
 } from '@sphinx-labs/contracts'
 
 import {
@@ -57,23 +54,12 @@
 import { SphinxJsonRpcProvider } from './provider'
 import { BuildInfo, CompilerOutput } from './languages/solidity/types'
 import { getSolcBuild } from './languages'
-<<<<<<< HEAD
-import {
-  LocalNetworkMetadata,
-  SUPPORTED_LOCAL_NETWORKS,
-  SUPPORTED_NETWORKS,
-  SupportedChainId,
-  SupportedNetworkName,
-} from './networks'
+import { LocalNetworkMetadata } from './networks'
 import {
   RelayProposal,
   StoreCanonicalConfig,
   SystemContractInfo,
 } from './types'
-=======
-import { LocalNetworkMetadata } from './networks'
-import { RelayProposal, StoreCanonicalConfig } from './types'
->>>>>>> 636ab59d
 
 export const sphinxLog = (
   logLevel: 'warning' | 'error' = 'warning',
