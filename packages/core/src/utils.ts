import * as path from 'path'
import * as fs from 'fs'

import * as semver from 'semver'
import {
  utils,
  constants,
  Signer,
  Wallet,
  Contract,
  providers,
  ethers,
  PayableOverrides,
  BigNumber,
} from 'ethers'
import { Fragment } from 'ethers/lib/utils'
import {
  ProxyArtifact,
  ChugSplashRegistryABI,
  ChugSplashManagerABI,
  ChugSplashManagerProxyArtifact,
  CHUGSPLASH_REGISTRY_PROXY_ADDRESS,
  ProxyABI,
  ROOT_CHUGSPLASH_MANAGER_PROXY_ADDRESS,
  CHUGSPLASH_RECORDER_ADDRESS,
  ChugSplashRecorderABI,
} from '@chugsplash/contracts'
import { TransactionRequest } from '@ethersproject/abstract-provider'
import { add0x, remove0x } from '@eth-optimism/core-utils'
import chalk from 'chalk'
import {
  ProxyDeployment,
  StorageLayout,
  UpgradeableContract,
  ValidationOptions,
  withValidationDefaults,
} from '@openzeppelin/upgrades-core'
import {
  ParsedTypeDetailed,
  StorageItem,
} from '@openzeppelin/upgrades-core/dist/storage/layout'
import {
  StorageField,
  StorageLayoutComparator,
  stripContractSubstrings,
} from '@openzeppelin/upgrades-core/dist/storage/compare'
import { CompilerInput, SolcBuild } from 'hardhat/types'
import { Compiler, NativeCompiler } from 'hardhat/internal/solidity/compiler'

import {
  CanonicalChugSplashConfig,
  CanonicalConfigArtifacts,
  ExternalProxyType,
  externalProxyTypes,
  ParsedChugSplashConfig,
  ParsedConfigVariable,
  ParsedConfigVariables,
  ParsedContractConfig,
  ProxyType,
  UserContractConfig,
} from './config/types'
import { ChugSplashActionBundle, ChugSplashActionType } from './actions/types'
import { Integration } from './constants'
import 'core-js/features/array/at'
import { ChugSplashRuntimeEnvironment, FoundryContractArtifact } from './types'
import {
  ContractArtifact,
  ContractASTNode,
  CompilerOutputSources,
  BuildInfo,
  CompilerOutput,
} from './languages/solidity/types'
import { chugsplashFetchSubtask } from './config/fetch'
import { getSolcBuild } from './languages'

export const computeBundleId = (
  actionRoot: string,
  targetRoot: string,
  numActions: number,
  numTargets: number,
  configUri: string
): string => {
  return utils.keccak256(
    utils.defaultAbiCoder.encode(
      ['bytes32', 'bytes32', 'uint256', 'uint256', 'string'],
      [actionRoot, targetRoot, numActions, numTargets, configUri]
    )
  )
}

export const writeSnapshotId = async (
  provider: ethers.providers.JsonRpcProvider,
  networkName: string,
  deploymentFolderPath: string
) => {
  const snapshotId = await provider.send('evm_snapshot', [])
  const networkPath = path.join(deploymentFolderPath, networkName)
  if (!fs.existsSync(networkPath)) {
    fs.mkdirSync(networkPath, { recursive: true })
  }
  const snapshotIdPath = path.join(networkPath, '.snapshotId')
  fs.writeFileSync(snapshotIdPath, snapshotId)
}

export const createDeploymentFolderForNetwork = (
  networkName: string,
  deploymentFolderPath: string
) => {
  const networkPath = path.join(deploymentFolderPath, networkName)
  if (!fs.existsSync(networkPath)) {
    fs.mkdirSync(networkPath, { recursive: true })
  }
}

export const writeDeploymentArtifact = (
  networkName: string,
  deploymentFolderPath: string,
  artifact: any,
  referenceName: string
) => {
  const artifactPath = path.join(
    deploymentFolderPath,
    networkName,
    `${referenceName}.json`
  )
  fs.writeFileSync(artifactPath, JSON.stringify(artifact, null, '\t'))
}

/**
 * Returns the address of a default proxy used by ChugSplash, which is calculated as a function of
 * the organizationID and the corresponding contract's reference name. Note that a default proxy will
 * NOT be used if the user defines their own proxy address in the ChugSplash config via the `proxy`
 * attribute.
 *
 * @param organizationID ID of the organization.
 * @param referenceName Reference name of the contract that corresponds to the proxy.
 * @returns Address of the default EIP-1967 proxy used by ChugSplash.
 */
export const getDefaultProxyAddress = (
  organizationID: string,
  referenceName: string
): string => {
  // const chugSplashManagerAddress = getChugSplashManagerAddress(organizationID)
  const chugSplashManagerAddress = getChugSplashManagerProxyAddress(organizationID)

  return utils.getCreate2Address(
    chugSplashManagerAddress,
    utils.keccak256(utils.toUtf8Bytes(referenceName)),
    utils.solidityKeccak256(
      ['bytes', 'bytes'],
      [
        ProxyArtifact.bytecode,
        utils.defaultAbiCoder.encode(['address'], [chugSplashManagerAddress]),
      ]
    )
  )
}

export const checkIsUpgrade = async (
  provider: ethers.providers.Provider,
  parsedConfig: ParsedChugSplashConfig
): Promise<boolean | string> => {
  for (const [referenceName, contractConfig] of Object.entries(
    parsedConfig.contracts
  )) {
    if (await isContractDeployed(contractConfig.proxy, provider)) {
      return referenceName
    }
  }
  return false
}

export const getChugSplashManagerProxyAddress = (organizationID: string) => {
  if (organizationID === 'ChugSplash') {
    return ROOT_CHUGSPLASH_MANAGER_PROXY_ADDRESS
  } else {
    return utils.getCreate2Address(
      CHUGSPLASH_REGISTRY_PROXY_ADDRESS,
      organizationID,
      utils.solidityKeccak256(
        ['bytes', 'bytes'],
        [
          ChugSplashManagerProxyArtifact.bytecode,
          utils.defaultAbiCoder.encode(
            ['address', 'address'],
            [
              CHUGSPLASH_REGISTRY_PROXY_ADDRESS,
              CHUGSPLASH_REGISTRY_PROXY_ADDRESS,
            ]
          ),
        ]
      )
    )
  }
}

/**
 * Registers a new ChugSplash project.
 *
 * @param Provider Provider corresponding to the signer that will execute the transaction.
 * @param organizationID ID of the organization.
 * @param projectOwner Owner of the ChugSplashManager contract deployed by this call.
 * @returns True if the project was registered for the first time in this call, and false if the
 * project was already registered by the caller.
 */
export const registerChugSplashProject = async (
  provider: providers.JsonRpcProvider,
  signer: Signer,
  signerAddress: string,
  organizationID: string,
  projectOwner: string,
  allowManagedProposals: boolean
): Promise<boolean> => {
  const ChugSplashRegistry = getChugSplashRegistry(signer)

  if (
    (await ChugSplashRegistry.projects(organizationID)) === constants.AddressZero
  ) {
    await (
      await ChugSplashRegistry.register(
        organizationID,
        projectOwner,
        allowManagedProposals,
        await getGasPriceOverrides(provider)
      )
    ).wait()
    return true
  } else {
    const existingProjectOwner = await getProjectOwnerAddress(
      signer,
      organizationID
    )
    if (existingProjectOwner !== signerAddress) {
      throw new Error(`Project already owned by: ${existingProjectOwner}.`)
    } else {
      return false
    }
  }
}

export const getProjectOwnerAddress = async (
  signer: Signer,
  organizationID: string
): Promise<string> => {
  const ChugSplashManager = getChugSplashManager(signer, organizationID)

  const ownershipTransferredEvents = await ChugSplashManager.queryFilter(
    ChugSplashManager.filters.OwnershipTransferred()
  )

  const latestEvent = ownershipTransferredEvents.at(-1)

  if (latestEvent === undefined) {
    throw new Error(`Could not find OwnershipTransferred event.`)
  } else if (latestEvent.args === undefined) {
    throw new Error(`No args found for OwnershipTransferred event.`)
  }

  // Get the most recent owner from the list of events
  const projectOwner = latestEvent.args.newOwner

  return projectOwner
}

export const getChugSplashRegistry = (
  signerOrProvider: Signer | providers.Provider
): Contract => {
  return new Contract(
    // CHUGSPLASH_REGISTRY_ADDRESS,
    CHUGSPLASH_REGISTRY_PROXY_ADDRESS,
    ChugSplashRegistryABI,
    signerOrProvider
  )
}

export const getChugSplashManager = (signer: Signer, organizationID: string) => {
  return new Contract(
    getChugSplashManagerProxyAddress(organizationID),
    ChugSplashManagerABI,
    signer
  )
}

export const getChugSplashManagerReadOnly = (
  provider: providers.Provider,
  organizationID: string
) => {
  return new Contract(
    getChugSplashManagerProxyAddress(organizationID),
    ChugSplashManagerABI,
    provider
  )
}

export const chugsplashLog = (
  logLevel: 'warning' | 'error' = 'warning',
  title: string,
  lines: string[],
  silent: boolean,
  stream: NodeJS.WritableStream
): void => {
  if (silent) {
    return
  }

  const prefix = logLevel.charAt(0).toUpperCase() + logLevel.slice(1)

  const chalkColor = logLevel === 'warning' ? chalk.yellow : chalk.red

  const parts = ['\n' + chalkColor.bold(prefix + ':') + ' ' + title]

  if (lines.length > 0) {
    parts.push(lines.map((l) => l + '\n').join(''))
  }

  stream.write(parts.join('\n') + '\n')
}

export const displayProposerTable = (proposerAddresses: string[]) => {
  const proposers = {}
  proposerAddresses.forEach((address, i) => {
    proposers[i + 1] = {
      Address: address,
    }
  })
  console.table(proposers)
}

export const displayDeploymentTable = (
  parsedConfig: ParsedChugSplashConfig,
  silent: boolean
) => {
  if (!silent) {
    const deployments = {}
    Object.entries(parsedConfig.contracts).forEach(
      ([referenceName, contractConfig], i) => {
        const contractName = contractConfig.contract.includes(':')
          ? contractConfig.contract.split(':').at(-1)
          : contractConfig.contract
        deployments[i + 1] = {
          'Reference Name': referenceName,
          Contract: contractName,
          Address: contractConfig.proxy,
        }
      }
    )
    console.table(deployments)
  }
}

export const generateFoundryTestArtifacts = (
  parsedConfig: ParsedChugSplashConfig
): FoundryContractArtifact[] => {
  const artifacts: {
    referenceName: string
    contractName: string
    contractAddress: string
  }[] = []
  Object.entries(parsedConfig.contracts).forEach(
    ([referenceName, contractConfig], i) =>
      (artifacts[i] = {
        referenceName,
        contractName: contractConfig.contract.split(':')[1],
        contractAddress: contractConfig.proxy,
      })
  )
  return artifacts
}

export const claimExecutorPayment = async (
  executor: Wallet,
  ChugSplashManager: Contract
) => {
  const executorDebt = await ChugSplashManager.executorDebt(executor.address)
  if (executorDebt.gt(0)) {
    await (
      await ChugSplashManager.claimExecutorPayment(
        await getGasPriceOverrides(executor.provider)
      )
    ).wait()
  }
}

export const getProxyAt = (signer: Signer, proxyAddress: string): Contract => {
  return new Contract(proxyAddress, ProxyABI, signer)
}

export const getCurrentChugSplashActionType = (
  bundle: ChugSplashActionBundle,
  actionsExecuted: ethers.BigNumber
): ChugSplashActionType => {
  return bundle.actions[actionsExecuted.toNumber()].action.actionType
}

export const isContractDeployed = async (
  address: string,
  provider: providers.Provider
): Promise<boolean> => {
  return (await provider.getCode(address)) !== '0x'
}

export const formatEther = (
  amount: ethers.BigNumber,
  decimals: number
): string => {
  return parseFloat(ethers.utils.formatEther(amount)).toFixed(decimals)
}

export const readCanonicalConfig = (
  canonicalConfigFolderPath: string,
  configUri: string
): CanonicalChugSplashConfig => {
  const ipfsHash = configUri.replace('ipfs://', '')
  // Check that the file containing the canonical config exists.
  const canonicalConfigFilePath = path.join(
    canonicalConfigFolderPath,
    `${ipfsHash}.json`
  )
  if (!fs.existsSync(canonicalConfigFilePath)) {
    throw new Error(`Could not find cached canonical config file at:
${canonicalConfigFilePath}`)
  }

  return JSON.parse(fs.readFileSync(canonicalConfigFilePath, 'utf8'))
}

export const writeCanonicalConfig = (
  canonicalConfigFolderPath: string,
  configUri: string,
  canonicalConfig: CanonicalChugSplashConfig
) => {
  const ipfsHash = configUri.replace('ipfs://', '')

  // Create the canonical config folder if it doesn't already exist.
  if (!fs.existsSync(canonicalConfigFolderPath)) {
    fs.mkdirSync(canonicalConfigFolderPath)
  }

  // Write the canonical config to the local file system. It will exist in a JSON file that has the
  // config URI as its name.
  fs.writeFileSync(
    path.join(canonicalConfigFolderPath, `${ipfsHash}.json`),
    JSON.stringify(canonicalConfig, null, 2)
  )
}

export const getEIP1967ProxyImplementationAddress = async (
  provider: providers.Provider,
  proxyAddress: string
): Promise<string> => {
  // keccak256('eip1967.proxy.implementation')) - 1
  // See: https://eips.ethereum.org/EIPS/eip-1967#specification
  const implStorageKey =
    '0x360894a13ba1a3210667c828492db98dca3e2076cc3735a920a3ca505d382bbc'

  const encodedImplAddress = await provider.getStorageAt(
    proxyAddress,
    implStorageKey
  )
  const [decoded] = ethers.utils.defaultAbiCoder.decode(
    ['address'],
    encodedImplAddress
  )
  return decoded
}

export const getEIP1967ProxyAdminAddress = async (
  provider: providers.Provider,
  proxyAddress: string
): Promise<string> => {
  // See: https://eips.ethereum.org/EIPS/eip-1967#specification
  const ownerStorageKey =
    '0xb53127684a568b3173ae13b9f8a6016e243e63b6e8ee1178d6a717850b5d6103'

  const [ownerAddress] = ethers.utils.defaultAbiCoder.decode(
    ['address'],
    await provider.getStorageAt(proxyAddress, ownerStorageKey)
  )
  return ownerAddress
}

/**
 * Overrides an object's gas price settings to support EIP-1559 transactions if EIP-1559 is
 * supported by the network. This only overrides the default behavior on Goerli, where transactions
 * sent via Alchemy or Infura do not yet support EIP-1559 gas pricing, despite the fact that
 * `maxFeePerGas` and `maxPriorityFeePerGas` are defined.
 *
 * @param provider Provider object.
 * @param overridden The object whose gas price settings will be overridden.
 * @returns The object whose gas price settings will be overridden.
 */
export const getGasPriceOverrides = async (
  provider: ethers.providers.Provider,
  overridden: PayableOverrides | TransactionRequest = {}
): Promise<PayableOverrides | TransactionRequest> => {
  const { maxFeePerGas, maxPriorityFeePerGas } = await provider.getFeeData()

  if (
    BigNumber.isBigNumber(maxFeePerGas) &&
    BigNumber.isBigNumber(maxPriorityFeePerGas)
  ) {
    overridden.maxFeePerGas = maxFeePerGas
    overridden.maxPriorityFeePerGas = maxPriorityFeePerGas
  }

  return overridden
}

export const isProjectRegistered = async (
  signer: Signer,
  organizationID: string
) => {
  const ChugSplashRecorder = new ethers.Contract(
    CHUGSPLASH_RECORDER_ADDRESS,
    ChugSplashRecorderABI,
    signer
  )
  const chugsplashManagerAddress = getChugSplashManagerProxyAddress(organizationID)
  const isRegistered: boolean = await ChugSplashRecorder.managers(
    chugsplashManagerAddress
  )
  return isRegistered
}

export const isInternalDefaultProxy = async (
  provider: providers.Provider,
  proxyAddress: string
): Promise<boolean> => {
  const ChugSplashRecorder = new Contract(
    CHUGSPLASH_RECORDER_ADDRESS,
    ChugSplashRecorderABI,
    provider
  )

  const actionExecutedEvents = await ChugSplashRecorder.queryFilter(
    ChugSplashRecorder.filters.EventAnnouncedWithData(
      'DefaultProxyDeployed',
      null,
      proxyAddress
    )
  )

  return actionExecutedEvents.length === 1
}

/**
 * Since both UUPS and Transparent proxies use the same interface we use a helper function to check that. This wrapper is intended to
 * keep the code clear by providing separate functions for checking UUPS and Transparent proxies.
 *
 * @param provider JSON RPC provider corresponding to the current project owner.
 * @param contractAddress Address of the contract to check the interface of
 * @returns
 */
export const isTransparentProxy = async (
  provider: providers.Provider,
  proxyAddress: string
): Promise<boolean> => {
  // We don't consider default proxies to be transparent proxies, even though they share the same
  // interface.
  if ((await isInternalDefaultProxy(provider, proxyAddress)) === true) {
    return false
  }

  // Check if the contract bytecode contains the expected interface
  const bytecode = await provider.getCode(proxyAddress)
  if (!(await bytecodeContainsEIP1967Interface(bytecode))) {
    return false
  }

  // Fetch proxy owner address from storage slot defined by EIP-1967
  const ownerAddress = await getEIP1967ProxyAdminAddress(provider, proxyAddress)

  // If proxy owner is not a valid address, then proxy type is incompatible
  if (!ethers.utils.isAddress(ownerAddress)) {
    return false
  }

  return true
}

/**
 * Checks if the passed in proxy contract points to an implementation address which implements the minimum requirements to be
 * a ChugSplash compatible UUPS proxy.
 *
 * @param provider JSON RPC provider corresponding to the current project owner.
 * @param proxyAddress Address of the proxy contract. Since this is a UUPS proxy, we check the interface of the implementation function.
 * @returns
 */
export const isUUPSProxy = async (
  provider: providers.Provider,
  proxyAddress: string
): Promise<boolean> => {
  const implementationAddress = await getEIP1967ProxyImplementationAddress(
    provider,
    proxyAddress
  )

  // Check if the contract bytecode contains the expected interface
  const bytecode = await provider.getCode(implementationAddress)
  if (!(await bytecodeContainsUUPSInterface(bytecode))) {
    return false
  }

  // Fetch proxy owner address from storage slot defined by EIP-1967
  const ownerAddress = await getEIP1967ProxyAdminAddress(
    provider,
    implementationAddress
  )

  // If proxy owner is not a valid address, then proxy type is incompatible
  if (!ethers.utils.isAddress(ownerAddress)) {
    return false
  }

  return true
}

const bytecodeContainsUUPSInterface = async (
  bytecode: string
): Promise<boolean> => {
  return bytecodeContainsInterface(bytecode, ['upgradeTo'])
}

const bytecodeContainsEIP1967Interface = async (
  bytecode: string
): Promise<boolean> => {
  return bytecodeContainsInterface(bytecode, [
    'implementation',
    'admin',
    'upgradeTo',
    'changeAdmin',
  ])
}

/**
 * @param bytecode The bytecode of the contract to check the interface of.
 * @returns True if the contract contains the expected interface and false if not.
 */
const bytecodeContainsInterface = async (
  bytecode: string,
  checkFunctions: string[]
): Promise<boolean> => {
  // Fetch proxy bytecode and check if it contains the expected EIP-1967 function definitions
  const iface = new ethers.utils.Interface(ProxyABI)
  for (const func of checkFunctions) {
    const sigHash = remove0x(iface.getSighash(func))
    if (!bytecode.includes(sigHash)) {
      return false
    }
  }
  return true
}

<<<<<<< HEAD
export const assertValidParsedChugSplashFile = async (
  provider: providers.Provider,
  parsedConfig: ParsedChugSplashConfig,
  userConfig: UserChugSplashConfig,
  artifactPaths: ArtifactPaths,
  integration: Integration,
  canonicalConfigFolderPath: string,
  remoteExecution: boolean,
  confirm: boolean,
  spinner?: ora.Ora,
  openzeppelinStorageLayouts?: {
    [referenceName: string]: StorageLayout
  }
) => {
  // Determine if the deployment is an upgrade
  const organizationID = parsedConfig.options.organizationID
  spinner?.start(
    `Checking if ${organizationID} is a fresh deployment or upgrade...`
  )

  const chugSplashManagerAddress = getChugSplashManagerProxyAddress(
    parsedConfig.options.organizationID
  )

  const requiresOwnershipTransfer: {
    name: string
    proxyAddress: string
    currentAdminAddress: string
  }[] = []
  let isUpgrade: boolean = false
  for (const [referenceName, contractConfig] of Object.entries(
    parsedConfig.contracts
  )) {
    if ((await provider.getCode(contractConfig.proxy)) !== '0x') {
      isUpgrade = true

      if (
        contractConfig.proxyType === 'oz-ownable-uups' ||
        contractConfig.proxyType === 'oz-access-control-uups'
      ) {
        // We must manually check that the ChugSplashManager can call the UUPS proxy's `upgradeTo`
        // function because OpenZeppelin UUPS proxies can implement arbitrary access control
        // mechanisms.
        const chugsplashManager = new ethers.VoidSigner(
          chugSplashManagerAddress,
          provider
        )
        const UUPSProxy = new ethers.Contract(
          contractConfig.proxy,
          ProxyABI,
          chugsplashManager
        )
        try {
          // Attempt to staticcall the `upgradeTo` function on the proxy from the
          // ChugSplashManager's address. Note that it's necessary for us to set the proxy's
          // implementation to an OpenZeppelin UUPS ProxyUpdater contract to ensure that:
          // 1. The new implementation is deployed on every network. Otherwise, the call will revert
          //    due to this check:
          //    https://github.com/OpenZeppelin/openzeppelin-contracts/blob/master/contracts/proxy/ERC1967/ERC1967Upgrade.sol#L44
          // 2. The new implementation has a public `proxiableUUID()` function. Otherwise, the call
          //    will revert due to this check:
          //    https://github.com/OpenZeppelin/openzeppelin-contracts-upgradeable/blob/dd8ca8adc47624c5c5e2f4d412f5f421951dcc25/contracts/proxy/ERC1967/ERC1967UpgradeUpgradeable.sol#L91
          await UUPSProxy.callStatic.upgradeTo(OZ_UUPS_UPDATER_ADDRESS)
        } catch (e) {
          // The ChugSplashManager does not have permission to call the `upgradeTo` function on the
          // proxy, which means the user must grant it permission via whichever access control
          // mechanism the UUPS proxy uses.
          requiresOwnershipTransfer.push({
            name: referenceName,
            proxyAddress: contractConfig.proxy,
            currentAdminAddress: 'unknown',
          })
        }
      } else {
        const proxyAdmin = await getEIP1967ProxyAdminAddress(
          provider,
          contractConfig.proxy
        )

        if (proxyAdmin !== chugSplashManagerAddress) {
          requiresOwnershipTransfer.push({
            name: referenceName,
            proxyAddress: contractConfig.proxy,
            currentAdminAddress: proxyAdmin,
          })
        }
      }
    }
  }

  if (requiresOwnershipTransfer.length > 0) {
    throw new Error(
      `Detected proxy contracts which are not managed by ChugSplash:` +
        `${requiresOwnershipTransfer.map(
          ({ name, proxyAddress, currentAdminAddress }) =>
            `\n${name}: ${proxyAddress} | Current admin: ${currentAdminAddress}`
        )}

If you are using any Transparent proxies, you must transfer ownership of each to ChugSplash using the following command:
npx hardhat chugsplash-transfer-ownership --network <network> --config-path <path> --proxy <proxyAddress>

If you are using any UUPS proxies, you must give your ChugSplashManager contract ${chugSplashManagerAddress}
permission to call the 'upgradeTo' function on each of them.
      `
    )
  }

  if (isUpgrade) {
    for (const [referenceName, contractConfig] of Object.entries(
      parsedConfig.contracts
    )) {
      const isProxyDeployed =
        (await provider.getCode(contractConfig.proxy)) !== '0x'
      if (isProxyDeployed) {
        const userContractConfig = userConfig.contracts[referenceName]
        const previousStorageLayout = await getPreviousStorageLayoutOZFormat(
          provider,
          referenceName,
          contractConfig,
          userContractConfig,
          remoteExecution,
          canonicalConfigFolderPath,
          openzeppelinStorageLayouts
        )

        const { input, output } = readBuildInfo(
          artifactPaths[referenceName].buildInfoPath
        )
        const newStorageLayout = getOpenZeppelinStorageLayout(
          contractConfig.contract,
          input,
          output,
          contractConfig.proxyType
        )

        assertStorageCompatiblePreserveKeywords(
          contractConfig,
          previousStorageLayout,
          newStorageLayout
        )

        // We could check for the `skipStorageCheck` in the outer for-loop, but this makes it easy to
        // support more granular storage layout config options in the future.
        if (parsedConfig.options.skipStorageCheck !== true) {
          // Run OpenZeppelin's storage slot checker.
          assertStorageUpgradeSafe(
            previousStorageLayout,
            newStorageLayout,
            getOpenZeppelinValidationOpts(contractConfig.proxyType)
          )
        }
      }

      // Check new UUPS implementations include a public `upgradeTo` function. This ensures that the
      // user will be able to upgrade the proxy in the future.
      if (
        contractConfig.proxyType === 'oz-ownable-uups' ||
        contractConfig.proxyType === 'oz-access-control-uups'
      ) {
        const artifact = readContractArtifact(
          artifactPaths[referenceName].contractArtifactPath,
          integration
        )
        const containsPublicUpgradeTo = artifact.abi.some(
          (fragment) =>
            fragment.name === 'upgradeTo' &&
            fragment.inputs.length === 1 &&
            fragment.inputs[0].type === 'address'
        )
        if (!containsPublicUpgradeTo) {
          throw new Error(
            `Contract ${referenceName} proxy type is marked as UUPS, but the new implementation\n` +
              `no longer has a public 'upgradeTo(address)' function. You must include this function \n` +
              `or you will no longer be able to upgrade this contract.`
          )
        }
      }
    }

    spinner?.succeed(`Validated the contracts in ${organizationID}.`)

    if (!confirm) {
      // Confirm upgrade with user
      const userConfirmed = await yesno({
        question: `Prior deployment(s) detected for project ${organizationID}. Would you like to perform an upgrade? (y/n)`,
      })
      if (!userConfirmed) {
        throw new Error(`User denied upgrade.`)
      }
    }
  } else {
    for (const contractConfig of Object.values(parsedConfig.contracts)) {
      // Throw an error if the 'preserve' keyword is set to a variable's value in the
      // ChugSplash config file. This keyword is only allowed for upgrades.
      if (variableContainsPreserveKeyword(contractConfig.variables)) {
        throw new Error(
          `Detected the '{preserve}' keyword in a fresh deployment. This keyword is reserved for\n` +
            `upgrades only. Please remove all instances of it in your ChugSplash config file.`
        )
      }
    }

    spinner?.succeed(`Validated the contracts in ${organizationID}.`)
  }
}

=======
>>>>>>> 5fb042c2
export const isExternalProxyType = (
  proxyType: string
): proxyType is ExternalProxyType => {
  return externalProxyTypes.includes(proxyType)
}

export const getParentContractASTNodes = (
  compilerOutputSources: CompilerOutputSources,
  parentContractNodeAstIds: Array<number>
): Array<ContractASTNode> => {
  const parentContractNodes: Array<ContractASTNode> = []
  for (const source of Object.values(compilerOutputSources)) {
    for (const node of source.ast.nodes) {
      if (parentContractNodeAstIds.includes(node.id)) {
        parentContractNodes.push(node)
      }
    }
  }

  // Should never happen.
  if (parentContractNodes.length !== parentContractNodeAstIds.length) {
    throw new Error(
      `Expected ${parentContractNodeAstIds.length} parent contract AST nodes, but got ${parentContractNodes.length}.\n` +
        `Please report this error to ChugSplash.`
    )
  }

  return parentContractNodes
}

/**
 * Grabs the transaction hash of the transaction that completed the given bundle.
 *
 * @param ChugSplashManager ChugSplashManager contract instance.
 * @param bundleId ID of the bundle to look up.
 * @returns Transaction hash of the transaction that completed the bundle.
 */
export const getBundleCompletionTxnHash = async (
  ChugSplashManager: ethers.Contract,
  bundleId: string
): Promise<string> => {
  const events = await ChugSplashManager.queryFilter(
    ChugSplashManager.filters.ChugSplashBundleCompleted(bundleId)
  )

  // Might happen if we're asking for the event too quickly after completing the bundle.
  if (events.length === 0) {
    throw new Error(
      `no ChugSplashBundleCompleted event found for bundle ${bundleId}`
    )
  }

  // Shouldn't happen.
  if (events.length > 1) {
    throw new Error(
      `multiple ChugSplashBundleCompleted events found for bundle ${bundleId}`
    )
  }

  return events[0].transactionHash
}

/**
 * Retrieves an artifact by name from the local file system.
 */
export const readContractArtifact = (
  contractArtifactPath: string,
  integration: Integration
): ContractArtifact => {
  const artifact: ContractArtifact = JSON.parse(
    fs.readFileSync(contractArtifactPath, 'utf8')
  )

  if (integration === 'hardhat') {
    return artifact
  } else if (integration === 'foundry') {
    return parseFoundryArtifact(artifact)
  } else {
    throw new Error('Unknown integration')
  }
}

/**
 * Reads the build info from the local file system.
 *
 * @param buildInfoPath Path to the build info file.
 * @returns BuildInfo object.
 */
export const readBuildInfo = (buildInfoPath: string): BuildInfo => {
  const buildInfo: BuildInfo = JSON.parse(
    fs.readFileSync(buildInfoPath, 'utf8')
  )

  if (!semver.satisfies(buildInfo.solcVersion, '>=0.4.x <0.9.x')) {
    throw new Error(
      `Storage layout for Solidity version ${buildInfo.solcVersion} not yet supported. Sorry!`
    )
  }

  if (
    !buildInfo.input.settings.outputSelection['*']['*'].includes(
      'storageLayout'
    )
  ) {
    throw new Error(
      `Storage layout not found. Did you forget to set the "storageLayout" compiler option in your\n` +
        `Hardhat/Foundry config file?\n\n` +
        `If you're using Hardhat, see how to configure your project here:\n` +
        `https://github.com/chugsplash/chugsplash/blob/develop/docs/hardhat/setup-project.md#setup-chugsplash-using-typescript\n\n` +
        `If you're using Foundry, see how to configure your project here:\n` +
        `https://github.com/chugsplash/chugsplash/blob/develop/docs/foundry/getting-started.md#3-configure-your-foundrytoml-file`
    )
  }

  return buildInfo
}

/**
 * Retrieves artifact info from foundry artifacts and returns it in hardhat compatible format.
 *
 * @param artifact Raw artifact object.
 * @returns ContractArtifact
 */
export const parseFoundryArtifact = (artifact: any): ContractArtifact => {
  const abi = artifact.abi
  const bytecode = artifact.bytecode.object

  const compilationTarget = artifact.metadata.settings.compilationTarget
  const sourceName = Object.keys(compilationTarget)[0]
  const contractName = compilationTarget[sourceName]

  return { abi, bytecode, sourceName, contractName }
}

export const isEqualType = (
  prevStorageObj: StorageItem<ParsedTypeDetailed>,
  newStorageObj: StorageItem<ParsedTypeDetailed>
): boolean => {
  // Copied from OpenZeppelin's core upgrades package:
  // https://github.com/OpenZeppelin/openzeppelin-upgrades/blob/13c072776e381d33cf285f8953127023b664de64/packages/core/src/storage/compare.ts#L197-L202
  const isRetypedFromOriginal = (
    original: StorageField,
    updated: StorageField
  ): boolean => {
    const originalLabel = stripContractSubstrings(original.type.item.label)
    const updatedLabel = stripContractSubstrings(updated.retypedFrom?.trim())

    return originalLabel === updatedLabel
  }

  const layoutComparator = new StorageLayoutComparator(false, false)

  // Copied from OpenZeppelin's core upgrades package:
  // https://github.com/OpenZeppelin/openzeppelin-upgrades/blob/13c072776e381d33cf285f8953127023b664de64/packages/core/src/storage/compare.ts#L171-L173
  const isEqual =
    !isRetypedFromOriginal(prevStorageObj, newStorageObj) &&
    !layoutComparator.getTypeChange(prevStorageObj.type, newStorageObj.type, {
      allowAppend: false,
    })

  return isEqual
}

/**
 * Returns the Create2 address of an implementation contract deployed by ChugSplash, which is
 * calculated as a function of the organizationID and the corresponding contract's reference name. Note
 * that the contract may not yet be deployed at this address since it's calculated via Create2.
 *
 * @param organizationID ID of the organization.
 * @param referenceName Reference name of the contract that corresponds to the proxy.
 * @returns Address of the implementation contract.
 */
export const getImplAddress = (
  organizationID: string,
  referenceName: string,
  creationCodeWithConstructorArgs: string
): string => {
  const chugSplashManagerAddress = getChugSplashManagerProxyAddress(organizationID)

  return utils.getCreate2Address(
    chugSplashManagerAddress,
    utils.keccak256(utils.toUtf8Bytes(referenceName)),
    utils.solidityKeccak256(['bytes'], [creationCodeWithConstructorArgs])
  )
}

export const getConstructorArgs = (
  constructorArgs: ParsedConfigVariables,
  referenceName: string,
  abi: Array<Fragment>
): {
  constructorArgTypes: Array<string>
  constructorArgValues: ParsedConfigVariable[]
} => {
  const constructorArgTypes: Array<string> = []
  const constructorArgValues: Array<ParsedConfigVariable> = []

  const constructorFragment = abi.find(
    (fragment) => fragment.type === 'constructor'
  )

  if (constructorFragment === undefined) {
    return { constructorArgTypes, constructorArgValues }
  }

  constructorFragment.inputs.forEach((input) => {
    const constructorArgValue = constructorArgs[input.name]
    constructorArgTypes.push(input.type)
    constructorArgValues.push(constructorArgValue)
  })

  return { constructorArgTypes, constructorArgValues }
}

export const getCreationCodeWithConstructorArgs = (
  bytecode: string,
  constructorArgs: ParsedConfigVariables,
  referenceName: string,
  abi: any
): string => {
  const { constructorArgTypes, constructorArgValues } = getConstructorArgs(
    constructorArgs,
    referenceName,
    abi
  )

  const creationCodeWithConstructorArgs = bytecode.concat(
    remove0x(
      utils.defaultAbiCoder.encode(constructorArgTypes, constructorArgValues)
    )
  )

  return creationCodeWithConstructorArgs
}

/**
 *
 * @param promise A promise to wrap in a timeout
 * @param timeLimit The amount of time to wait for the promise to resolve
 * @returns The result of the promise, or an error due to the timeout being reached
 */
export const callWithTimeout = async <T>(
  promise: Promise<T>,
  timeout: number,
  errorMessage: string
): Promise<T> => {
  let timeoutHandle: NodeJS.Timeout

  const timeoutPromise = new Promise<T>((_resolve, reject) => {
    timeoutHandle = setTimeout(() => reject(new Error(errorMessage)), timeout)
  })

  return Promise.race([promise, timeoutPromise]).then((result) => {
    clearTimeout(timeoutHandle)
    return result
  })
}

export const toOpenZeppelinProxyType = (
  proxyType: ProxyType
): ProxyDeployment['kind'] => {
  if (
    proxyType === 'internal-default' ||
    proxyType === 'external-default' ||
    proxyType === 'oz-transparent'
  ) {
    return 'transparent'
  } else if (
    proxyType === 'oz-ownable-uups' ||
    proxyType === 'oz-access-control-uups'
  ) {
    return 'uups'
  } else {
    throw new Error(
      `Attempted to convert "${proxyType}" to an OpenZeppelin proxy type`
    )
  }
}

export const getOpenZeppelinValidationOpts = (
  proxyType: ProxyType,
  contractConfig: UserContractConfig
): Required<ValidationOptions> => {
  type UnsafeAllow = Required<ValidationOptions>['unsafeAllow']

  const unsafeAllow: UnsafeAllow = [
    'state-variable-assignment',
    'constructor',
    'state-variable-immutable',
  ]
  if (contractConfig.unsafeAllow?.delegatecall) {
    unsafeAllow.push('delegatecall')
  }
  if (contractConfig.unsafeAllow?.selfdestruct) {
    unsafeAllow.push('selfdestruct')
  }
  if (contractConfig.unsafeAllow?.missingPublicUpgradeTo) {
    unsafeAllow.push('missing-public-upgradeto')
  }

  const options = {
    kind: toOpenZeppelinProxyType(proxyType),
    unsafeAllow,
    unsafeAllowRenames: contractConfig.unsafeAllowRenames,
    unsafeSkipStorageCheck: contractConfig.unsafeSkipStorageCheck,
  }

  return withValidationDefaults(options)
}

export const getOpenZeppelinUpgradableContract = (
  fullyQualifiedName: string,
  compilerInput: CompilerInput,
  compilerOutput: CompilerOutput,
  proxyType: ProxyType,
  contractConfig: UserContractConfig
): UpgradeableContract => {
  const options = getOpenZeppelinValidationOpts(proxyType, contractConfig)

  const contract = new UpgradeableContract(
    fullyQualifiedName,
    compilerInput,
    // Without converting the `compilerOutput` type to `any`, OpenZeppelin throws an error due
    // to the `SolidityStorageLayout` type that we've added to Hardhat's `CompilerOutput` type.
    // Converting this type to `any` shouldn't impact anything since we use Hardhat's default
    // `CompilerOutput`, which is what OpenZeppelin expects.
    compilerOutput as any,
    options
  )

  return contract
}

/**
 * Get the most recent storage layout for the given reference name. Uses OpenZeppelin's
 * StorageLayout format for consistency.
 *
 * When retrieving the storage layout, this function uses the following order of priority (from
 * highest to lowest):
 * 1. The 'previousBuildInfo' and 'previousFullyQualifiedName' fields if both have been declared by
 * the user.
 * 2. The latest deployment in the ChugSplash system for the proxy address that corresponds to the
 * reference name.
 * 3. OpenZeppelin's Network File if the proxy is an OpenZeppelin proxy type
 *
 * If (1) and (2) above are both satisfied, we log a warning to the user and default to using the
 * storage layout located at 'previousBuildInfo'.
 */
export const getPreviousStorageLayoutOZFormat = async (
  provider: providers.Provider,
  referenceName: string,
  parsedContractConfig: ParsedContractConfig,
  userContractConfig: UserContractConfig,
  remoteExecution: boolean,
  canonicalConfigFolderPath: string,
  cre: ChugSplashRuntimeEnvironment
): Promise<StorageLayout> => {
  if ((await provider.getCode(parsedContractConfig.proxy)) === '0x') {
    throw new Error(
      `Proxy has not been deployed for the contract: ${referenceName}.`
    )
  }

  const previousCanonicalConfig = await getPreviousCanonicalConfig(
    provider,
    parsedContractConfig.proxy,
    remoteExecution,
    canonicalConfigFolderPath
  )

  if (
    userContractConfig.previousFullyQualifiedName !== undefined &&
    userContractConfig.previousBuildInfo !== undefined
  ) {
    const { input, output } = readBuildInfo(
      userContractConfig.previousBuildInfo
    )

    if (previousCanonicalConfig !== undefined) {
      console.warn(
        '\x1b[33m%s\x1b[0m', // Display message in yellow
        `\nUsing the "previousBuildInfo" and "previousFullyQualifiedName" field to get the storage layout for\n` +
          `the contract: ${referenceName}. If you'd like to use the storage layout from your most recent\n` +
          `ChugSplash deployment instead, please remove these two fields from your ChugSplash config file.`
      )
    }

    return getOpenZeppelinUpgradableContract(
      userContractConfig.previousFullyQualifiedName,
      input,
      output,
      parsedContractConfig.proxyType,
      userContractConfig
    ).layout
  } else if (previousCanonicalConfig !== undefined) {
    const prevCanonicalConfigArtifacts = await getCanonicalConfigArtifacts(
      previousCanonicalConfig
    )
    const { sourceName, contractName, compilerInput, compilerOutput } =
      prevCanonicalConfigArtifacts[referenceName]
    return getOpenZeppelinUpgradableContract(
      `${sourceName}:${contractName}`,
      compilerInput,
      compilerOutput,
      parsedContractConfig.proxyType,
      userContractConfig
    ).layout
  } else if (cre.hre !== undefined) {
    const openzeppelinStorageLayout = await cre.importOpenZeppelinStorageLayout(
      cre.hre,
      parsedContractConfig
    )
    if (!openzeppelinStorageLayout) {
      throw new Error(
        'Should not attempt to import OpenZeppelin storage layout for non-OpenZeppelin proxy type. Please report this to the developers.'
      )
    }

    return openzeppelinStorageLayout
  } else {
    throw new Error(
      `Could not find the previous storage layout for the contract: ${referenceName}. Please include\n` +
        `a "previousBuildInfo" and "previousFullyQualifiedName" field for this contract in your ChugSplash config file.`
    )
  }
}

export const getPreviousCanonicalConfig = async (
  provider: providers.Provider,
  proxyAddress: string,
  remoteExecution: boolean,
  canonicalConfigFolderPath: string
): Promise<CanonicalChugSplashConfig | undefined> => {
  const ChugSplashRecorder = new Contract(
    CHUGSPLASH_RECORDER_ADDRESS,
    ChugSplashRecorderABI,
    provider
  )

  const actionExecutedEvents = await ChugSplashRecorder.queryFilter(
    ChugSplashRecorder.filters.EventAnnouncedWithData(
      'ChugSplashActionExecuted',
      null,
      proxyAddress
    )
  )

  if (actionExecutedEvents.length === 0) {
    return undefined
  }

  const latestRegistryEvent = actionExecutedEvents.at(-1)

  if (latestRegistryEvent === undefined) {
    return undefined
  } else if (latestRegistryEvent.args === undefined) {
    throw new Error(`ChugSplashActionExecuted event has no args.`)
  }

  const ChugSplashManager = new Contract(
    latestRegistryEvent.args.manager,
    ChugSplashManagerABI,
    provider
  )

  const latestExecutionEvent = (
    await ChugSplashManager.queryFilter(
      ChugSplashManager.filters.ChugSplashActionExecuted(null, proxyAddress)
    )
  ).at(-1)

  if (latestExecutionEvent === undefined) {
    throw new Error(
      `ChugSplashActionExecuted event detected in registry but not in manager contract`
    )
  } else if (latestExecutionEvent.args === undefined) {
    throw new Error(`ChugSplashActionExecuted event has no args.`)
  }

  const latestProposalEvent = (
    await ChugSplashManager.queryFilter(
      ChugSplashManager.filters.ChugSplashBundleProposed(
        latestExecutionEvent.args.bundleId
      )
    )
  ).at(-1)

  if (latestProposalEvent === undefined) {
    throw new Error(
      `ChugSplashManager emitted a ChugSplashActionExecuted event but not a ChugSplashBundleProposed event`
    )
  } else if (latestProposalEvent.args === undefined) {
    throw new Error(`ChugSplashBundleProposed event does not have args`)
  }

  if (remoteExecution) {
    return callWithTimeout<CanonicalChugSplashConfig>(
      chugsplashFetchSubtask({ configUri: latestProposalEvent.args.configUri }),
      30000,
      'Failed to fetch config file from IPFS'
    )
  } else {
    return readCanonicalConfig(
      canonicalConfigFolderPath,
      latestProposalEvent.args.configUri
    )
  }
}

export const getCanonicalConfigArtifacts = async (
  canonicalConfig: CanonicalChugSplashConfig
): Promise<CanonicalConfigArtifacts> => {
  const solcArray: {
    compilerInput: CompilerInput
    compilerOutput: CompilerOutput
  }[] = []
  // Get the compiler output for each compiler input.
  for (const chugsplashInput of canonicalConfig.inputs) {
    const solcBuild: SolcBuild = await getSolcBuild(chugsplashInput.solcVersion)
    let compilerOutput: CompilerOutput
    if (solcBuild.isSolcJs) {
      const compiler = new Compiler(solcBuild.compilerPath)
      compilerOutput = await compiler.compile(chugsplashInput.input)
    } else {
      const compiler = new NativeCompiler(solcBuild.compilerPath)
      compilerOutput = await compiler.compile(chugsplashInput.input)
    }

    if (compilerOutput.errors) {
      const formattedErrorMessages: string[] = []
      compilerOutput.errors.forEach((error) => {
        // Ignore warnings thrown by the compiler.
        if (error.type.toLowerCase() !== 'warning') {
          formattedErrorMessages.push(error.formattedMessage)
        }
      })

      if (formattedErrorMessages.length > 0) {
        throw new Error(
          `Failed to compile. Please report this error to ChugSplash.\n` +
            `${formattedErrorMessages}`
        )
      }
    }

    solcArray.push({
      compilerInput: chugsplashInput.input,
      compilerOutput,
    })
  }

  const artifacts: CanonicalConfigArtifacts = {}
  // Generate an artifact for each contract in the ChugSplash config.
  for (const [referenceName, contractConfig] of Object.entries(
    canonicalConfig.contracts
  )) {
    // Split the contract's fully qualified name into its source name and contract name.
    const [sourceName, contractName] = contractConfig.contract.split(':')

    for (const { compilerInput, compilerOutput } of solcArray) {
      const contractOutput =
        compilerOutput.contracts?.[sourceName]?.[contractName]

      if (contractOutput !== undefined) {
        const creationCodeWithConstructorArgs =
          getCreationCodeWithConstructorArgs(
            add0x(contractOutput.evm.bytecode.object),
            contractConfig.constructorArgs,
            referenceName,
            contractOutput.abi
          )

        artifacts[referenceName] = {
          creationCodeWithConstructorArgs,
          abi: contractOutput.abi,
          compilerInput,
          compilerOutput,
          sourceName,
          contractName,
        }
      }
    }
  }
  return artifacts
}<|MERGE_RESOLUTION|>--- conflicted
+++ resolved
@@ -141,7 +141,8 @@
   referenceName: string
 ): string => {
   // const chugSplashManagerAddress = getChugSplashManagerAddress(organizationID)
-  const chugSplashManagerAddress = getChugSplashManagerProxyAddress(organizationID)
+  const chugSplashManagerAddress =
+    getChugSplashManagerProxyAddress(organizationID)
 
   return utils.getCreate2Address(
     chugSplashManagerAddress,
@@ -214,7 +215,8 @@
   const ChugSplashRegistry = getChugSplashRegistry(signer)
 
   if (
-    (await ChugSplashRegistry.projects(organizationID)) === constants.AddressZero
+    (await ChugSplashRegistry.projects(organizationID)) ===
+    constants.AddressZero
   ) {
     await (
       await ChugSplashRegistry.register(
@@ -273,7 +275,10 @@
   )
 }
 
-export const getChugSplashManager = (signer: Signer, organizationID: string) => {
+export const getChugSplashManager = (
+  signer: Signer,
+  organizationID: string
+) => {
   return new Contract(
     getChugSplashManagerProxyAddress(organizationID),
     ChugSplashManagerABI,
@@ -515,7 +520,8 @@
     ChugSplashRecorderABI,
     signer
   )
-  const chugsplashManagerAddress = getChugSplashManagerProxyAddress(organizationID)
+  const chugsplashManagerAddress =
+    getChugSplashManagerProxyAddress(organizationID)
   const isRegistered: boolean = await ChugSplashRecorder.managers(
     chugsplashManagerAddress
   )
@@ -651,215 +657,6 @@
   return true
 }
 
-<<<<<<< HEAD
-export const assertValidParsedChugSplashFile = async (
-  provider: providers.Provider,
-  parsedConfig: ParsedChugSplashConfig,
-  userConfig: UserChugSplashConfig,
-  artifactPaths: ArtifactPaths,
-  integration: Integration,
-  canonicalConfigFolderPath: string,
-  remoteExecution: boolean,
-  confirm: boolean,
-  spinner?: ora.Ora,
-  openzeppelinStorageLayouts?: {
-    [referenceName: string]: StorageLayout
-  }
-) => {
-  // Determine if the deployment is an upgrade
-  const organizationID = parsedConfig.options.organizationID
-  spinner?.start(
-    `Checking if ${organizationID} is a fresh deployment or upgrade...`
-  )
-
-  const chugSplashManagerAddress = getChugSplashManagerProxyAddress(
-    parsedConfig.options.organizationID
-  )
-
-  const requiresOwnershipTransfer: {
-    name: string
-    proxyAddress: string
-    currentAdminAddress: string
-  }[] = []
-  let isUpgrade: boolean = false
-  for (const [referenceName, contractConfig] of Object.entries(
-    parsedConfig.contracts
-  )) {
-    if ((await provider.getCode(contractConfig.proxy)) !== '0x') {
-      isUpgrade = true
-
-      if (
-        contractConfig.proxyType === 'oz-ownable-uups' ||
-        contractConfig.proxyType === 'oz-access-control-uups'
-      ) {
-        // We must manually check that the ChugSplashManager can call the UUPS proxy's `upgradeTo`
-        // function because OpenZeppelin UUPS proxies can implement arbitrary access control
-        // mechanisms.
-        const chugsplashManager = new ethers.VoidSigner(
-          chugSplashManagerAddress,
-          provider
-        )
-        const UUPSProxy = new ethers.Contract(
-          contractConfig.proxy,
-          ProxyABI,
-          chugsplashManager
-        )
-        try {
-          // Attempt to staticcall the `upgradeTo` function on the proxy from the
-          // ChugSplashManager's address. Note that it's necessary for us to set the proxy's
-          // implementation to an OpenZeppelin UUPS ProxyUpdater contract to ensure that:
-          // 1. The new implementation is deployed on every network. Otherwise, the call will revert
-          //    due to this check:
-          //    https://github.com/OpenZeppelin/openzeppelin-contracts/blob/master/contracts/proxy/ERC1967/ERC1967Upgrade.sol#L44
-          // 2. The new implementation has a public `proxiableUUID()` function. Otherwise, the call
-          //    will revert due to this check:
-          //    https://github.com/OpenZeppelin/openzeppelin-contracts-upgradeable/blob/dd8ca8adc47624c5c5e2f4d412f5f421951dcc25/contracts/proxy/ERC1967/ERC1967UpgradeUpgradeable.sol#L91
-          await UUPSProxy.callStatic.upgradeTo(OZ_UUPS_UPDATER_ADDRESS)
-        } catch (e) {
-          // The ChugSplashManager does not have permission to call the `upgradeTo` function on the
-          // proxy, which means the user must grant it permission via whichever access control
-          // mechanism the UUPS proxy uses.
-          requiresOwnershipTransfer.push({
-            name: referenceName,
-            proxyAddress: contractConfig.proxy,
-            currentAdminAddress: 'unknown',
-          })
-        }
-      } else {
-        const proxyAdmin = await getEIP1967ProxyAdminAddress(
-          provider,
-          contractConfig.proxy
-        )
-
-        if (proxyAdmin !== chugSplashManagerAddress) {
-          requiresOwnershipTransfer.push({
-            name: referenceName,
-            proxyAddress: contractConfig.proxy,
-            currentAdminAddress: proxyAdmin,
-          })
-        }
-      }
-    }
-  }
-
-  if (requiresOwnershipTransfer.length > 0) {
-    throw new Error(
-      `Detected proxy contracts which are not managed by ChugSplash:` +
-        `${requiresOwnershipTransfer.map(
-          ({ name, proxyAddress, currentAdminAddress }) =>
-            `\n${name}: ${proxyAddress} | Current admin: ${currentAdminAddress}`
-        )}
-
-If you are using any Transparent proxies, you must transfer ownership of each to ChugSplash using the following command:
-npx hardhat chugsplash-transfer-ownership --network <network> --config-path <path> --proxy <proxyAddress>
-
-If you are using any UUPS proxies, you must give your ChugSplashManager contract ${chugSplashManagerAddress}
-permission to call the 'upgradeTo' function on each of them.
-      `
-    )
-  }
-
-  if (isUpgrade) {
-    for (const [referenceName, contractConfig] of Object.entries(
-      parsedConfig.contracts
-    )) {
-      const isProxyDeployed =
-        (await provider.getCode(contractConfig.proxy)) !== '0x'
-      if (isProxyDeployed) {
-        const userContractConfig = userConfig.contracts[referenceName]
-        const previousStorageLayout = await getPreviousStorageLayoutOZFormat(
-          provider,
-          referenceName,
-          contractConfig,
-          userContractConfig,
-          remoteExecution,
-          canonicalConfigFolderPath,
-          openzeppelinStorageLayouts
-        )
-
-        const { input, output } = readBuildInfo(
-          artifactPaths[referenceName].buildInfoPath
-        )
-        const newStorageLayout = getOpenZeppelinStorageLayout(
-          contractConfig.contract,
-          input,
-          output,
-          contractConfig.proxyType
-        )
-
-        assertStorageCompatiblePreserveKeywords(
-          contractConfig,
-          previousStorageLayout,
-          newStorageLayout
-        )
-
-        // We could check for the `skipStorageCheck` in the outer for-loop, but this makes it easy to
-        // support more granular storage layout config options in the future.
-        if (parsedConfig.options.skipStorageCheck !== true) {
-          // Run OpenZeppelin's storage slot checker.
-          assertStorageUpgradeSafe(
-            previousStorageLayout,
-            newStorageLayout,
-            getOpenZeppelinValidationOpts(contractConfig.proxyType)
-          )
-        }
-      }
-
-      // Check new UUPS implementations include a public `upgradeTo` function. This ensures that the
-      // user will be able to upgrade the proxy in the future.
-      if (
-        contractConfig.proxyType === 'oz-ownable-uups' ||
-        contractConfig.proxyType === 'oz-access-control-uups'
-      ) {
-        const artifact = readContractArtifact(
-          artifactPaths[referenceName].contractArtifactPath,
-          integration
-        )
-        const containsPublicUpgradeTo = artifact.abi.some(
-          (fragment) =>
-            fragment.name === 'upgradeTo' &&
-            fragment.inputs.length === 1 &&
-            fragment.inputs[0].type === 'address'
-        )
-        if (!containsPublicUpgradeTo) {
-          throw new Error(
-            `Contract ${referenceName} proxy type is marked as UUPS, but the new implementation\n` +
-              `no longer has a public 'upgradeTo(address)' function. You must include this function \n` +
-              `or you will no longer be able to upgrade this contract.`
-          )
-        }
-      }
-    }
-
-    spinner?.succeed(`Validated the contracts in ${organizationID}.`)
-
-    if (!confirm) {
-      // Confirm upgrade with user
-      const userConfirmed = await yesno({
-        question: `Prior deployment(s) detected for project ${organizationID}. Would you like to perform an upgrade? (y/n)`,
-      })
-      if (!userConfirmed) {
-        throw new Error(`User denied upgrade.`)
-      }
-    }
-  } else {
-    for (const contractConfig of Object.values(parsedConfig.contracts)) {
-      // Throw an error if the 'preserve' keyword is set to a variable's value in the
-      // ChugSplash config file. This keyword is only allowed for upgrades.
-      if (variableContainsPreserveKeyword(contractConfig.variables)) {
-        throw new Error(
-          `Detected the '{preserve}' keyword in a fresh deployment. This keyword is reserved for\n` +
-            `upgrades only. Please remove all instances of it in your ChugSplash config file.`
-        )
-      }
-    }
-
-    spinner?.succeed(`Validated the contracts in ${organizationID}.`)
-  }
-}
-
-=======
->>>>>>> 5fb042c2
 export const isExternalProxyType = (
   proxyType: string
 ): proxyType is ExternalProxyType => {
@@ -1037,7 +834,8 @@
   referenceName: string,
   creationCodeWithConstructorArgs: string
 ): string => {
-  const chugSplashManagerAddress = getChugSplashManagerProxyAddress(organizationID)
+  const chugSplashManagerAddress =
+    getChugSplashManagerProxyAddress(organizationID)
 
   return utils.getCreate2Address(
     chugSplashManagerAddress,
