--- conflicted
+++ resolved
@@ -26,18 +26,6 @@
         sphinxConfig.projectName = "Simple_Project";
     }
 
-<<<<<<< HEAD
-    function test_sphinxConfigABIEncoded_success_primaryConfigurationMethod() external {
-        bytes memory abiEncodedConfig = sphinxConfigABIEncoded();
-        (SphinxConfig memory config, address safeAddress, address moduleAddress) =
-            abi.decode(abiEncodedConfig, (SphinxConfig, address, address));
-        assertNotEq(safeAddress, address(0));
-        assertNotEq(moduleAddress, address(0));
-        assertEq(config.projectName, "test_project");
-        assertEq(config.owners[0], 0xf39Fd6e51aad88F6F4ce6aB8827279cffFb92266);
-        assertEq(config.threshold, 1);
-        assertEq(config.orgId, "test-org-id");
-=======
     function test_userSphinxConfigABIEncoded_success_primaryConfigurationMethod() external {
         bytes memory abiEncodedConfig = userSphinxConfigABIEncoded();
         (UserSphinxConfig memory config, address safeAddress, address moduleAddress) = abi.decode(
@@ -47,6 +35,5 @@
         assertEq(safeAddress, 0x6e667164e47986fF1108425153f32B02Fc2f5af2);
         assertEq(moduleAddress, 0xc7758246BB22B2012C81459d7084f1A890374452);
         assertEq(config.projectName, "Simple_Project");
->>>>>>> 8e71f014
     }
 }