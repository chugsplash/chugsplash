--- conflicted
+++ resolved
@@ -1,5 +1,7 @@
 // SPDX-License-Identifier: MIT
 pragma solidity ^0.8.0;
+
+// TODO: rm console.log in all test files
 
 import { Vm } from "sphinx-forge-std/Vm.sol";
 import { SphinxUtils } from "../contracts/foundry/SphinxUtils.sol";
@@ -263,69 +265,17 @@
         return abi.decode(result.stdout, (SphinxMerkleTree));
     }
 
-<<<<<<< HEAD
     function getDeploymentModuleInputs(
-=======
-    // TODO: mv
-    struct CancellationMerkleTreeInputs {
-        Wallet[] ownerWallets;
-        uint256[] chainIds;
-        SphinxModule moduleProxy;
-        uint256[] moduleProxyNonces;
-        bytes32[] merkleRootsToCancel;
-        address executor;
-        address safeProxy;
-        string uri;
-        bool forceCancellationLeafIndexNonZero;
-    }
-
-    // TODO: mv
-    struct DeploymentMerkleTreeInputs {
-        SphinxTransaction[][] txs;
-        Wallet[] ownerWallets;
-        uint256[] chainIds;
-        SphinxModule moduleProxy;
-        uint256[] moduleProxyNonces;
-        address executor;
-        address safeProxy;
-        string deploymentUri;
-        bool arbitraryChain;
-        bool forceNumLeavesValue;
-        uint256 overridingNumLeavesValue;
-        bool forceApprovalLeafIndexNonZero;
-        bool forceExecutionLeavesChainIdNonZero;
-        bool forceApprovalLeafChainIdNonZero;
-    }
-
-    // TODO: mv
-    struct CancellationModuleInputs {
-        bytes32 merkleRoot;
-        SphinxLeafWithProof cancellationLeafWithProof;
-        bytes ownerSignatures;
-    }
-
-    // TODO: mv
-    // TODO: rename to DeploymentModuleInputs (and rename corresponding function)
-    struct DeploymentModuleInputs {
-        bytes32 merkleRoot;
-        SphinxLeafWithProof approvalLeafWithProof;
-        SphinxLeafWithProof[] executionLeavesWithProofs;
-        bytes ownerSignatures;
-        uint256 chainId;
-    }
-
-    function getModuleInputs(
->>>>>>> 12d76774
         DeploymentMerkleTreeInputs memory _treeInputs
     ) internal returns(DeploymentModuleInputs memory) {
         uint[] memory chainIds = new uint[](1);
         chainIds[0] = block.chainid;
-        DeploymentModuleInputs[] memory inputs = getModuleInputs(_treeInputs, chainIds);
+        DeploymentModuleInputs[] memory inputs = getDeploymentModuleInputs(_treeInputs, chainIds);
         console.log("returning input[0]");
         return inputs[0];
     }
 
-    function getModuleInputs(
+    function getDeploymentModuleInputs(
         DeploymentMerkleTreeInputs memory _treeInputs,
         uint256[] memory _chainIds
     ) internal returns (DeploymentModuleInputs[] memory) {
@@ -455,10 +405,6 @@
     // Used off-chain to get the ABI of the `SphinxMerkleTree` struct.
     function sphinxMerkleTreeType() external returns (SphinxMerkleTree memory) {}
 
-<<<<<<< HEAD
     // Used off-chain to get the ABI of the `SphinxTransaction` struct.
-    function sphinxTransactionArrayType() external returns (SphinxTransaction[] memory) {}
-=======
     function sphinxTransactionArrayType() external returns (SphinxTransaction[][] memory) {}
->>>>>>> 12d76774
 }