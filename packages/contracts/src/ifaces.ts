--- conflicted
+++ resolved
@@ -29,12 +29,8 @@
 
 export const ManagedServiceABI = ManagedServiceArtifact.abi
 export const SphinxModuleABI = SphinxModuleArtifact.abi
-<<<<<<< HEAD
 export const SphinxModuleProxyFactoryABI = SphinxModuleProxyFactoryArtifact.abi
-=======
-export const SphinxModuleFactoryABI = SphinxModuleFactoryArtifact.abi
-export const ERC20ABI = ERC20Artifact.abi
->>>>>>> 531f2d1e
+export const ERC20ABI = ERC20Artifact.abi // TODO(ask-ryan): what's this for?
 
 // TODO - do we need any of this?
 // const directoryPath = path.join(__dirname, '../artifacts/build-info')
