import {
  ZeroHash,
  getCreate2Address,
  solidityPackedKeccak256,
  AbiCoder,
} from 'ethers'

import {
  ManagedServiceArtifact,
<<<<<<< HEAD
  SphinxModuleProxyFactoryArtifact,
=======
  SphinxModuleFactoryArtifact,
>>>>>>> 531f2d1e
  SimulateTxAccessorArtifact,
  GnosisSafeProxyFactoryArtifact,
  DefaultCallbackHandlerArtifact,
  CompatibilityFallbackHandlerArtifact,
  CreateCallArtifact,
  MultiSendArtifact,
  MultiSendCallOnlyArtifact,
  GnosisSafeL2Artifact,
  GnosisSafeArtifact,
} from './ifaces'
import {
  getOwnerAddress,
  DETERMINISTIC_DEPLOYMENT_PROXY_ADDRESS,
} from './constants'

export const getManagedServiceConstructorArgs = () => {
  return [getOwnerAddress()]
}

export const getManagedServiceAddress = () => {
  return getCreate2Address(
    DETERMINISTIC_DEPLOYMENT_PROXY_ADDRESS,
    ZeroHash,
    solidityPackedKeccak256(
      ['bytes', 'bytes'],
      [
        ManagedServiceArtifact.bytecode,
        AbiCoder.defaultAbiCoder().encode(
<<<<<<< HEAD
          ['address', 'address'],
          getManagedServiceConstructorArgs(chainId)
        ),
      ]
    )
  )
}

export const getSphinxModuleProxyFactoryAddress = () => {
  return getCreate2Address(
    DETERMINISTIC_DEPLOYMENT_PROXY_ADDRESS,
    ZeroHash,
    solidityPackedKeccak256(['bytes'], [SphinxModuleProxyFactoryArtifact.bytecode])
=======
          ['address'],
          getManagedServiceConstructorArgs()
        ),
      ]
    )
  )
}

export const getSphinxModuleFactoryAddress = () => {
  return getCreate2Address(
    DETERMINISTIC_DEPLOYMENT_PROXY_ADDRESS,
    ZeroHash,
    solidityPackedKeccak256(['bytes'], [SphinxModuleFactoryArtifact.bytecode])
>>>>>>> 531f2d1e
  )
}

// TODO - use gnosis singleton factory to get the canonical addresses?

// SimulateTxAccessor
export const getSimulateTxAccessorAddress = () => {
  return getCreate2Address(
    DETERMINISTIC_DEPLOYMENT_PROXY_ADDRESS,
    ZeroHash,
    solidityPackedKeccak256(['bytes'], [SimulateTxAccessorArtifact.bytecode])
  )
}

// GnosisSafeProxyFactory
export const getGnosisSafeProxyFactoryAddress = () => {
  return getCreate2Address(
    DETERMINISTIC_DEPLOYMENT_PROXY_ADDRESS,
    ZeroHash,
    solidityPackedKeccak256(
      ['bytes'],
      [GnosisSafeProxyFactoryArtifact.bytecode]
    )
  )
}

// DefaultCallbackHandler
export const getDefaultCallbackHandlerAddress = () => {
  return getCreate2Address(
    DETERMINISTIC_DEPLOYMENT_PROXY_ADDRESS,
    ZeroHash,
    solidityPackedKeccak256(
      ['bytes'],
      [DefaultCallbackHandlerArtifact.bytecode]
    )
  )
}

// CompatibilityFallbackHandler
export const getCompatibilityFallbackHandlerAddress = () => {
  return getCreate2Address(
    DETERMINISTIC_DEPLOYMENT_PROXY_ADDRESS,
    ZeroHash,
    solidityPackedKeccak256(
      ['bytes'],
      [CompatibilityFallbackHandlerArtifact.bytecode]
    )
  )
}

// CreateCall
export const getCreateCallAddress = () => {
  return getCreate2Address(
    DETERMINISTIC_DEPLOYMENT_PROXY_ADDRESS,
    ZeroHash,
    solidityPackedKeccak256(['bytes'], [CreateCallArtifact.bytecode])
  )
}

// MultiSend
export const getMultiSendAddress = () => {
  return getCreate2Address(
    DETERMINISTIC_DEPLOYMENT_PROXY_ADDRESS,
    ZeroHash,
    solidityPackedKeccak256(['bytes'], [MultiSendArtifact.bytecode])
  )
}

// MultiSendCallOnly
export const getMultiSendCallOnlyAddress = () => {
  return getCreate2Address(
    DETERMINISTIC_DEPLOYMENT_PROXY_ADDRESS,
    ZeroHash,
    solidityPackedKeccak256(['bytes'], [MultiSendCallOnlyArtifact.bytecode])
  )
}

// GnosisSafeL2
export const getGnosisSafeL2Address = () => {
  return getCreate2Address(
    DETERMINISTIC_DEPLOYMENT_PROXY_ADDRESS,
    ZeroHash,
    solidityPackedKeccak256(['bytes'], [GnosisSafeL2Artifact.bytecode])
  )
}

// GnosisSafe
export const getGnosisSafeAddress = () => {
  return getCreate2Address(
    DETERMINISTIC_DEPLOYMENT_PROXY_ADDRESS,
    ZeroHash,
    solidityPackedKeccak256(['bytes'], [GnosisSafeArtifact.bytecode])
  )
}<|MERGE_RESOLUTION|>--- conflicted
+++ resolved
@@ -7,11 +7,7 @@
 
 import {
   ManagedServiceArtifact,
-<<<<<<< HEAD
   SphinxModuleProxyFactoryArtifact,
-=======
-  SphinxModuleFactoryArtifact,
->>>>>>> 531f2d1e
   SimulateTxAccessorArtifact,
   GnosisSafeProxyFactoryArtifact,
   DefaultCallbackHandlerArtifact,
@@ -40,9 +36,8 @@
       [
         ManagedServiceArtifact.bytecode,
         AbiCoder.defaultAbiCoder().encode(
-<<<<<<< HEAD
-          ['address', 'address'],
-          getManagedServiceConstructorArgs(chainId)
+          ['address'],
+          getManagedServiceConstructorArgs()
         ),
       ]
     )
@@ -53,22 +48,10 @@
   return getCreate2Address(
     DETERMINISTIC_DEPLOYMENT_PROXY_ADDRESS,
     ZeroHash,
-    solidityPackedKeccak256(['bytes'], [SphinxModuleProxyFactoryArtifact.bytecode])
-=======
-          ['address'],
-          getManagedServiceConstructorArgs()
-        ),
-      ]
+    solidityPackedKeccak256(
+      ['bytes'],
+      [SphinxModuleProxyFactoryArtifact.bytecode]
     )
-  )
-}
-
-export const getSphinxModuleFactoryAddress = () => {
-  return getCreate2Address(
-    DETERMINISTIC_DEPLOYMENT_PROXY_ADDRESS,
-    ZeroHash,
-    solidityPackedKeccak256(['bytes'], [SphinxModuleFactoryArtifact.bytecode])
->>>>>>> 531f2d1e
   )
 }
 
