[profile.default]
src = 'contracts'
fs_permissions = [{ access = "read", path = "./"}]
verbosity = 2
ffi = true
solc = '0.8.4'
optimizer = false
test = 'test'
script = 'scripts'
build_info = true
remappings = [
  '@openzeppelin/contracts/=node_modules/@openzeppelin/contracts/',
  '@eth-optimism/contracts/=node_modules/@eth-optimism/contracts',
  'sphinx-forge-std/=node_modules/sphinx-forge-std/src/',
  'ds-test/=node_modules/ds-test/src/',
  '@gnosis.pm/safe-contracts-1.3.0/=node_modules/@gnosis.pm/safe-contracts/contracts/',
  '@gnosis.pm/safe-contracts-1.4.1/=node_modules/@gnosis.pm/safe-contracts-1.4.1/contracts/'
]

[profile.core]
src = 'contracts/core'

[profile.lite]
optimizer = false

<<<<<<< HEAD
[fuzz]
runs=1024

=======
>>>>>>> fdf46700
[fmt]
line_length=100
multiline_func_header="all"
bracket_spacing=true
wrap_comments=true<|MERGE_RESOLUTION|>--- conflicted
+++ resolved
@@ -23,12 +23,6 @@
 [profile.lite]
 optimizer = false
 
-<<<<<<< HEAD
-[fuzz]
-runs=1024
-
-=======
->>>>>>> fdf46700
 [fmt]
 line_length=100
 multiline_func_header="all"
