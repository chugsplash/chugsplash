// SPDX-License-Identifier: MIT
pragma solidity ^0.8.15;

import {
    DeploymentState,
    RawChugSplashAction,
    ChugSplashTarget,
    ChugSplashActionType,
    DeploymentStatus
} from "./ChugSplashDataTypes.sol";
import {
    OwnableUpgradeable
} from "@openzeppelin/contracts-upgradeable/access/OwnableUpgradeable.sol";
import { Proxy } from "@eth-optimism/contracts-bedrock/contracts/universal/Proxy.sol";
import { ChugSplashRegistry } from "./ChugSplashRegistry.sol";
import { IChugSplashManager } from "./interfaces/IChugSplashManager.sol";
import { IProxyAdapter } from "./interfaces/IProxyAdapter.sol";
import {
    Lib_MerkleTree as MerkleTree
} from "@eth-optimism/contracts/libraries/utils/Lib_MerkleTree.sol";
import {
    ReentrancyGuardUpgradeable
} from "@openzeppelin/contracts-upgradeable/security/ReentrancyGuardUpgradeable.sol";
import { IAccessControl } from "@openzeppelin/contracts/access/IAccessControl.sol";
import { ICreate3 } from "./interfaces/ICreate3.sol";
import { Semver, Version } from "./Semver.sol";
import { IGasPriceCalculator } from "./interfaces/IGasPriceCalculator.sol";
import {
    ERC2771ContextUpgradeable
} from "@openzeppelin/contracts-upgradeable/metatx/ERC2771ContextUpgradeable.sol";
import {
    ContextUpgradeable
} from "@openzeppelin/contracts-upgradeable/utils/ContextUpgradeable.sol";

/**
 * @title ChugSplashManager
 * @custom:version 1.0.0
 * @notice This contract contains the logic for managing the entire lifecycle of a project's
   deployments. It contains the functionality for proposing, approving, and executing deployments,
   paying remote executors, and exporting proxies out of the ChugSplash system if desired. It exists
   as a single implementation contract behind ChugSplashManagerProxy contracts.

   After a deployment is approved, it is executed in the following steps, which must occur in order.
    1. Execute all of the `DEPLOY_CONTRACT` actions using the `executeActions` function. This is
       first because it's possible for the constructor of a deployed contract to revert. If this
       happens, we cancel the deployment before the proxies are modified in any way.
    2. The `initiateProxies` function.
    3. Execute all of the `SET_STORAGE` actions using the `executeActions` function.
    4. The `completeUpgrade` function.
 */
contract ChugSplashManager is
    OwnableUpgradeable,
    ReentrancyGuardUpgradeable,
    Semver,
    IChugSplashManager,
    ERC2771ContextUpgradeable
{
    /**
     * @notice Role required to be a remote executor for a deployment.
     */
    bytes32 internal constant REMOTE_EXECUTOR_ROLE = keccak256("REMOTE_EXECUTOR_ROLE");

    /**
     * @notice Role required to propose deployments through the ManagedService contract.
     */
    bytes32 internal constant MANAGED_PROPOSER_ROLE = keccak256("MANAGED_PROPOSER_ROLE");

    /**
     * @notice The contract kind hash for contracts that do not use a proxy (i.e. immutable
       contracts).
     */
    bytes32 internal constant NO_PROXY_CONTRACT_KIND_HASH = keccak256("no-proxy");

    /**
     * @notice Address of the ChugSplashRegistry.
     */
    ChugSplashRegistry public immutable registry;

    /**
     * @notice Address of the Create3 contract.
     */
    address public immutable create3;

    /**
     * @notice Address of the GasPriceCalculator contract.
     */
    IGasPriceCalculator public immutable gasPriceCalculator;

    /**
     * @notice Address of the ManagedService contract.
     */
    IAccessControl public immutable managedService;

    /**
     * @notice Amount that must be stored in this contract in order to remotely execute a
       deployment. It is not necessary to deposit this amount if the owner is self-executing their
       deployment. The bond can be deposited by any account.

       The owner can withdraw this amount whenever a deployment is not active. However, this amount
       will be forfeited if the owner cancels a deployment that is in progress and within the
       `executionLockTime`. This is necessary to prevent owners from trolling the remote executor by
       immediately cancelling and withdrawing funds.
     */
    uint256 public immutable ownerBondAmount;

    /**
     * @notice Amount of time for a remote executor to finish executing a deployment once they have
       claimed it.
     */
    uint256 public immutable executionLockTime;

    /**
     * @notice Percentage that the remote executor profits from a deployment. This is denominated as
       a percentage of the cost of execution. For example, if a deployment costs 1 gwei to execute
       and the executorPaymentPercentage is 10, then the executor will profit 0.1 gwei.
     */
    uint256 public immutable executorPaymentPercentage;

    /**
     * @notice Percentage that the protocol creators profit during a remotely executed deployment.
       This is denominated as a percentage of the cost of execution. For example, if a deployment
       costs 1 gwei to execute and the protocolPaymentPercentage is 10, then the protocol will
       profit 0.1 gwei. Note that the protocol does not profit during a self-executed deployment.
     */
    uint256 public immutable protocolPaymentPercentage;

    /**
     * @notice Mapping of executor addresses to the ETH amount stored in this contract that is
     *         owed to them.
     */
    mapping(address => uint256) public executorDebt;

    /**
     * @notice Maps an address to a boolean indicating if the address has been approved by the owner
       to propose deployments. Note that this does include proposers from the managed service (see
       `isProposer`).
     */
    mapping(address => bool) public proposers;

    /**
     * @notice Mapping of deployment IDs to deployment state.
     */
    mapping(bytes32 => DeploymentState) internal _deployments;

    /**
     * @notice Organization ID for this contract.
     */
    bytes32 public organizationID;

    /**
     * @notice ID of the currently active deployment.
     */
    bytes32 public activeDeploymentId;

    /**
     * @notice Total ETH amount stored in this contract that is owed to remote executors.
     */
    uint256 public totalExecutorDebt;

    /**
     * @notice Total ETH amount stored in this contract that is owed to the protocol creators.
     */
    uint256 public totalProtocolDebt;

    /**
     * @notice A boolean indicating if the owner of this contract has approved the ManagedService
       contract to propose deployments on their behalf.
     */
    bool public allowManagedProposals;

    /**
     * @notice Emitted when a deployment is proposed.

     * @param deploymentId   ID of the deployment that was proposed.
     * @param actionRoot   Root of the Merkle tree containing the actions for the deployment.
     * @param targetRoot   Root of the Merkle tree containing the targets for the deployment.
     * @param numActions   Number of actions in the deployment.
     * @param numTargets   Number of targets in the deployment.
     * @param numNonProxyContracts   Number of non-proxy contracts in the deployment.
     * @param configUri  URI of the config file that can be used to fetch the deployment.
     * @param remoteExecution Boolean indicating if the deployment should be remotely executed.
     * @param proposer     Address of the account that proposed the deployment.
     */
    event ChugSplashDeploymentProposed(
        bytes32 indexed deploymentId,
        bytes32 actionRoot,
        bytes32 targetRoot,
        uint256 numActions,
        uint256 numTargets,
        uint256 numNonProxyContracts,
        string configUri,
        bool remoteExecution,
        address proposer
    );

    /**
     * @notice Emitted when a ChugSplash deployment is approved.
     *
     * @param deploymentId ID of the deployment that was approved.
     */
    event ChugSplashDeploymentApproved(bytes32 indexed deploymentId);

    /**
     * @notice Emitted when a storage slot in a proxy is modified.
     *
     * @param deploymentId Current deployment ID.
     * @param proxy        Address of the proxy.
     * @param executor Address of the caller for this transaction.
     * @param actionIndex Index of this action.
     */
    event SetProxyStorage(
        bytes32 indexed deploymentId,
        address indexed proxy,
        address indexed executor,
        uint256 actionIndex
    );

    /**
     * @notice Emitted when a deployment is initiated.
     *
     * @param deploymentId   ID of the active deployment.
     * @param executor        Address of the caller that initiated the deployment.
     */
    event ProxiesInitiated(bytes32 indexed deploymentId, address indexed executor);

    /**
     * @notice Emitted when a deployment is completed.
     *
     * @param deploymentId   ID of the active deployment.
     * @param executor        Address of the caller that initiated the deployment.
     */
    event ChugSplashDeploymentCompleted(bytes32 indexed deploymentId, address indexed executor);

    /**
     * @notice Emitted when the owner of this contract cancels an active deployment.
     *
     * @param deploymentId        Deployment ID that was cancelled.
     * @param owner           Address of the owner that cancelled the deployment.
     * @param actionsExecuted Total number of completed actions before cancellation.
     */
    event ChugSplashDeploymentCancelled(
        bytes32 indexed deploymentId,
        address indexed owner,
        uint256 actionsExecuted
    );

    /**
     * @notice Emitted when ownership of a proxy is transferred away from this contract.
     *
     * @param proxy            Address of the proxy that was exported.
     * @param contractKindHash The proxy's contract kind hash, which indicates the proxy's type.
     * @param newOwner         Address of the new owner of the proxy.
     */
    event ProxyExported(address indexed proxy, bytes32 indexed contractKindHash, address newOwner);

    /**
     * @notice Emitted when a deployment is claimed by a remote executor.
     *
     * @param deploymentId ID of the deployment that was claimed.
     * @param executor Address of the executor that claimed the deployment.
     */
    event ChugSplashDeploymentClaimed(bytes32 indexed deploymentId, address indexed executor);

    /**
     * @notice Emitted when an executor claims a payment.
     *
     * @param executor The executor being paid.
     * @param withdrawn   Amount of ETH withdrawn.
     * @param remaining  Amount of ETH remaining to be withdrawn by the executor.
     */
    event ExecutorPaymentClaimed(address indexed executor, uint256 withdrawn, uint256 remaining);

    /**
     * @notice Emitted when the owner withdraws ETH from this contract.
     *
     * @param owner  Address of the owner.
     * @param amount ETH amount withdrawn.
     */
    event OwnerWithdrewETH(address indexed owner, uint256 amount);

    /**
     * @notice Emitted when the owner of this contract adds or removes a proposer.
     *
     * @param proposer Address of the proposer that was added or removed.
     * @param isProposer Boolean indicating if the proposer was added or removed.
     * @param owner Address of the owner.
     */
    event ProposerSet(address indexed proposer, bool indexed isProposer, address indexed owner);

    /**
     * @notice Emitted when the owner of this contract toggles the ability of the ManagedService
       contract to propose deployments.
     *
        * @param isManaged Boolean indicating if the ManagedService contract is allowed to propose
          deployments.
        * @param owner Address of the owner.
     */
    event ToggledManagedProposals(bool isManaged, address indexed owner);

    /**
     * @notice Emitted when ETH is deposited in this contract.
     *
     * @param from   Address of the account that deposited ETH.
     * @param amount ETH amount deposited.
     */
    event ETHDeposited(address indexed from, uint256 indexed amount);

    /**
     * @notice Emitted when a Proxy is deployed by this contract.
     *
     * @param salt           Salt used to deploy the proxy.
     * @param proxy          Address of the deployed proxy.
     * @param deploymentId   ID of the deployment in which the proxy was deployed.
     * @param projectName    Name of the project that the proxy belongs to.
     * @param referenceName  Reference name that corresponds to this proxy.
     */
    event DefaultProxyDeployed(
        bytes32 indexed salt,
        address indexed proxy,
        bytes32 indexed deploymentId,
        string projectName,
        string referenceName
    );

    /**
     * @notice Emitted when a contract is deployed by this contract.
     *
     * @param referenceNameHash Hash of the reference name that corresponds to this contract.
     * @param contractAddress   Address of the deployed contract.
     * @param deploymentId          ID of the deployment in which the contract was deployed.
     * @param referenceName     String reference name.
     * @param actionIndex Index of the action that deployed the contract.
     * @param creationCodeWithArgsHash Hash of the creation code with constructor args.
     */
    event ContractDeployed(
        string indexed referenceNameHash,
        address indexed contractAddress,
        bytes32 indexed deploymentId,
        string referenceName,
        uint256 actionIndex,
        bytes32 creationCodeWithArgsHash
    );

    /**
     * @notice Emitted when a contract deployment is skipped. This occurs when a contract already
       exists at the Create3 address.
     *
     * @param referenceNameHash Hash of the reference name that corresponds to this contract.
     * @param contractAddress   Address of the deployed contract.
     * @param deploymentId          ID of the deployment in which the contract was deployed.
     * @param referenceName     String reference name.
     * @param actionIndex Index of the action that attempted to deploy the contract.
     */
    event ContractDeploymentSkipped(
        string indexed referenceNameHash,
        address indexed contractAddress,
        bytes32 indexed deploymentId,
        string referenceName,
        uint256 actionIndex
    );

    /**
     * @notice Emitted when a deployment fails. This should only occur if the constructor of a
       deployed contract reverts.
     *
     * @param referenceNameHash Hash of the reference name that corresponds to this contract.
     * @param expectedAddress   Expected Create3 address of the contract.
     * @param deploymentId      ID of the deployment in which the contract deployment was attempted.
     * @param referenceName     String reference name.
     * @param actionIndex Index of the action that attempted to deploy the contract.
     */
    event DeploymentFailed(
        string indexed referenceNameHash,
        address indexed expectedAddress,
        bytes32 indexed deploymentId,
        string referenceName,
        uint256 actionIndex
    );

    /**
     * @notice Reverts if the caller is not a remote executor.
     */
    error CallerIsNotRemoteExecutor();

    /**
     * @notice Reverts if the caller is not a proposer.
     */
    error CallerIsNotProposer();

    /**
     * @notice Reverts if the deployment state is not proposable.
     */
    error DeploymentStateIsNotProposable();

    /**
     * @notice Reverts if there isn't at least `OWNER_BOND_AMOUNT` in this contract. Only applies
       to deployments that will be remotely executed.
     */
    error InsufficientOwnerBond();

    /**
     * @notice Reverts if the deployment state is not proposed.
     */
    error DeploymentIsNotProposed();

    /**
     * @notice Reverts if there is another active deployment ID.
     */
    error AnotherDeploymentInProgress();

    /**
     * @notice Reverts if there is currently no active deployment ID.
     */
    error NoActiveDeployment();

    /**
     * @notice Reverts if a deployment can only be self-executed by the owner.
     */
    error RemoteExecutionDisabled();

    /**
     * @notice Reverts if the deployment has already been claimed by another remote executor.
     */
    error DeploymentAlreadyClaimed();

    /**
     * @notice Reverts if the amount equals zero.
     */
    error AmountMustBeGreaterThanZero();

    /**
     * @notice Reverts if the remote executor has insufficient debt in this contract.
     */
    error InsufficientExecutorDebt();

    /**
     * @notice Reverts if there's not enough funds in the contract pay the protocol fee and the
     *  withdraw amount requested by the executor.
     */
    error InsufficientFunds();

    /**
     * @notice Reverts if a withdrawal transaction fails. This is likely due to insufficient funds
       in this contract.
     */
    error WithdrawalFailed();

    /**
     * @notice Reverts if there is no bytecode at a given address.
     */
    error ContractDoesNotExist();

    /**
     * @notice Reverts if an invalid contract kind is provided.
     */
    error InvalidContractKind();

    /**
     * @notice Reverts if the call to export ownership of a proxy from this contract fails.
     */
    error ProxyExportFailed();

    /**
     * @notice Reverts if an empty actions array is provided as input to the transaction.
     */
    error EmptyActionsArray();

    /**
     * @notice Reverts if the action has already been executed in this deployment.
     */
    error ActionAlreadyExecuted();

    /**
     * @notice Reverts if an invalid Merkle proof is provided.
     */
    error InvalidMerkleProof();

    /**
     * @notice Reverts if the action type is not `DEPLOY_CONTRACT` or `SET_STORAGE`.
     */
    error InvalidActionType();

    /**
     * @notice Reverts if an upgrade is initiated before all of the contracts are deployed via
       `executeActions`.
     */
    error InitiatedUpgradeTooEarly();

    /**
     * @notice Reverts if the deployment is not in the `APPROVED` state.
     */
    error DeploymentIsNotApproved();

    /**
     * @notice Reverts if the provided number of targets does not match the actual number of targets
       in the deployment.
     */
    error IncorrectNumberOfTargets();

    /**
     * @notice Reverts if a non-proxy contract type is used instead of a proxy type.
     */
    error OnlyProxiesAllowed();

    /**
     * @notice Reverts if the contract creation for a `Proxy` fails.
     */
    error ProxyDeploymentFailed();

    /**
     * @notice Reverts if the call to initiate an upgrade on a proxy fails.
     */
    error FailedToInitiateUpgrade();

    /**
     * @notice Reverts if an upgrade is completed before all of the actions have been executed.
     */
    error FinalizedUpgradeTooEarly();

    /**
     * @notice Reverts if the call to finalize an upgrade on a proxy fails.
     */
    error FailedToFinalizeUpgrade();

    /**
     * @notice Reverts if the deployment is not in the `PROXIES_INITIATED` state.
     */
    error ProxiesAreNotInitiated();

    /**
     * @notice Reverts if the call to modify a proxy's storage slot value fails.
     */
    error SetStorageFailed();

    /**
     * @notice Reverts if the caller is not a selected executor.
     */
    error CallerIsNotSelectedExecutor();

    /**
     * @notice Reverts if the caller is not the owner.
     */
    error CallerIsNotOwner();

    /**
     * @notice Reverts if the low-level delegatecall to get an address fails.
     */
    error FailedToGetAddress();

    /**
     * @notice Reverts if a contract fails to be deployed.
     */
    error FailedToDeployContract();

    /**
     * @notice Modifier that reverts if the caller is not a remote executor.
     */
    modifier onlyExecutor() {
        if (!managedService.hasRole(REMOTE_EXECUTOR_ROLE, _msgSender())) {
            revert CallerIsNotRemoteExecutor();
        }
        _;
    }

    /**
     * @param _registry                  Address of the ChugSplashRegistry.
     * @param _create3                   Address of the Create3 contract.
     * @param _gasPriceCalculator        Address of the GasPriceCalculator contract.
     * @param _managedService            Address of the ManagedService contract.
     * @param _executionLockTime         Amount of time for a remote executor to completely execute
       a deployment after claiming it.
     * @param _ownerBondAmount           Amount that must be deposited in this contract in order to
     *                                   remote execute a deployment.
     * @param _executorPaymentPercentage Percentage that an executor will profit from completing a
       deployment.
     * @param _protocolPaymentPercentage Percentage that the protocol creators will profit from
         completing a deployment.
     * @param _version                   Version of this contract.
     */
    constructor(
        ChugSplashRegistry _registry,
        address _create3,
        IGasPriceCalculator _gasPriceCalculator,
        IAccessControl _managedService,
        uint256 _executionLockTime,
        uint256 _ownerBondAmount,
        uint256 _executorPaymentPercentage,
        uint256 _protocolPaymentPercentage,
        Version memory _version,
        address _trustedForwarder
    )
        Semver(_version.major, _version.minor, _version.patch)
        ERC2771ContextUpgradeable(_trustedForwarder)
    {
        registry = _registry;
        create3 = _create3;
        gasPriceCalculator = _gasPriceCalculator;
        managedService = _managedService;
        executionLockTime = _executionLockTime;
        ownerBondAmount = _ownerBondAmount;
        executorPaymentPercentage = _executorPaymentPercentage;
        protocolPaymentPercentage = _protocolPaymentPercentage;
    }

    /**
     * @notice Allows anyone to send ETH to this contract.
     */
    receive() external payable {
        emit ETHDeposited(_msgSender(), msg.value);
        registry.announce("ETHDeposited");
    }

    /**
     * @inheritdoc IChugSplashManager
     *
     * @param _data Initialization data. We expect the following data, ABI-encoded:
     *              - address _owner: Address of the owner of this contract.
     *              - bytes32 _organizationID: Organization ID for this contract.
     *              - bool _allowManagedProposals: Whether or not to allow upgrade proposals from
     *                the ManagedService contract.
     *
     * @return Empty bytes.
     */
    function initialize(bytes memory _data) external initializer returns (bytes memory) {
        (address _owner, bytes32 _organizationID, bool _allowManagedProposals) = abi.decode(
            _data,
            (address, bytes32, bool)
        );

        organizationID = _organizationID;
        allowManagedProposals = _allowManagedProposals;

        __ReentrancyGuard_init();
        __Ownable_init();
        _transferOwnership(_owner);

        return "";
    }

    /**
     * @notice Propose a new deployment. No action can be taken on the deployment until it is
       approved via the `approve` function. Only callable by the owner of this contract, a proposer
       that has been approved by the owner, or the ManagedService contract, if
       `allowManagedProposals` is true. These permissions prevent spam.
     *
     * @param _actionRoot Root of the Merkle tree containing the actions for the deployment.
     * This may be `bytes32(0)` if there are no actions in the deployment.
     * @param _targetRoot Root of the Merkle tree containing the targets for the deployment.
     * This may be `bytes32(0)` if there are no targets in the deployment.
     * @param _numNonProxyContracts Number of non-proxy contracts in the deployment.
     * @param _numActions Number of actions in the deployment.
     * @param _numTargets Number of targets in the deployment.
     * @param _configUri  URI pointing to the config file for the deployment.
     * @param _remoteExecution Whether or not to allow remote execution of the deployment.
     */
    function propose(
        bytes32 _actionRoot,
        bytes32 _targetRoot,
        uint256 _numActions,
        uint256 _numTargets,
        uint256 _numNonProxyContracts,
        string memory _configUri,
        bool _remoteExecution
    ) public {
        if (!isProposer(_msgSender())) {
            revert CallerIsNotProposer();
        }

        // Compute the deployment ID.
        bytes32 deploymentId = keccak256(
            abi.encode(
                _actionRoot,
                _targetRoot,
                _numActions,
                _numTargets,
                _numNonProxyContracts,
                _configUri
            )
        );

        DeploymentState storage deployment = _deployments[deploymentId];

        DeploymentStatus status = deployment.status;
        if (
            status != DeploymentStatus.EMPTY &&
            status != DeploymentStatus.COMPLETED &&
            status != DeploymentStatus.CANCELLED &&
            status != DeploymentStatus.FAILED
        ) {
            revert DeploymentStateIsNotProposable();
        }

        deployment.status = DeploymentStatus.PROPOSED;
        deployment.actionRoot = _actionRoot;
        deployment.targetRoot = _targetRoot;
        deployment.numNonProxyContracts = _numNonProxyContracts;
        deployment.actions = new bool[](_numActions);
        deployment.targets = _numTargets;
        deployment.remoteExecution = _remoteExecution;

        emit ChugSplashDeploymentProposed(
            deploymentId,
            _actionRoot,
            _targetRoot,
            _numActions,
            _numTargets,
            _numNonProxyContracts,
            _configUri,
            _remoteExecution,
            _msgSender()
        );
        registry.announceWithData("ChugSplashDeploymentProposed", abi.encodePacked(_msgSender()));
    }

    /**
     * @notice Wrapper on the propose function which allows for a gasless proposal where the cost of
     *         the using proposal is added to the protocol debt. This allows us to provide gasless
     *         proposals using meta transactions while collecting the cost from the user after
     *         execution completes.
     */
    function gaslesslyPropose(
        bytes32 _actionRoot,
        bytes32 _targetRoot,
        uint256 _numActions,
        uint256 _numTargets,
        uint256 _numNonProxyContracts,
        string memory _configUri,
        bool _remoteExecution
    ) external {
        uint256 initialGasLeft = gasleft();

        propose(
            _actionRoot,
            _targetRoot,
            _numActions,
            _numTargets,
            _numNonProxyContracts,
            _configUri,
            _remoteExecution
        );

        // Get the gas price
        uint256 gasPrice = gasPriceCalculator.getGasPrice();
        // Estimate the cost of the call data
        uint256 calldataGasUsed = _msgData().length * 16;
        // Calculate the gas used for the entire transaction, and add a buffer of 50k.
        uint256 estGasUsed = 100_000 + calldataGasUsed + initialGasLeft - gasleft();
        uint256 proposalCost = gasPrice * estGasUsed;

        // Add the cost of the proposal to the protocol debt
        totalProtocolDebt += proposalCost;
    }

    /**
     * @notice Allows the owner to approve a deployment to be executed. If remote execution is
       enabled, there must be at least `ownerBondAmount` deposited in this contract before the
       deployment can be approved. The deployment must be proposed before it can be approved.
     *
     * @param _deploymentId ID of the deployment to approve
     */
    function approve(bytes32 _deploymentId) external onlyOwner {
        DeploymentState storage deployment = _deployments[_deploymentId];

        if (
            deployment.remoteExecution &&
            address(this).balance > totalDebt() &&
            address(this).balance - totalDebt() < ownerBondAmount
        ) {
            revert InsufficientOwnerBond();
        }

        if (deployment.status != DeploymentStatus.PROPOSED) {
            revert DeploymentIsNotProposed();
        }

        if (activeDeploymentId != bytes32(0)) {
            revert AnotherDeploymentInProgress();
        }

        activeDeploymentId = _deploymentId;
        deployment.status = DeploymentStatus.APPROVED;

        emit ChugSplashDeploymentApproved(_deploymentId);
        registry.announce("ChugSplashDeploymentApproved");
    }

    /**
     * @notice Helper function that executes an entire upgrade in a single transaction. This allows
       the proxies in smaller upgrades to have zero downtime. This must occur after all of the
       `DEPLOY_CONTRACT` actions have been executed.

     * @param _targets Array of ChugSplashTarget structs containing the targets for the deployment.
     * @param _targetProofs Array of Merkle proofs for the targets.
<<<<<<< HEAD
     * @param _actions Array of RawChugSplashAction structs containing the actions for the deployment.
=======
     * @param _actions Array of RawChugSplashAction structs containing the actions for the
     *                 deployment.
>>>>>>> f30e339f
     * @param _actionIndexes Array of indexes into the actions array for each target.
     * @param _actionProofs Array of Merkle proofs for the actions.
     */
    function executeEntireUpgrade(
        ChugSplashTarget[] memory _targets,
        bytes32[][] memory _targetProofs,
        RawChugSplashAction[] memory _actions,
        uint256[] memory _actionIndexes,
        bytes32[][] memory _actionProofs
    ) external {
        initiateUpgrade(_targets, _targetProofs);

        // Execute the `SET_STORAGE` actions if there are any.
        if (_actions.length > 0) {
            executeActions(_actions, _actionIndexes, _actionProofs);
        }

        finalizeUpgrade(_targets, _targetProofs);
    }

    /**
     * @notice **WARNING**: Cancellation is a potentially dangerous action and should not be
     *         executed unless in an emergency.
     *
     *         Allows the owner to cancel an active deployment that was approved. If an executor has
               not claimed the deployment, the owner is simply allowed to withdraw their bond via a
               subsequent call to `withdrawOwnerETH`. Otherwise, cancelling a deployment will cause
               the owner to forfeit their bond to the executor. This is necessary to prevent owners
               from trolling the remote executor by immediately cancelling and withdrawing funds.
     */
    function cancelActiveChugSplashDeployment() external onlyOwner {
        if (activeDeploymentId == bytes32(0)) {
            revert NoActiveDeployment();
        }

        DeploymentState storage deployment = _deployments[activeDeploymentId];

        if (
            deployment.remoteExecution &&
            deployment.timeClaimed + executionLockTime >= block.timestamp
        ) {
            // Give the owner's bond to the executor if the deployment is cancelled within the
            // `executionLockTime` window.
            executorDebt[_msgSender()] += ownerBondAmount;
            totalExecutorDebt += ownerBondAmount;
        }

        bytes32 cancelledDeploymentId = activeDeploymentId;
        activeDeploymentId = bytes32(0);
        deployment.status = DeploymentStatus.CANCELLED;

        emit ChugSplashDeploymentCancelled(
            cancelledDeploymentId,
            _msgSender(),
            deployment.actionsExecuted
        );
        registry.announce("ChugSplashDeploymentCancelled");
    }

    /**
     * @notice Allows a remote executor to claim the sole right to execute a deployment over a
               period of `executionLockTime`. Only the first executor to post a bond gains this
               right. Executors must finish executing the deployment within `executionLockTime` or
               else another executor may claim the deployment.
     */
    function claimDeployment() external onlyExecutor {
        if (activeDeploymentId == bytes32(0)) {
            revert NoActiveDeployment();
        }

        DeploymentState storage deployment = _deployments[activeDeploymentId];

        if (!deployment.remoteExecution) {
            revert RemoteExecutionDisabled();
        }

        if (block.timestamp <= deployment.timeClaimed + executionLockTime) {
            revert DeploymentAlreadyClaimed();
        }

        deployment.timeClaimed = block.timestamp;
        deployment.selectedExecutor = _msgSender();

        emit ChugSplashDeploymentClaimed(activeDeploymentId, _msgSender());
        registry.announce("ChugSplashDeploymentClaimed");
    }

    /**
     * @notice Allows an executor to claim its ETH payment that was earned by completing a
       deployment. Executors may only withdraw an amount less than or equal to the amount of ETH
       owed to them by this contract. We allow the executor to withdraw less than the amount owed to
       them because it's possible that the executor's debt exceeds the amount of ETH stored in this
       contract. This situation can occur when the executor completes an underfunded deployment.

     * @param _amount Amount of ETH to withdraw.
     */
    function claimExecutorPayment(uint256 _amount) external onlyExecutor {
        if (_amount == 0) {
            revert AmountMustBeGreaterThanZero();
        }
        if (executorDebt[_msgSender()] < _amount) {
            revert InsufficientExecutorDebt();
        }
        if (_amount + totalProtocolDebt > address(this).balance) {
            revert InsufficientFunds();
        }

        executorDebt[_msgSender()] -= _amount;
        totalExecutorDebt -= _amount;

        emit ExecutorPaymentClaimed(_msgSender(), _amount, executorDebt[_msgSender()]);

        (bool paidExecutor, ) = payable(_msgSender()).call{ value: _amount }(new bytes(0));
        if (!paidExecutor) {
            revert WithdrawalFailed();
        }

        (bool paidProtocol, ) = payable(address(managedService)).call{ value: totalProtocolDebt }(
            new bytes(0)
        );
        if (!paidProtocol) {
            revert WithdrawalFailed();
        }

        registry.announce("ExecutorPaymentClaimed");
    }

    /**
     * @notice Transfers ownership of a proxy away from this contract to a specified address. Only
       callable by the owner. Note that this function allows the owner to send ownership of their
       proxy to address(0), which would make their proxy non-upgradeable.
     *
     * @param _proxy  Address of the proxy to transfer ownership of.
     * @param _contractKindHash  Hash of the contract kind, which represents the proxy type.
     * @param _newOwner  Address of the owner to receive ownership of the proxy.
     */
    function exportProxy(
        address payable _proxy,
        bytes32 _contractKindHash,
        address _newOwner
    ) external onlyOwner {
        if (_proxy.code.length == 0) {
            revert ContractDoesNotExist();
        }

        if (activeDeploymentId != bytes32(0)) {
            revert AnotherDeploymentInProgress();
        }

        // Get the adapter that corresponds to this contract type.
        address adapter = registry.adapters(_contractKindHash);
        if (adapter == address(0)) {
            revert InvalidContractKind();
        }

        emit ProxyExported(_proxy, _contractKindHash, _newOwner);

        // Delegatecall the adapter to change ownership of the proxy.
        // slither-disable-next-line controlled-delegatecall
        (bool success, ) = adapter.delegatecall(
            abi.encodeCall(IProxyAdapter.changeProxyAdmin, (_proxy, _newOwner))
        );
        if (!success) {
            revert ProxyExportFailed();
        }

        registry.announce("ProxyExported");
    }

    /**
     * @notice Allows the owner to withdraw all funds in this contract minus the debt
     *         owed to the executor and protocol. Cannot be called when there is an active
               deployment, as this would rug the remote executor.
     */
    function withdrawOwnerETH() external onlyOwner {
        if (activeDeploymentId != bytes32(0)) {
            revert AnotherDeploymentInProgress();
        }

        uint256 amount = address(this).balance - totalDebt();

        emit OwnerWithdrewETH(_msgSender(), amount);

        (bool success, ) = payable(_msgSender()).call{ value: amount }(new bytes(0));
        if (!success) {
            revert WithdrawalFailed();
        }

        registry.announce("OwnerWithdrewETH");
    }

    /**
     * @notice Allows the owner of this contract to add or remove a proposer.
     *
     * @param _proposer Address of the proposer to add or remove.
     * @param _isProposer Whether or not the proposer should be added or removed.
     */
    function setProposer(address _proposer, bool _isProposer) external onlyOwner {
        proposers[_proposer] = _isProposer;

        emit ProposerSet(_proposer, _isProposer, _msgSender());
        registry.announceWithData("ProposerSet", abi.encodePacked(_isProposer));
    }

    /**
     * @notice Allows the owner to toggle whether or not proposals via the ManagedService contract
       is allowed.
     */
    function toggleAllowManagedProposals() external onlyOwner {
        allowManagedProposals = !allowManagedProposals;

        emit ToggledManagedProposals(allowManagedProposals, _msgSender());
        registry.announceWithData(
            "ToggledManagedProposals",
            abi.encodePacked(allowManagedProposals)
        );
    }

    /**
     * @notice Gets the DeploymentState struct for a given deployment ID. Note that we explicitly
     *         define this function because the getter function auto-generated by Solidity doesn't
               return
     *         array members of structs: https://github.com/ethereum/solidity/issues/12792. Without
     *         this function, we wouldn't be able to retrieve the full `DeploymentState.actions`
               array.
     *
     * @param _deploymentId Deployment ID.
     *
     * @return DeploymentState struct.
     */
    function deployments(bytes32 _deploymentId) external view returns (DeploymentState memory) {
        return _deployments[_deploymentId];
    }

    /**
     * @inheritdoc IChugSplashManager
     */
    function isExecuting() external view returns (bool) {
        return activeDeploymentId != bytes32(0);
    }

    /**
     * @notice Deploys non-proxy contracts and sets proxy state variables. If the deployment does
       not contain any proxies, it will be completed after all of the non-proxy contracts have been
       deployed in this function.
     *
<<<<<<< HEAD
     * @param _actions Array of RawChugSplashAction structs containing the actions for the deployment.
=======
     * @param _actions Array of RawChugSplashAction structs containing the actions for the
     *                 deployment.
>>>>>>> f30e339f
     * @param _actionIndexes Array of action indexes.
     * @param _proofs Array of Merkle proofs for the actions.
     */
    function executeActions(
        RawChugSplashAction[] memory _actions,
        uint256[] memory _actionIndexes,
        bytes32[][] memory _proofs
    ) public nonReentrant {
        uint256 initialGasLeft = gasleft();

        DeploymentState storage deployment = _deployments[activeDeploymentId];

        _assertCallerIsOwnerOrSelectedExecutor(deployment.remoteExecution);

        uint256 numActions = _actions.length;

        // Prevents the executor from repeatedly sending an empty array of `_actions`, which would
        // cause the executor to be paid for doing nothing.
        if (numActions == 0) {
            revert EmptyActionsArray();
        }

        RawChugSplashAction memory action;
        uint256 actionIndex;
        bytes32[] memory proof;
        for (uint256 i = 0; i < numActions; i++) {
            action = _actions[i];
            actionIndex = _actionIndexes[i];
            proof = _proofs[i];

            if (deployment.actions[actionIndex]) {
                revert ActionAlreadyExecuted();
            }

            if (
                !MerkleTree.verify(
                    deployment.actionRoot,
                    keccak256(
                        abi.encode(
                            action.referenceName,
                            action.addr,
                            action.actionType,
                            action.contractKindHash,
                            action.data
                        )
                    ),
                    actionIndex,
                    proof,
                    deployment.actions.length
                )
            ) {
                revert InvalidMerkleProof();
            }

            // Mark the action as executed and update the total number of executed actions.
            deployment.actionsExecuted++;
            deployment.actions[actionIndex] = true;

            if (action.actionType == ChugSplashActionType.DEPLOY_CONTRACT) {
                _attemptContractDeployment(deployment, action, actionIndex);

                if (
                    deployment.actionsExecuted == deployment.actions.length &&
                    deployment.targets == 0 &&
                    deployment.status != DeploymentStatus.FAILED
                ) {
                    _completeDeployment(deployment);
                }
            } else if (action.actionType == ChugSplashActionType.SET_STORAGE) {
                _setProxyStorage(deployment, action, actionIndex);
            } else {
                revert InvalidActionType();
            }
        }

        _payExecutorAndProtocol(initialGasLeft, deployment.remoteExecution);
    }

    /**
     * @notice Initiate the proxies in an upgrade. This must be called after the contracts are
       deployment is approved, and before the rest of the execution process occurs. In this
       function, all of the proxies in the deployment are disabled by setting their implementations
       to a contract that can only be called by the team's ChugSplashManagerProxy. This must occur
       in a single transaction to make the process atomic, which means the proxies are upgraded as a
       single unit.

     * @param _targets Array of ChugSplashTarget structs containing the targets for the deployment.
     * @param _proofs Array of Merkle proofs for the targets.
     */
    function initiateUpgrade(
        ChugSplashTarget[] memory _targets,
        bytes32[][] memory _proofs
    ) public nonReentrant {
        uint256 initialGasLeft = gasleft();

        DeploymentState storage deployment = _deployments[activeDeploymentId];

        _assertCallerIsOwnerOrSelectedExecutor(deployment.remoteExecution);

        if (deployment.actionsExecuted != deployment.numNonProxyContracts) {
            revert InitiatedUpgradeTooEarly();
        }

        // Ensures that the deployment status isn't `FAILED`.
        if (deployment.status != DeploymentStatus.APPROVED) {
            revert DeploymentIsNotApproved();
        }

        uint256 numTargets = _targets.length;
        if (numTargets != deployment.targets) {
            revert IncorrectNumberOfTargets();
        }

        ChugSplashTarget memory target;
        bytes32[] memory proof;
        for (uint256 i = 0; i < numTargets; i++) {
            target = _targets[i];
            proof = _proofs[i];

            if (target.contractKindHash == NO_PROXY_CONTRACT_KIND_HASH) {
                revert OnlyProxiesAllowed();
            }

            if (
                !MerkleTree.verify(
                    deployment.targetRoot,
                    keccak256(
                        abi.encode(
                            target.projectName,
                            target.referenceName,
                            target.addr,
                            target.implementation,
                            target.contractKindHash
                        )
                    ),
                    i,
                    proof,
                    deployment.targets
                )
            ) {
                revert InvalidMerkleProof();
            }

            if (target.contractKindHash == bytes32(0) && target.addr.code.length == 0) {
                bytes32 salt = keccak256(abi.encode(target.projectName, target.referenceName));
                Proxy created = new Proxy{ salt: salt }(address(this));

                // Could happen if insufficient gas is supplied to this transaction, should not
                // happen otherwise. If there's a situation in which this could happen other than a
                // standard OOG, then this would halt the entire execution process.
                if (address(created) != target.addr) {
                    revert ProxyDeploymentFailed();
                }

                emit DefaultProxyDeployed(
                    salt,
                    target.addr,
                    activeDeploymentId,
                    target.projectName,
                    target.referenceName
                );
                registry.announceWithData("DefaultProxyDeployed", abi.encodePacked(target.addr));
            }

            address adapter = registry.adapters(target.contractKindHash);
            if (adapter == address(0)) {
                revert InvalidContractKind();
            }

            // Set the proxy's implementation to be a ProxyUpdater. Updaters ensure that only the
            // ChugSplashManager can interact with a proxy that is in the process of being updated.
            // Note that we use the Updater contract to provide a generic interface for updating a
            // variety of proxy types. Note no adapter is necessary for non-proxied contracts as
            // they are not upgradable and cannot have state.
            // slither-disable-next-line controlled-delegatecall
            (bool success, ) = adapter.delegatecall(
                abi.encodeCall(IProxyAdapter.initiateUpgrade, (target.addr))
            );
            if (!success) {
                revert FailedToInitiateUpgrade();
            }
        }

        // Mark the deployment as initiated.
        deployment.status = DeploymentStatus.PROXIES_INITIATED;

        emit ProxiesInitiated(activeDeploymentId, _msgSender());
        registry.announce("ProxiesInitiated");

        _payExecutorAndProtocol(initialGasLeft, deployment.remoteExecution);
    }

    /**
     * @notice Finalizes the upgrade by upgrading all proxies to their new implementations. This
     *         occurs in a single transaction to ensure that the upgrade is atomic.
     *
     * @param _targets Array of ChugSplashTarget structs containing the targets for the deployment.
     * @param _proofs Array of Merkle proofs for the targets.
     */
    function finalizeUpgrade(
        ChugSplashTarget[] memory _targets,
        bytes32[][] memory _proofs
    ) public nonReentrant {
        uint256 initialGasLeft = gasleft();

        DeploymentState storage deployment = _deployments[activeDeploymentId];

        _assertCallerIsOwnerOrSelectedExecutor(deployment.remoteExecution);

        if (activeDeploymentId == bytes32(0)) {
            revert NoActiveDeployment();
        }

        if (deployment.actionsExecuted != deployment.actions.length) {
            revert FinalizedUpgradeTooEarly();
        }

        uint256 numTargets = _targets.length;
        if (numTargets != deployment.targets) {
            revert IncorrectNumberOfTargets();
        }

        ChugSplashTarget memory target;
        bytes32[] memory proof;
        for (uint256 i = 0; i < numTargets; i++) {
            target = _targets[i];
            proof = _proofs[i];

            if (target.contractKindHash == NO_PROXY_CONTRACT_KIND_HASH) {
                revert OnlyProxiesAllowed();
            }

            if (
                !MerkleTree.verify(
                    deployment.targetRoot,
                    keccak256(
                        abi.encode(
                            target.projectName,
                            target.referenceName,
                            target.addr,
                            target.implementation,
                            target.contractKindHash
                        )
                    ),
                    i,
                    proof,
                    deployment.targets
                )
            ) {
                revert InvalidMerkleProof();
            }

            // Get the proxy type and adapter for this reference name.
            address adapter = registry.adapters(target.contractKindHash);
            if (adapter == address(0)) {
                revert InvalidContractKind();
            }

            // Upgrade the proxy's implementation contract.
            (bool success, ) = adapter.delegatecall(
                abi.encodeCall(IProxyAdapter.finalizeUpgrade, (target.addr, target.implementation))
            );
            if (!success) {
                revert FailedToFinalizeUpgrade();
            }
        }

        _completeDeployment(deployment);

        _payExecutorAndProtocol(initialGasLeft, deployment.remoteExecution);
    }

    /**
     * @notice Determines if a given address is allowed to propose deployments.
     *
     * @param _addr Address to check.
     *
     * @return True if the address is allowed to propose deployments, otherwise false.
     */
    function isProposer(address _addr) public view returns (bool) {
        return
            (allowManagedProposals && managedService.hasRole(MANAGED_PROPOSER_ROLE, _addr)) ||
            proposers[_addr] ||
            _addr == owner();
    }

    /**
     * @notice Returns the total debt owed to executors and the protocol creators.
     *
     * @return Total debt owed to executors and the protocol creators.
     */
    function totalDebt() public view returns (uint256) {
        return totalExecutorDebt + totalProtocolDebt;
    }

    /**
     * @notice Queries the selected executor for a given project/deployment. This will return
       address(0) if the deployment is being self-executed by the owner.
     *
     * @param _deploymentId ID of the deployment to query.
     *
     * @return Address of the selected executor.
     */
    function getSelectedExecutor(bytes32 _deploymentId) public view returns (address) {
        DeploymentState storage deployment = _deployments[_deploymentId];
        return deployment.selectedExecutor;
    }

    /**
     * @notice Modifies a storage slot value within a proxy contract.
     *
     * @param _deployment The current deployment state struct.
     * @param _action The `SET_STORAGE` action to execute.
     * @param _actionIndex The index of the action.
     */
    function _setProxyStorage(
        DeploymentState memory _deployment,
        RawChugSplashAction memory _action,
        uint256 _actionIndex
    ) internal {
        if (_deployment.status != DeploymentStatus.PROXIES_INITIATED) {
            revert ProxiesAreNotInitiated();
        }

        // Get the adapter for this reference name.
        address adapter = registry.adapters(_action.contractKindHash);

        if (_action.contractKindHash == NO_PROXY_CONTRACT_KIND_HASH) {
            revert OnlyProxiesAllowed();
        }

        (bytes32 key, uint8 offset, bytes memory val) = abi.decode(
            _action.data,
            (bytes32, uint8, bytes)
        );
        // Delegatecall the adapter to call `setStorage` on the proxy.
        // slither-disable-next-line controlled-delegatecall
        (bool success, ) = adapter.delegatecall(
            abi.encodeCall(IProxyAdapter.setStorage, (_action.addr, key, offset, val))
        );
        if (!success) {
            revert SetStorageFailed();
        }

        emit SetProxyStorage(activeDeploymentId, _action.addr, _msgSender(), _actionIndex);
        registry.announceWithData("SetProxyStorage", abi.encodePacked(_action.addr));
    }

    /**
     * @notice Attempts to deploy a non-proxy contract. The deployment will be skipped if a contract
     * already exists at the Create3 address. The entire deployment will be cancelled if the
       contract fails to be deployed, which should only occur if its constructor reverts.
     *
     * @param _deployment The current deployment state struct. The data location is "storage"
       because we
     * may modify one of the struct's fields.
     * @param _action The `DEPLOY_CONTRACT` action to execute.
     * @param _actionIndex The index of the action.
     */
    function _attemptContractDeployment(
        DeploymentState storage _deployment,
        RawChugSplashAction memory _action,
        uint256 _actionIndex
    ) internal {
        if (_deployment.status != DeploymentStatus.APPROVED) {
            revert DeploymentIsNotApproved();
        }

        (bytes32 salt, bytes memory creationCodeWithConstructorArgs) = abi.decode(
            _action.data,
            (bytes32, bytes)
        );

        string memory referenceName = _action.referenceName;

        // Get the expected address of the contract. We delegatecall the Create3 contract because
        // the deployer of the contract is the ChugSplashManager.
        (bool success, bytes memory expectedAddressBytes) = create3.delegatecall(
            abi.encodeCall(ICreate3.getAddress, (salt))
        );

        if (!success) {
            revert FailedToGetAddress();
        }

        address expectedAddress = abi.decode(expectedAddressBytes, (address));

        // Check if the contract has already been deployed.
        if (expectedAddress.code.length > 0) {
            // Skip deploying the contract if it already exists. Execution would halt if we attempt
            // to deploy a contract that has already been deployed at the same address.
            emit ContractDeploymentSkipped(
                referenceName,
                expectedAddress,
                activeDeploymentId,
                referenceName,
                _actionIndex
            );
            registry.announce("ContractDeploymentSkipped");
        } else {
            // We delegatecall the Create3 contract so that the ChugSplashManager address is used in
            // the address calculation of the deployed contract.
            (bool deploySuccess, bytes memory actualAddressBytes) = create3.delegatecall(
                abi.encodeCall(ICreate3.deploy, (salt, creationCodeWithConstructorArgs, 0))
            );

            if (!deploySuccess) {
                revert FailedToDeployContract();
            }

            address actualAddress = abi.decode(actualAddressBytes, (address));

            if (expectedAddress == actualAddress) {
                // Contract was deployed successfully.
                emit ContractDeployed(
                    referenceName,
                    actualAddress,
                    activeDeploymentId,
                    referenceName,
                    _actionIndex,
                    keccak256(creationCodeWithConstructorArgs)
                );
                registry.announce("ContractDeployed");
            } else {
                // Contract deployment failed. Could happen if insufficient gas is supplied to this
                // transaction or if the creation bytecode has logic that causes the call to fail
                // (e.g. a constructor that reverts).

                // Give the owner's bond to the executor.
                executorDebt[_msgSender()] += ownerBondAmount;
                totalExecutorDebt += ownerBondAmount;

                emit DeploymentFailed(
                    referenceName,
                    expectedAddress,
                    activeDeploymentId,
                    referenceName,
                    _actionIndex
                );
                registry.announceWithData("DeploymentFailed", abi.encodePacked(activeDeploymentId));

                activeDeploymentId = bytes32(0);
                _deployment.status = DeploymentStatus.FAILED;
            }
        }
    }

    /**
     * @notice Mark the deployment as completed and reset the active deployment ID.

     * @param _deployment The current deployment state struct. The data location is "s  rage"
       because we modify the struct.
     */
    function _completeDeployment(DeploymentState storage _deployment) internal {
        _deployment.status = DeploymentStatus.COMPLETED;

        emit ChugSplashDeploymentCompleted(activeDeploymentId, _msgSender());
        registry.announce("ChugSplashDeploymentCompleted");

        activeDeploymentId = bytes32(0);
    }

    /**
     * @notice Pay the executor and protocol creator based on the transaction's gas price and the
       gas used. Note that no payment occurs for self-executed deployments.

        * @param _initialGasLeft Gas left at the beginning of this transaction.
        * @param _remoteExecution True if the deployment is being executed remotely, otherwise
          false.
     */
    function _payExecutorAndProtocol(uint256 _initialGasLeft, bool _remoteExecution) internal {
        if (!_remoteExecution) {
            return;
        }

        uint256 gasPrice = gasPriceCalculator.getGasPrice();

        // Estimate the gas used by the calldata. Note that, in general, 16 gas is used per non-zero
        // byte of calldata and 4 gas is used per zero-byte of calldata. We use 16 for simplicity
        // and because we must overestimate the executor's payment to ensure that it doesn't lose
        // money.
        uint256 calldataGasUsed = _msgData().length * 16;

        // Estimate the total gas used in this transaction. We calculate this by adding the gas used
        // by the calldata with the net estimated gas used by this function so far (i.e.
        // `_initialGasLeft - gasleft()`). We add 100k to account for the intrinsic gas cost (21k)
        // and the operations that occur after we assign a value to `estGasUsed`. Note that it's
        // crucial for this estimate to be greater than the actual gas used by this transaction so
        // that the executor doesn't lose money`.
        uint256 estGasUsed = 100_000 + calldataGasUsed + _initialGasLeft - gasleft();

        uint256 executorPayment = (gasPrice * estGasUsed * (100 + executorPaymentPercentage)) / 100;
        uint256 protocolPayment = (gasPrice * estGasUsed * (protocolPaymentPercentage)) / 100;

        // Add the executor's payment to the executor debt.
        totalExecutorDebt += executorPayment;
        executorDebt[_msgSender()] += executorPayment;

        // Add the protocol's payment to the protocol debt.
        totalProtocolDebt += protocolPayment;
    }

    /**
     * @notice If the deployment is being executed remotely, this function will check that the
     * caller is the selected executor. If the deployment is being executed locally, this function
     * will check that the caller is the owner. Throws an error otherwise.

       @param _remoteExecution True if the deployment is being executed remotely, otherwise false.

     */
    function _assertCallerIsOwnerOrSelectedExecutor(bool _remoteExecution) internal view {
        if (_remoteExecution == true && getSelectedExecutor(activeDeploymentId) != _msgSender()) {
            revert CallerIsNotSelectedExecutor();
        } else if (_remoteExecution == false && owner() != _msgSender()) {
            revert CallerIsNotOwner();
        }
    }

    /**
     * @notice Use the ERC2771Recipient implementation to get the sender of the current call.
     */
    function _msgSender()
        internal
        view
        override(ContextUpgradeable, ERC2771ContextUpgradeable)
        returns (address sender)
    {
        sender = ERC2771ContextUpgradeable._msgSender();
    }

    /**
     * @notice Use the ERC2771Recipient implementation to get the data of the current call.
     */
    function _msgData()
        internal
        view
        override(ContextUpgradeable, ERC2771ContextUpgradeable)
        returns (bytes calldata)
    {
        return ERC2771ContextUpgradeable._msgData();
    }
}<|MERGE_RESOLUTION|>--- conflicted
+++ resolved
@@ -791,12 +791,8 @@
 
      * @param _targets Array of ChugSplashTarget structs containing the targets for the deployment.
      * @param _targetProofs Array of Merkle proofs for the targets.
-<<<<<<< HEAD
-     * @param _actions Array of RawChugSplashAction structs containing the actions for the deployment.
-=======
      * @param _actions Array of RawChugSplashAction structs containing the actions for the
      *                 deployment.
->>>>>>> f30e339f
      * @param _actionIndexes Array of indexes into the actions array for each target.
      * @param _actionProofs Array of Merkle proofs for the actions.
      */
@@ -1043,12 +1039,8 @@
        not contain any proxies, it will be completed after all of the non-proxy contracts have been
        deployed in this function.
      *
-<<<<<<< HEAD
-     * @param _actions Array of RawChugSplashAction structs containing the actions for the deployment.
-=======
      * @param _actions Array of RawChugSplashAction structs containing the actions for the
      *                 deployment.
->>>>>>> f30e339f
      * @param _actionIndexes Array of action indexes.
      * @param _proofs Array of Merkle proofs for the actions.
      */
