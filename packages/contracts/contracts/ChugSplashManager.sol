// SPDX-License-Identifier: MIT
pragma solidity ^0.8.9;

import {
    ChugSplashBundleState,
    ChugSplashAction,
    ChugSplashTarget,
    ChugSplashActionType,
    ChugSplashBundleStatus
} from "./ChugSplashDataTypes.sol";
import {
    OwnableUpgradeable
} from "@openzeppelin/contracts-upgradeable/access/OwnableUpgradeable.sol";
import { Proxy } from "@eth-optimism/contracts-bedrock/contracts/universal/Proxy.sol";
import { ChugSplashRegistry } from "./ChugSplashRegistry.sol";
import { IChugSplashManager } from "./interfaces/IChugSplashManager.sol";
import { IProxyAdapter } from "./interfaces/IProxyAdapter.sol";
import { IProxyUpdater } from "./interfaces/IProxyUpdater.sol";
import { Create2 } from "@openzeppelin/contracts/utils/Create2.sol";
import {
    Lib_MerkleTree as MerkleTree
} from "@eth-optimism/contracts/libraries/utils/Lib_MerkleTree.sol";
import {
    ReentrancyGuardUpgradeable
} from "@openzeppelin/contracts-upgradeable/security/ReentrancyGuardUpgradeable.sol";
import { Initializable } from "@openzeppelin/contracts/proxy/utils/Initializable.sol";
import { IAccessControl } from "@openzeppelin/contracts/access/IAccessControl.sol";
import { Semver, Version } from "./Semver.sol";

/**
 * @title ChugSplashManager
 */

contract ChugSplashManager is
    OwnableUpgradeable,
    ReentrancyGuardUpgradeable,
    Semver,
    IChugSplashManager
{
    /**
     * @notice Emitted when a ChugSplash bundle is proposed.
     *
     * @param bundleId   ID of the bundle being proposed.
     * @param actionRoot Root of the proposed bundle's merkle tree.
     * @param numActions Number of steps in the proposed bundle.
     * @param configUri  URI of the config file that can be used to re-generate the bundle.
     */
    event ChugSplashBundleProposed(
        bytes32 indexed bundleId,
        bytes32 actionRoot,
        bytes32 targetRoot,
        uint256 numActions,
        uint256 numTargets,
        string configUri,
        bool remoteExecution,
        address proposer
    );

    /**
     * @notice Emitted when a ChugSplash bundle is approved.
     *
     * @param bundleId ID of the bundle being approved.
     */
    event ChugSplashBundleApproved(bytes32 indexed bundleId);

    /**
     * @notice Emitted when a ChugSplash action is executed.
     *
     * @param bundleId    Unique ID for the bundle.
     * @param proxy       Address of the proxy on which the event was executed.
     * @param executor    Address of the executor that executed the action.
     * @param actionIndex Index within the bundle hash of the action that was executed.
     */
    event ChugSplashActionExecuted(
        bytes32 indexed bundleId,
        address indexed proxy,
        address indexed executor,
        uint256 actionIndex
    );

    /**
     * @notice Emitted when a ChugSplash bundle is initiated.
     *
     * @param bundleId        Unique ID for the bundle.
     * @param executor        Address of the executor that initiated the bundle.
     */
    event ChugSplashBundleInitiated(bytes32 indexed bundleId, address indexed executor);

    /**
     * @notice Emitted when a ChugSplash bundle is completed.
     *
     * @param bundleId        Unique ID for the bundle.
     * @param executor        Address of the executor that completed the bundle.
     * @param actionsExecuted Total number of completed actions.
     */
    event ChugSplashBundleCompleted(
        bytes32 indexed bundleId,
        address indexed executor,
        uint256 actionsExecuted
    );

    /**
     * @notice Emitted when an active ChugSplash bundle is cancelled.
     *
     * @param bundleId        Bundle ID that was cancelled.
     * @param owner           Owner of the ChugSplashManager.
     * @param actionsExecuted Total number of completed actions before cancellation.
     */
    event ChugSplashBundleCancelled(
        bytes32 indexed bundleId,
        address indexed owner,
        uint256 actionsExecuted
    );

    /**
     * @notice Emitted when ownership of a proxy is transferred from the ProxyAdmin to the project
     *         owner.
     *
     * @param proxy            Address of the proxy that is the subject of the ownership transfer.
     * @param contractKindHash The contract kind. I.e transparent, UUPS, or no proxy.
     * @param newOwner         Address of the project owner that is receiving ownership of the
     *                         proxy.
     */
    event ProxyOwnershipTransferred(
        address indexed proxy,
        bytes32 indexed contractKindHash,
        address newOwner
    );

    /**
     * @notice Emitted when a bundle is claimed by an executor.
     *
     * @param bundleId ID of the bundle that was claimed.
     * @param executor Address of the executor that claimed the bundle ID for the project.
     */
    event ChugSplashBundleClaimed(bytes32 indexed bundleId, address indexed executor);

    /**
     * @notice Emitted when an executor claims a payment.
     *
     * @param executor The executor being paid.
     * @param amount   The ETH amount sent to the executor.
     */
    event ExecutorPaymentClaimed(address indexed executor, uint256 amount);

    event ProtocolPaymentClaimed(address indexed recipient, uint256 amount);

    /**
     * @notice Emitted when the owner withdraws ETH from this contract.
     *
     * @param owner  Address that initiated the withdrawal.
     * @param amount ETH amount withdrawn.
     */
    event OwnerWithdrewETH(address indexed owner, uint256 amount);

    /**
     * @notice Emitted when the owner of this contract adds a new proposer.
     *
     * @param proposer Address of the proposer that was added.
     * @param proposer Address of the owner.
     */
    event ProposerAdded(address indexed proposer, address indexed owner);

    /**
     * @notice Emitted when the owner of this contract removes an existing proposer.
     *
     * @param proposer Address of the proposer that was removed.
     * @param proposer Address of the owner.
     */
    event ProposerRemoved(address indexed proposer, address indexed owner);

    event ToggledManagedProposals(bool isManaged, address indexed owner);

    /**
     * @notice Emitted when ETH is deposited in this contract
     */
    event ETHDeposited(address indexed from, uint256 indexed amount);

    /**
     * @notice Emitted when a default proxy is deployed by this contract.
     *
     * @param proxy             Address of the deployed proxy.
     * @param bundleId          ID of the bundle in which the proxy was deployed.
     * @param referenceName     String reference name.
     */
    event DefaultProxyDeployed(
        bytes32 indexed salt,
        address indexed proxy,
        bytes32 indexed bundleId,
        string projectName,
        string referenceName
    );

    /**
     * @notice Emitted when a contract is deployed.
     *
     * @param referenceNameHash Hash of the reference name.
     * @param contractAddress   Address of the deployed contract.
     * @param bundleId          ID of the bundle in which the contract was deployed.
     * @param referenceName     String reference name.
     */
    event ContractDeployed(
        string indexed referenceNameHash,
        address indexed contractAddress,
        bytes32 indexed bundleId,
        string referenceName
    );

    event ContractDeploymentSkipped(
        string indexed referenceNameHash,
        address indexed contractAddress,
        bytes32 indexed bundleId,
        string referenceName
    );

    bytes32 public constant EXECUTOR_ROLE = keccak256("EXECUTOR_ROLE");

    bytes32 public constant PROTOCOL_PAYMENT_RECIPIENT_ROLE =
        keccak256("PROTOCOL_PAYMENT_RECIPIENT_ROLE");

    bytes32 public constant MANAGED_PROPOSER_ROLE = keccak256("MANAGED_PROPOSER_ROLE");

    bytes32 public constant NO_PROXY_CONTRACT_KIND_HASH = keccak256("no-proxy");

    /**
     * @notice Address of the ChugSplashRegistry.
     */
    ChugSplashRegistry public immutable registry;

    IAccessControl public immutable managedService;

    /**
     * @notice Amount that must be deposited in this contract in order to execute a bundle. The
     *         project owner can withdraw this amount whenever a bundle is not active. This bond
     *         will be forfeited if the project owner cancels a bundle that is in progress, which is
     *         necessary to prevent owners from trolling the executor by immediately cancelling and
     *         withdrawing funds.
     */
    uint256 public immutable ownerBondAmount;

    /**
     * @notice Amount of time for an executor to finish executing a bundle once they have claimed
     *         it. If the owner cancels an active bundle within this time period, their bond is
     *         forfeited to the executor. This prevents users from trolling executors by immediately
     *         cancelling active bundles.
     */
    uint256 public immutable executionLockTime;

    /**
     * @notice Amount that the executor is paid, denominated as a percentage of the cost of
     *         execution. For example: if a bundle costs 1 gwei to execute and the
     *         executorPaymentPercentage is 10, then the executor will profit 0.1 gwei.
     */
    uint256 public immutable executorPaymentPercentage;

    uint256 public immutable protocolPaymentPercentage;

    /**
     * @notice Mapping of executor addresses to the ETH amount stored in this contract that is
     *         owed to them.
     */
    mapping(address => uint256) public executorDebt;

    /**
     * @notice Maps an address to a boolean indicating if the address is allowed to propose bundles.
     */
    mapping(address => bool) public proposers;

    /**
     * @notice Mapping of bundle IDs to bundle state.
     */
    mapping(bytes32 => ChugSplashBundleState) internal _bundles;

    /**
     * @notice ID of the organization this contract is managing.
     */
    bytes32 public organizationID;

    /**
     * @notice ID of the currently active bundle.
     */
    bytes32 public activeBundleId;

    /**
     * @notice ETH amount that is owed to the executor.
     */
    uint256 public totalExecutorDebt;

    uint256 public totalProtocolDebt;

    bool public allowManagedProposals;

    /**
     * @notice Modifier that restricts access to the executor.
     */
    modifier onlyExecutor() {
        require(
            managedService.hasRole(EXECUTOR_ROLE, msg.sender),
            "ChugSplashManager: caller is not an executor"
        );
        _;
    }

    /**
     * @param _registry                  Address of the ChugSplashRegistry.
     * @param _executionLockTime         Amount of time for an executor to completely execute a
     *                                   bundle after claiming it.
     * @param _ownerBondAmount           Amount that must be deposited in this contract in order to
     *                                   execute a bundle.
     * @param _executorPaymentPercentage Amount that an executor will earn from completing a bundle,
     *                                   denominated as a percentage.
     */
    constructor(
        ChugSplashRegistry _registry,
        IAccessControl _managedService,
        uint256 _executionLockTime,
        uint256 _ownerBondAmount,
        uint256 _executorPaymentPercentage,
        uint256 _protocolPaymentPercentage,
        Version memory _version
    ) Semver(_version.major, _version.minor, _version.patch) {
        registry = _registry;
        managedService = _managedService;
        executionLockTime = _executionLockTime;
        ownerBondAmount = _ownerBondAmount;
        executorPaymentPercentage = _executorPaymentPercentage;
        protocolPaymentPercentage = _protocolPaymentPercentage;
    }

    /**
     * @param _data Arbitrary initialization data, allows for future manager versions to use the
     *               same interface.
     *              In this version, we expect the following data:
     *              - address _owner: Address of the owner of this contract.
     *              - bytes32 _organizationID: ID of the organization this contract is managing.
     *              - bool _allowManagedProposals: Whether or not to allow upgrade proposals from
     *                the ChugSplash managed service.
     */
    function initialize(bytes memory _data) public initializer {
        (address _owner, bytes32 _organizationID, bool _allowManagedProposals) = abi.decode(
            _data,
            (address, bytes32, bool)
        );

        organizationID = _organizationID;
        allowManagedProposals = _allowManagedProposals;

        __Ownable_init();
        _transferOwnership(_owner);
    }

    /**
     * @notice Computes the bundle ID from the bundle parameters.
     *
     * @param _actionRoot Root of the bundle's merkle tree.
     * @param _numActions Number of elements in the bundle's tree.
     * @param _configUri  URI pointing to the config file for the bundle.
     *
     * @return Unique ID for the bundle.
     */
    function computeBundleId(
        bytes32 _actionRoot,
        bytes32 _targetRoot,
        uint256 _numActions,
        uint256 _numTargets,
        string memory _configUri
    ) public pure returns (bytes32) {
        return
            keccak256(abi.encode(_actionRoot, _targetRoot, _numActions, _numTargets, _configUri));
    }

    function assertCallerIsOwnerOrSelectedExecutor(bool _remoteExecution) internal view {
        _remoteExecution
            ? require(
                getSelectedExecutor(activeBundleId) == msg.sender,
                "ChugSplashManager: caller is not approved executor"
            )
            : require(owner() == msg.sender, "ChugSplashManager: caller is not owner");
    }

    function totalDebt() public view returns (uint256) {
        return totalExecutorDebt + totalProtocolDebt;
    }

    /**
     * @notice Queries the selected executor for a given project/bundle.
     *
     * @param _bundleId ID of the bundle currently being executed.
     *
     * @return Address of the selected executor.
     */
    function getSelectedExecutor(bytes32 _bundleId) public view returns (address) {
        ChugSplashBundleState storage bundle = _bundles[_bundleId];
        return bundle.selectedExecutor;
    }

    /**
     * @notice Gets the ChugSplashBundleState struct for a given bundle ID. Note that we explicitly
     *         define this function because the getter function that is automatically generated by
     *         the Solidity compiler doesn't return a struct.
     *
     * @param _bundleId Bundle ID.
     *
     * @return ChugSplashBundleState struct.
     */
    function bundles(bytes32 _bundleId) public view returns (ChugSplashBundleState memory) {
        return _bundles[_bundleId];
    }

    /**
     * @notice Computes the Create2 address of the default EIP-1967 proxy deployed by the
     *         ChugSplashManager when a bundle is executed. Note that there will not be a contract
     *         at the deployed address until one with the given reference name is executed by
     *         the ChugSplashManager.
     *
     * @param _referenceName Reference name get the corresponding proxy address of.
     *
     * @return Address of the proxy for the given name.
     */
    function getDefaultProxyAddress(
        string memory _projectName,
        string memory _referenceName
    ) public view returns (address payable) {
        return (
            payable(
                Create2.computeAddress(
                    keccak256(abi.encode(_projectName, _referenceName)),
                    keccak256(abi.encodePacked(type(Proxy).creationCode, abi.encode(address(this))))
                )
            )
        );
    }

    /**
     * @notice Propose a new ChugSplash bundle to be approved. Only callable by the owner of this
     *         contract or a proposer. These permissions are required to prevent spam.
     *
     * @param _actionRoot Root of the bundle's merkle tree.
     * @param _numActions Number of elements in the bundle's tree.
     * @param _configUri  URI pointing to the config file for the bundle.
     */
    function proposeChugSplashBundle(
        bytes32 _actionRoot,
        bytes32 _targetRoot,
        uint256 _numActions,
        uint256 _numTargets,
        string memory _configUri,
        bool _remoteExecution
    ) public {
        require(isProposer(msg.sender), "ChugSplashManager: caller must be proposer");

        bytes32 bundleId = computeBundleId(
            _actionRoot,
            _targetRoot,
            _numActions,
            _numTargets,
            _configUri
        );
        ChugSplashBundleState storage bundle = _bundles[bundleId];

        ChugSplashBundleStatus status = bundle.status;
        require(
            status == ChugSplashBundleStatus.EMPTY ||
                status == ChugSplashBundleStatus.COMPLETED ||
                status == ChugSplashBundleStatus.CANCELLED,
            "ChugSplashManager: bundle cannot be proposed"
        );

        bundle.status = ChugSplashBundleStatus.PROPOSED;
        bundle.actionRoot = _actionRoot;
        bundle.targetRoot = _targetRoot;
        bundle.actions = new bool[](_numActions);
        bundle.targets = _numTargets;
        bundle.remoteExecution = _remoteExecution;

        emit ChugSplashBundleProposed(
            bundleId,
            _actionRoot,
            _targetRoot,
            _numActions,
            _numTargets,
            _configUri,
            _remoteExecution,
            msg.sender
        );
        registry.announceWithData("ChugSplashBundleProposed", abi.encodePacked(msg.sender));
    }

    /**
     * @notice Allows the owner to approve a bundle to be executed. There must be at least
     *         `ownerBondAmount` deposited in this contract in order for a bundle to be approved.
     *         The owner can send the bond to this contract via a call to `depositETH` or `receive`.
     *         This bond will be forfeited if the project owner cancels an approved bundle. Also
     *         note that the bundle can be executed as soon as it is approved.
     *
     * @param _bundleId ID of the bundle to approve
     */
    function approveChugSplashBundle(bytes32 _bundleId) public onlyOwner {
        ChugSplashBundleState storage bundle = _bundles[_bundleId];

        if (bundle.remoteExecution) {
            require(
                address(this).balance - totalDebt() >= ownerBondAmount,
                "ChugSplashManager: insufficient balance in manager"
            );
        }

        require(
            bundle.status == ChugSplashBundleStatus.PROPOSED,
            "ChugSplashManager: bundle must be proposed"
        );

        require(
            activeBundleId == bytes32(0),
            "ChugSplashManager: another bundle has been approved and not yet completed"
        );

        activeBundleId = _bundleId;
        bundle.status = ChugSplashBundleStatus.APPROVED;

        emit ChugSplashBundleApproved(_bundleId);
        registry.announce("ChugSplashBundleApproved");
    }

    /**
     * @notice Initiate the execution of a bundle. Note that non-proxied contracts are not
     *         included in the target bundle.
     *
     * @param _targets Array of ChugSplashTarget objects.
     * @param _proofs  Array of Merkle proofs.
     */
    function initiateBundleExecution(
        ChugSplashTarget[] memory _targets,
        bytes32[][] memory _proofs
    ) public nonReentrant {
        uint256 initialGasLeft = gasleft();

        ChugSplashBundleState storage bundle = _bundles[activeBundleId];

        assertCallerIsOwnerOrSelectedExecutor(bundle.remoteExecution);

        require(
            bundle.status == ChugSplashBundleStatus.APPROVED,
            "ChugSplashManager: bundle status is not approved"
        );

        uint256 numTargets = _targets.length;
        require(numTargets == bundle.targets, "ChugSplashManager: incorrect number of targets");

        ChugSplashTarget memory target;
        bytes32[] memory proof;
        for (uint256 i = 0; i < numTargets; i++) {
            target = _targets[i];
            proof = _proofs[i];

            require(
                target.contractKindHash != NO_PROXY_CONTRACT_KIND_HASH,
                "ChugSplashManager: non-proxied contract not allowed in target bundle"
            );

            require(
                MerkleTree.verify(
                    bundle.targetRoot,
                    keccak256(
                        abi.encode(
                            target.projectName,
                            target.referenceName,
                            target.proxy,
                            target.implementation,
                            target.contractKindHash
                        )
                    ),
                    i,
                    proof,
                    bundle.targets
                ),
                "ChugSplashManager: invalid bundle target proof"
            );

<<<<<<< HEAD
            if (target.contractKindHash == bytes32(0)) {
                // Make sure the proxy has code in it and deploy the proxy if it doesn't. Since
                // we're deploying via CREATE2, we can always correctly predict what the proxy
                // address *should* be and can therefore easily check if it's already populated.
                address proxy = getDefaultProxyAddress(target.projectName, target.referenceName);
                if (proxy.code.length == 0) {
                    bytes32 salt = keccak256(abi.encode(target.projectName, target.referenceName));
                    Proxy created = new Proxy{ salt: salt }(address(this));

                    // Could happen if insufficient gas is supplied to this transaction, should not
                    // happen otherwise. If there's a situation in which this could happen other
                    // than a standard OOG, then this would halt the entire execution process.
                    require(
                        address(created) == proxy,
                        "ChugSplashManager: Proxy was not created correctly"
                    );

                    emit DefaultProxyDeployed(
                        salt,
                        proxy,
                        activeBundleId,
                        target.projectName,
                        target.referenceName
                    );
                    registry.announceWithData("DefaultProxyDeployed", abi.encodePacked(proxy));
                }
=======
            if (target.contractKindHash == bytes32(0) && target.proxy.code.length == 0) {
                bytes32 salt = keccak256(abi.encode(target.projectName, target.referenceName));
                Proxy created = new Proxy{ salt: salt }(address(this));

                // Could happen if insufficient gas is supplied to this transaction, should not
                // happen otherwise. If there's a situation in which this could happen other
                // than a standard OOG, then this would halt the entire contract.
                require(
                    address(created) == target.proxy,
                    "ChugSplashManager: Proxy was not created correctly"
                );

                emit DefaultProxyDeployed(
                    salt,
                    target.proxy,
                    activeBundleId,
                    target.projectName,
                    target.referenceName
                );
                registry.announceWithData("DefaultProxyDeployed", abi.encodePacked(target.proxy));
>>>>>>> fdc79667
            }

            address adapter = registry.adapters(target.contractKindHash);

            // Set the proxy's implementation to be a ProxyUpdater. Updaters ensure that only the
            // ChugSplashManager can interact with a proxy that is in the process of being updated.
            // Note that we use the Updater contract to provide a generic interface for updating a
            // variety of proxy types.
            // Note no adapter is necessary for non-proxied contracts as they are not upgradable and
            // cannot have state.
            (bool success, ) = adapter.delegatecall(
                abi.encodeCall(IProxyAdapter.initiateExecution, (target.proxy))
            );
            require(success, "ChugSplashManager: failed to set implementation to an updater");
        }

        // Mark the bundle as initiated.
        bundle.status = ChugSplashBundleStatus.INITIATED;

        emit ChugSplashBundleInitiated(activeBundleId, msg.sender);
        registry.announce("ChugSplashBundleInitiated");

        _payExecutorAndProtocol(initialGasLeft, bundle.remoteExecution);
    }

    /**
     * @notice Executes multiple ChugSplash actions within the current active bundle for a project.
     *         Actions can only be executed once. A re-entrancy guard is added to prevent a
     *         contract's constructor from calling another contract which in turn
     *         calls back into this function. Only callable by the executor.
     *
     * @param _actions       Array of SetStorage/DeployContract actions to execute.
     * @param _actionIndexes Array of action indexes.
     * @param _proofs        Array of Merkle proofs for each action.
     */
    function executeActions(
        ChugSplashAction[] memory _actions,
        uint256[] memory _actionIndexes,
        bytes32[][] memory _proofs
    ) public nonReentrant {
        uint256 initialGasLeft = gasleft();

        ChugSplashBundleState storage bundle = _bundles[activeBundleId];

        require(
            bundle.status == ChugSplashBundleStatus.INITIATED,
            "ChugSplashManager: bundle status must be initiated"
        );

        assertCallerIsOwnerOrSelectedExecutor(bundle.remoteExecution);

        uint256 numActions = _actions.length;
        ChugSplashAction memory action;
        uint256 actionIndex;
        bytes32[] memory proof;
        for (uint256 i = 0; i < numActions; i++) {
            action = _actions[i];
            actionIndex = _actionIndexes[i];
            proof = _proofs[i];

            require(
                bundle.actions[actionIndex] == false,
                "ChugSplashManager: action has already been executed"
            );

            require(
                MerkleTree.verify(
                    bundle.actionRoot,
                    keccak256(
                        abi.encode(
                            action.referenceName,
                            action.proxy,
                            action.actionType,
                            action.contractKindHash,
                            action.data
                        )
                    ),
                    actionIndex,
                    proof,
                    bundle.actions.length
                ),
                "ChugSplashManager: invalid bundle action proof"
            );

            // Get the adapter for this reference name.
            address adapter = registry.adapters(action.contractKindHash);

            require(
                action.contractKindHash == NO_PROXY_CONTRACT_KIND_HASH || adapter != address(0),
                "ChugSplashManager: proxy type has no adapter"
            );
            require(
                action.contractKindHash != NO_PROXY_CONTRACT_KIND_HASH ||
                    action.actionType != ChugSplashActionType.SET_STORAGE,
                "ChugSplashManager: cannot set storage in non-proxied contracts"
            );

            // Mark the action as executed and update the total number of executed actions.
            bundle.actionsExecuted++;
            bundle.actions[actionIndex] = true;

            // Next, we execute the ChugSplash action by calling deployContract/setStorage.
            if (action.actionType == ChugSplashActionType.DEPLOY_CONTRACT) {
                _deployContract(action.referenceName, action.data);
            } else if (action.actionType == ChugSplashActionType.SET_STORAGE) {
                (bytes32 key, uint8 offset, bytes memory val) = abi.decode(
                    action.data,
                    (bytes32, uint8, bytes)
                );
                _setProxyStorage(action.proxy, adapter, key, offset, val);
            } else {
                revert("ChugSplashManager: unknown action type");
            }

            emit ChugSplashActionExecuted(activeBundleId, action.proxy, msg.sender, actionIndex);
            registry.announceWithData("ChugSplashActionExecuted", abi.encodePacked(action.proxy));
        }

        _payExecutorAndProtocol(initialGasLeft, bundle.remoteExecution);
    }

    /**
     * @notice Completes the bundle by upgrading all proxies to their new implementations. This
     *         occurs in a single transaction to ensure that all proxies are initialized at the same
     *         time. Note that this function will revert if it is called before all of the SetCode
     *         and DeployContract actions have been executed in `executeChugSplashAction`.
     *         Only callable by the executor.
     *
     * @param _targets Array of ChugSplashTarget objects.
     * @param _proofs  Array of Merkle proofs.
     */
    function completeBundleExecution(
        ChugSplashTarget[] memory _targets,
        bytes32[][] memory _proofs
    ) public nonReentrant {
        uint256 initialGasLeft = gasleft();

        ChugSplashBundleState storage bundle = _bundles[activeBundleId];

        assertCallerIsOwnerOrSelectedExecutor(bundle.remoteExecution);

        require(
            activeBundleId != bytes32(0),
            "ChugSplashManager: no bundle has been approved for execution"
        );

        require(
            bundle.actionsExecuted == bundle.actions.length,
            "ChugSplashManager: bundle was not executed completely"
        );

        uint256 numTargets = _targets.length;
        require(numTargets == bundle.targets, "ChugSplashManager: incorrect number of targets");

        ChugSplashTarget memory target;
        bytes32[] memory proof;
        for (uint256 i = 0; i < numTargets; i++) {
            target = _targets[i];
            proof = _proofs[i];

            require(
                target.contractKindHash != NO_PROXY_CONTRACT_KIND_HASH,
                "ChugSplashManager: non-proxied contract not allowed in target bundle"
            );

            require(
                MerkleTree.verify(
                    bundle.targetRoot,
                    keccak256(
                        abi.encode(
                            target.projectName,
                            target.referenceName,
                            target.proxy,
                            target.implementation,
                            target.contractKindHash
                        )
                    ),
                    i,
                    proof,
                    bundle.targets
                ),
                "ChugSplashManager: invalid bundle target proof"
            );

            // Get the proxy type and adapter for this reference name.
            address adapter = registry.adapters(target.contractKindHash);

            // Upgrade the proxy's implementation contract.
            (bool success, ) = adapter.delegatecall(
                abi.encodeCall(
                    IProxyAdapter.completeExecution,
                    (target.proxy, target.implementation)
                )
            );
            require(success, "ChugSplashManger: failed to complete execution");
        }

        // Mark the bundle as completed and reset the active bundle hash so that a new bundle can be
        // executed.
        bundle.status = ChugSplashBundleStatus.COMPLETED;
        bytes32 completedBundleId = activeBundleId;
        activeBundleId = bytes32(0);

        emit ChugSplashBundleCompleted(completedBundleId, msg.sender, bundle.actionsExecuted);
        registry.announce("ChugSplashBundleCompleted");

        _payExecutorAndProtocol(initialGasLeft, bundle.remoteExecution);
    }

    function executeEntireBundle(
        ChugSplashTarget[] memory _targets,
        bytes32[][] memory _targetProofs,
        ChugSplashAction[] memory _actions,
        uint256[] memory _actionIndexes,
        bytes32[][] memory _actionProofs
    ) external {
        initiateBundleExecution(_targets, _targetProofs);
        executeActions(_actions, _actionIndexes, _actionProofs);
        completeBundleExecution(_targets, _targetProofs);
    }

    /**
     * @notice **WARNING**: Cancellation is a potentially dangerous action and should not be
     *         executed unless in an emergency.
     *
     *         Cancels an active ChugSplash bundle. If an executor has not claimed the bundle,
     *         the owner is simply allowed to withdraw their bond via a subsequent call to
     *         `withdrawOwnerETH`. Otherwise, cancelling a bundle will cause the project owner to
     *         forfeit their bond to the executor, and will also allow the executor to refund their
     *         own bond.
     */
    function cancelActiveChugSplashBundle() public onlyOwner {
        require(activeBundleId != bytes32(0), "ChugSplashManager: no bundle is currently active");

        ChugSplashBundleState storage bundle = _bundles[activeBundleId];

        if (bundle.remoteExecution && bundle.timeClaimed + executionLockTime >= block.timestamp) {
            // Give the owner's bond to the executor if the bundle is cancelled within the
            // `executionLockTime` window.
            totalExecutorDebt += ownerBondAmount;
        }

        bytes32 cancelledBundleId = activeBundleId;
        activeBundleId = bytes32(0);
        bundle.status = ChugSplashBundleStatus.CANCELLED;

        emit ChugSplashBundleCancelled(cancelledBundleId, msg.sender, bundle.actionsExecuted);
        registry.announce("ChugSplashBundleCancelled");
    }

    /**
     * @notice Allows an executor to post a bond of `executorBondAmount` to claim the sole right to
     *         execute actions for a bundle over a period of `executionLockTime`. Only the first
     *         executor to post a bond gains this right. Executors must finish executing the bundle
     *         within `executionLockTime` or else another executor may claim the bundle. Note that
     *         this strategy creates a PGA for the transaction to claim the bundle but removes PGAs
     *         during the execution process.
     */
    function claimBundle() external onlyExecutor {
        require(activeBundleId != bytes32(0), "ChugSplashManager: no bundle is currently active");

        ChugSplashBundleState storage bundle = _bundles[activeBundleId];

        require(bundle.remoteExecution, "ChugSplashManager: bundle must be executed locally");

        require(
            block.timestamp > bundle.timeClaimed + executionLockTime,
            "ChugSplashManager: bundle is currently claimed by an executor"
        );

        bundle.timeClaimed = block.timestamp;
        bundle.selectedExecutor = msg.sender;

        emit ChugSplashBundleClaimed(activeBundleId, msg.sender);
        registry.announce("ChugSplashBundleClaimed");
    }

    /**
     * @notice Allows executors to claim their ETH payments and bond. Executors may only withdraw
     *         ETH that is owed to them by this contract.
     */
    function claimExecutorPayment() external onlyExecutor {
        uint256 amount = executorDebt[msg.sender];

        executorDebt[msg.sender] -= amount;
        totalExecutorDebt -= amount;

        (bool success, ) = payable(msg.sender).call{ value: amount }(new bytes(0));
        require(success, "ChugSplashManager: call to withdraw executor funds failed");

        emit ExecutorPaymentClaimed(msg.sender, amount);
        registry.announce("ExecutorPaymentClaimed");
    }

    function claimProtocolPayment() external {
        require(
            managedService.hasRole(PROTOCOL_PAYMENT_RECIPIENT_ROLE, msg.sender),
            "ChugSplashManager: caller is not a protocol payment recipient"
        );

        uint256 amount = totalProtocolDebt;
        totalProtocolDebt = 0;

        (bool success, ) = payable(msg.sender).call{ value: amount }(new bytes(0));
        require(success, "ChugSplashManager: call to withdraw protocol funds failed");

        emit ProtocolPaymentClaimed(msg.sender, amount);
        registry.announce("ProtocolPaymentClaimed");
    }

    /**
     * @notice Transfers ownership of a proxy from this contract to a given address.
     *
     * @param _newOwner  Address of the project owner that is receiving ownership of the proxy.
     */
    function exportProxy(
        address payable _proxy,
        bytes32 _contractKindHash,
        address _newOwner
    ) public onlyOwner {
        require(activeBundleId == bytes32(0), "ChugSplashManager: bundle is currently active");

        // Get the adapter that corresponds to this contract type.
        address adapter = registry.adapters(_contractKindHash);

        // Delegatecall the adapter to change ownership of the proxy.
        (bool success, ) = adapter.delegatecall(
            abi.encodeCall(IProxyAdapter.changeProxyAdmin, (_proxy, _newOwner))
        );
        require(success, "ChugSplashManager: delegatecall to change proxy admin failed");

        emit ProxyOwnershipTransferred(_proxy, _contractKindHash, _newOwner);
        registry.announce("ProxyOwnershipTransferred");
    }

    /**
     * @notice Allows the project owner to withdraw all funds in this contract minus the debt
     *         owed to the executor. Cannot be called when there is an active bundle.
     */
    function withdrawOwnerETH() external onlyOwner {
        require(
            activeBundleId == bytes32(0),
            "ChugSplashManager: cannot withdraw funds while bundle is active"
        );

        uint256 amount = address(this).balance - totalDebt();
        (bool success, ) = payable(msg.sender).call{ value: amount }(new bytes(0));
        require(success, "ChugSplashManager: call to withdraw owner funds failed");

        emit OwnerWithdrewETH(msg.sender, amount);
        registry.announce("OwnerWithdrewETH");
    }

    /**
     * @notice Allows the owner of this contract to add a proposer.
     *
     * @param _proposer Address of the proposer to add.
     */
    function addProposer(address _proposer) external onlyOwner {
        require(proposers[_proposer] == false, "ChugSplashManager: proposer was already added");

        proposers[_proposer] = true;

        emit ProposerAdded(_proposer, msg.sender);
        registry.announce("ProposerAdded");
    }

    function isProposer(address _addr) public view returns (bool) {
        return
            (allowManagedProposals && managedService.hasRole(MANAGED_PROPOSER_ROLE, _addr)) ||
            proposers[_addr] == true ||
            _addr == owner();
    }

    function toggleAllowManagedProposals() external onlyOwner {
        allowManagedProposals = !allowManagedProposals;

        emit ToggledManagedProposals(allowManagedProposals, msg.sender);
        registry.announceWithData(
            "ToggledManagedProposals",
            abi.encodePacked(allowManagedProposals)
        );
    }

    /**
     * @notice Allows the owner of this contract to remove a proposer.
     *
     * @param _proposer Address of the proposer to remove.
     */
    function removeProposer(address _proposer) external onlyOwner {
        require(proposers[_proposer] == true, "ChugSplashManager: proposer was already removed");

        proposers[_proposer] = false;

        emit ProposerRemoved(_proposer, msg.sender);
        registry.announce("ProposerRemoved");
    }

    /**
     * @notice Allows anyone to send ETH to this contract.
     */
    receive() external payable {
        emit ETHDeposited(msg.sender, msg.value);
        registry.announce("ETHDeposited");
    }

    function _payExecutorAndProtocol(uint256 _initialGasLeft, bool _remoteExecution) internal {
        if (!_remoteExecution) {
            return;
        }

        // Estimate the amount of gas used in this call by subtracting the current gas left from the
        // initial gas left. We add 152778 to this amount to account for the intrinsic gas cost
        // (21k), the calldata usage, and the subsequent opcodes that occur when we add the
        // executorPayment to the debt and total debt. Unfortunately, there is a wide variance in
        // the gas costs of these last opcodes due to the variable cost of SSTORE. Also, gas refunds
        // might be contributing to the difficulty of getting a good estimate. For now, we err on
        // the side of safety by adding a larger value.
        uint256 gasUsed = 152778 + _initialGasLeft - gasleft();

        uint256 executorPayment = (tx.gasprice * gasUsed * (100 + executorPaymentPercentage)) / 100;
        uint256 protocolPayment = (tx.gasprice * gasUsed * (protocolPaymentPercentage)) / 100;

        // Add the executor's payment to the executor debt.
        totalExecutorDebt += executorPayment;
        executorDebt[msg.sender] += executorPayment;

        // Add the protocol's payment to the protocol debt.
        totalProtocolDebt += protocolPayment;
    }

    /**
     * @notice Deploys a contract using the CREATE2 opcode.
     *
     *         If the user is deploying a proxied contract, then we deploy the implementation
     *         contract first and later set the proxy's implementation address to the implementation
     *         contract's address.
     *
     *         Note that we wait to set the proxy's implementation address until
     *         the very last call of the bundle to avoid a situation where end-users are interacting
     *         with a proxy whose storage has not been fully initialized.
     *
     * @param _referenceName Reference name that corresponds to the contract.
     * @param _code          Creation bytecode of the contract.
     */
    function _deployContract(string memory _referenceName, bytes memory _code) internal {
        // Get the expected address of the contract.
        address expectedAddress = Create2.computeAddress(bytes32(0), keccak256(_code));

        // Check if the contract has already been deployed.
        if (expectedAddress.code.length > 0) {
            // Skip deploying the contract if it already exists. Execution would halt if we attempt
            // to deploy a contract that has already been deployed at the same address.
            emit ContractDeploymentSkipped(
                _referenceName,
                expectedAddress,
                activeBundleId,
                _referenceName
            );
            registry.announce("ContractDeploymentSkipped");
        } else {
            address actualAddress;
            assembly {
                actualAddress := create2(0x0, add(_code, 0x20), mload(_code), 0x0)
            }

            // Could happen if insufficient gas is supplied to this transaction or if the creation
            // bytecode has logic that causes the call to fail (e.g. a constructor that reverts). We
            // check that the latter situation cannot occur using off-chain logic. If there's
            // another situation that could cause an address mismatch, this would halt the entire
            // execution process.
            require(
                expectedAddress == actualAddress,
                "ChugSplashManager: contract was not deployed correctly"
            );

            emit ContractDeployed(_referenceName, actualAddress, activeBundleId, _referenceName);
            registry.announce("ContractDeployed");
        }
    }

    /**
     * @notice Modifies a storage slot within the proxy contract.
     *
     * @param _proxy   Address of the proxy.
     * @param _adapter Address of the adapter for this proxy.
     * @param _key     Storage key to modify.
     * @param _value   New value for the storage key.
     */
    function _setProxyStorage(
        address payable _proxy,
        address _adapter,
        bytes32 _key,
        uint8 _offset,
        bytes memory _value
    ) internal {
        // Delegatecall the adapter to call `setStorage` on the proxy.
        (bool success, ) = _adapter.delegatecall(
            abi.encodeCall(IProxyAdapter.setStorage, (_proxy, _key, _offset, _value))
        );
        require(success, "ChugSplashManager: delegatecall to set storage failed");
    }

    /**
     * @notice Returns whether or not a bundle is currently being executed.
     *         Used to determine if the manager implementation can safely be upgraded.
     */
    function isExecuting() external view returns (bool) {
        return activeBundleId != bytes32(0);
    }
}<|MERGE_RESOLUTION|>--- conflicted
+++ resolved
@@ -577,41 +577,13 @@
                 "ChugSplashManager: invalid bundle target proof"
             );
 
-<<<<<<< HEAD
-            if (target.contractKindHash == bytes32(0)) {
-                // Make sure the proxy has code in it and deploy the proxy if it doesn't. Since
-                // we're deploying via CREATE2, we can always correctly predict what the proxy
-                // address *should* be and can therefore easily check if it's already populated.
-                address proxy = getDefaultProxyAddress(target.projectName, target.referenceName);
-                if (proxy.code.length == 0) {
-                    bytes32 salt = keccak256(abi.encode(target.projectName, target.referenceName));
-                    Proxy created = new Proxy{ salt: salt }(address(this));
-
-                    // Could happen if insufficient gas is supplied to this transaction, should not
-                    // happen otherwise. If there's a situation in which this could happen other
-                    // than a standard OOG, then this would halt the entire execution process.
-                    require(
-                        address(created) == proxy,
-                        "ChugSplashManager: Proxy was not created correctly"
-                    );
-
-                    emit DefaultProxyDeployed(
-                        salt,
-                        proxy,
-                        activeBundleId,
-                        target.projectName,
-                        target.referenceName
-                    );
-                    registry.announceWithData("DefaultProxyDeployed", abi.encodePacked(proxy));
-                }
-=======
             if (target.contractKindHash == bytes32(0) && target.proxy.code.length == 0) {
                 bytes32 salt = keccak256(abi.encode(target.projectName, target.referenceName));
                 Proxy created = new Proxy{ salt: salt }(address(this));
 
                 // Could happen if insufficient gas is supplied to this transaction, should not
-                // happen otherwise. If there's a situation in which this could happen other
-                // than a standard OOG, then this would halt the entire contract.
+                // happen otherwise. If there's a situation in which this could happen other than a
+                // standard OOG, then this would halt the entire execution process.
                 require(
                     address(created) == target.proxy,
                     "ChugSplashManager: Proxy was not created correctly"
@@ -625,7 +597,6 @@
                     target.referenceName
                 );
                 registry.announceWithData("DefaultProxyDeployed", abi.encodePacked(target.proxy));
->>>>>>> fdc79667
             }
 
             address adapter = registry.adapters(target.contractKindHash);
