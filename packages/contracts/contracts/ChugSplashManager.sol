--- conflicted
+++ resolved
@@ -969,29 +969,11 @@
         registry.announce("ETHDeposited");
     }
 
-<<<<<<< HEAD
-    function _payExecutorAndProtocol(uint256 _initialGasLeft) internal {
-=======
     function _payExecutorAndProtocol(uint256 _initialGasLeft, bool _remoteExecution) internal {
         if (!_remoteExecution) {
             return;
         }
 
-        uint256 gasPrice;
-        if (block.chainid != 10 && block.chainid != 420) {
-            // Use the gas price for any network that isn't Optimism.
-            gasPrice = tx.gasprice;
-        } else if (block.chainid == 10) {
-            // Optimism mainnet does not include `tx.gasprice` in the transaction, so we hardcode
-            // its value here.
-            gasPrice = 1000000;
-        } else {
-            // Optimism Goerli does not include `tx.gasprice` in the transaction, so we hardcode
-            // its value here.
-            gasPrice = 1;
-        }
-
->>>>>>> 15e773a6
         // Estimate the amount of gas used in this call by subtracting the current gas left from the
         // initial gas left. We add 152778 to this amount to account for the intrinsic gas cost
         // (21k), the calldata usage, and the subsequent opcodes that occur when we add the
