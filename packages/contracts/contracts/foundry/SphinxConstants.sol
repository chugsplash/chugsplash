// SPDX-License-Identifier: MIT
pragma solidity >=0.6.2 <0.9.0;

import { NetworkInfo, NetworkType } from "./SphinxPluginTypes.sol";

contract SphinxConstants {
<<<<<<< HEAD
    string public constant sphinxLibraryVersion = "v0.21.10";
    address public constant compatibilityFallbackHandlerAddress =
        0xf48f2B2d2a534e402487b3ee7C18c33Aec0Fe5e4;
    address public constant multiSendAddress = 0xA238CBeb142c10Ef7Ad8442C6D1f9E89e07e7761;
    address public constant createCallAddress = 0x7cbB62EaA69F79e6873cD1ecB2392971036cFAa4;
    address public constant sphinxModuleProxyFactoryAddress =
        0x8f3301c9Eada5642B5bB12FD047D3EBb2932E619;
    address public constant managedServiceAddress = 0xB5E96127D417b1B3ef8438496a38A143167209c7;
    address public constant safeFactoryAddress = 0xa6B71E26C5e0845f74c812102Ca7114b6a896AB2;
    address public constant safeSingletonAddress = 0xd9Db270c1B5E3Bd161E8c8503c55cEABeE709552;
    address public constant sphinxModuleImplAddress = 0x8f4E4d51B8050B0ff713eff1F88f3dD8b5e8a530;

    uint8 internal constant numSupportedNetworks = 47;

    function getNetworkInfoArray() public pure returns (NetworkInfo[] memory) {
        NetworkInfo[] memory all = new NetworkInfo[](numSupportedNetworks);
        all[0] = NetworkInfo({
            network: Network.anvil,
            name: "anvil",
            chainId: 31337,
            networkType: NetworkType.Local,
            dripSize: 1000000000000000000,
            dripSizeString: "1 ETH"
        });
        all[1] = NetworkInfo({
            network: Network.ethereum,
            name: "ethereum",
            chainId: 1,
            networkType: NetworkType.Mainnet,
            dripSize: 150000000000000000,
            dripSizeString: "0.15 ETH"
        });
        all[2] = NetworkInfo({
            network: Network.sepolia,
            name: "sepolia",
            chainId: 11155111,
            networkType: NetworkType.Testnet,
            dripSize: 1000000000000000000,
            dripSizeString: "1 ETH"
        });
        all[3] = NetworkInfo({
            network: Network.optimism,
            name: "optimism",
            chainId: 10,
            networkType: NetworkType.Mainnet,
            dripSize: 25000000000000000,
            dripSizeString: "0.025 ETH"
        });
        all[4] = NetworkInfo({
            network: Network.optimism_sepolia,
            name: "optimism_sepolia",
            chainId: 11155420,
            networkType: NetworkType.Testnet,
            dripSize: 150000000000000000,
            dripSizeString: "0.15 ETH"
        });
        all[5] = NetworkInfo({
            network: Network.arbitrum,
            name: "arbitrum",
            chainId: 42161,
            networkType: NetworkType.Mainnet,
            dripSize: 25000000000000000,
            dripSizeString: "0.025 ETH"
        });
        all[6] = NetworkInfo({
            network: Network.arbitrum_sepolia,
            name: "arbitrum_sepolia",
            chainId: 421614,
            networkType: NetworkType.Testnet,
            dripSize: 150000000000000000,
            dripSizeString: "0.15 ETH"
        });
        all[7] = NetworkInfo({
            network: Network.polygon,
            name: "polygon",
            chainId: 137,
            networkType: NetworkType.Mainnet,
            dripSize: 1000000000000000000,
            dripSizeString: "1 MATIC"
        });
        all[8] = NetworkInfo({
            network: Network.polygon_amoy,
            name: "polygon_amoy",
            chainId: 80002,
            networkType: NetworkType.Testnet,
            dripSize: 1000000000000000000,
            dripSizeString: "1 MATIC"
        });
        all[9] = NetworkInfo({
            network: Network.bnb,
            name: "bnb",
            chainId: 56,
            networkType: NetworkType.Mainnet,
            dripSize: 50000000000000000,
            dripSizeString: "0.05 BNB"
        });
        all[10] = NetworkInfo({
            network: Network.bnb_testnet,
            name: "bnb_testnet",
            chainId: 97,
            networkType: NetworkType.Testnet,
            dripSize: 150000000000000000,
            dripSizeString: "0.15 BNB"
        });
        all[11] = NetworkInfo({
            network: Network.gnosis,
            name: "gnosis",
            chainId: 100,
            networkType: NetworkType.Mainnet,
            dripSize: 1000000000000000000,
            dripSizeString: "1 xDAI"
        });
        all[12] = NetworkInfo({
            network: Network.gnosis_chiado,
            name: "gnosis_chiado",
            chainId: 10200,
            networkType: NetworkType.Testnet,
            dripSize: 150000000000000000,
            dripSizeString: "0.15 xDAI"
        });
        all[13] = NetworkInfo({
            network: Network.linea,
            name: "linea",
            chainId: 59144,
            networkType: NetworkType.Mainnet,
            dripSize: 25000000000000000,
            dripSizeString: "0.025 ETH"
        });
        all[14] = NetworkInfo({
            network: Network.linea_sepolia,
            name: "linea_sepolia",
            chainId: 59141,
            networkType: NetworkType.Testnet,
            dripSize: 150000000000000000,
            dripSizeString: "0.15 ETH"
        });
        all[15] = NetworkInfo({
            network: Network.polygon_zkevm,
            name: "polygon_zkevm",
            chainId: 1101,
            networkType: NetworkType.Mainnet,
            dripSize: 25000000000000000,
            dripSizeString: "0.025 ETH"
        });
        all[16] = NetworkInfo({
            network: Network.polygon_zkevm_cardona,
            name: "polygon_zkevm_cardona",
            chainId: 2442,
            networkType: NetworkType.Testnet,
            dripSize: 150000000000000000,
            dripSizeString: "0.15 ETH"
        });
        all[17] = NetworkInfo({
            network: Network.avalanche,
            name: "avalanche",
            chainId: 43114,
            networkType: NetworkType.Mainnet,
            dripSize: 1000000000000000000,
            dripSizeString: "1 AVAX"
        });
        all[18] = NetworkInfo({
            network: Network.avalanche_fuji,
            name: "avalanche_fuji",
            chainId: 43113,
            networkType: NetworkType.Testnet,
            dripSize: 1000000000000000000,
            dripSizeString: "1 AVAX"
        });
        all[19] = NetworkInfo({
            network: Network.fantom,
            name: "fantom",
            chainId: 250,
            networkType: NetworkType.Mainnet,
            dripSize: 1000000000000000000,
            dripSizeString: "1 FTM"
        });
        all[20] = NetworkInfo({
            network: Network.fantom_testnet,
            name: "fantom_testnet",
            chainId: 4002,
            networkType: NetworkType.Testnet,
            dripSize: 1000000000000000000,
            dripSizeString: "1 FTM"
        });
        all[21] = NetworkInfo({
            network: Network.base,
            name: "base",
            chainId: 8453,
            networkType: NetworkType.Mainnet,
            dripSize: 25000000000000000,
            dripSizeString: "0.025 ETH"
        });
        all[22] = NetworkInfo({
            network: Network.base_sepolia,
            name: "base_sepolia",
            chainId: 84532,
            networkType: NetworkType.Testnet,
            dripSize: 150000000000000000,
            dripSizeString: "0.15 ETH"
        });
        all[23] = NetworkInfo({
            network: Network.celo,
            name: "celo",
            chainId: 42220,
            networkType: NetworkType.Mainnet,
            dripSize: 1000000000000000000,
            dripSizeString: "1 CELO"
        });
        all[24] = NetworkInfo({
            network: Network.celo_alfajores,
            name: "celo_alfajores",
            chainId: 44787,
            networkType: NetworkType.Testnet,
            dripSize: 150000000000000000,
            dripSizeString: "0.15 CELO"
        });
        all[25] = NetworkInfo({
            network: Network.moonriver,
            name: "moonriver",
            chainId: 1285,
            networkType: NetworkType.Mainnet,
            dripSize: 150000000000000000,
            dripSizeString: "0.15 MOVR"
        });
        all[26] = NetworkInfo({
            network: Network.moonbeam,
            name: "moonbeam",
            chainId: 1284,
            networkType: NetworkType.Mainnet,
            dripSize: 1000000000000000000,
            dripSizeString: "1 GLMR"
        });
        all[27] = NetworkInfo({
            network: Network.moonbase_alpha,
            name: "moonbase_alpha",
            chainId: 1287,
            networkType: NetworkType.Testnet,
            dripSize: 50000000000000000,
            dripSizeString: "0.05 GLMR"
        });
        all[28] = NetworkInfo({
            network: Network.fuse,
            name: "fuse",
            chainId: 122,
            networkType: NetworkType.Mainnet,
            dripSize: 1000000000000000000,
            dripSizeString: "1 FUSE"
        });
        all[29] = NetworkInfo({
            network: Network.evmos,
            name: "evmos",
            chainId: 9001,
            networkType: NetworkType.Mainnet,
            dripSize: 1000000000000000000,
            dripSizeString: "1 EVMOS"
        });
        all[30] = NetworkInfo({
            network: Network.evmos_testnet,
            name: "evmos_testnet",
            chainId: 9000,
            networkType: NetworkType.Testnet,
            dripSize: 15000000000000000,
            dripSizeString: "0.015 EVMOS"
        });
        all[31] = NetworkInfo({
            network: Network.kava,
            name: "kava",
            chainId: 2222,
            networkType: NetworkType.Mainnet,
            dripSize: 1000000000000000000,
            dripSizeString: "1 KAVA"
        });
        all[32] = NetworkInfo({
            network: Network.kava_testnet,
            name: "kava_testnet",
            chainId: 2221,
            networkType: NetworkType.Testnet,
            dripSize: 1000000000000000000,
            dripSizeString: "1 KAVA"
        });
        all[33] = NetworkInfo({
            network: Network.scroll,
            name: "scroll",
            chainId: 534352,
            networkType: NetworkType.Mainnet,
            dripSize: 25000000000000000,
            dripSizeString: "0.025 ETH"
        });
        all[34] = NetworkInfo({
            network: Network.scroll_sepolia,
            name: "scroll_sepolia",
            chainId: 534351,
            networkType: NetworkType.Testnet,
            dripSize: 150000000000000000,
            dripSizeString: "0.15 ETH"
        });
        all[35] = NetworkInfo({
            network: Network.rootstock,
            name: "rootstock",
            chainId: 30,
            networkType: NetworkType.Mainnet,
            dripSize: 1000000000000000,
            dripSizeString: "0.001 RBTC"
        });
        all[36] = NetworkInfo({
            network: Network.rootstock_testnet,
            name: "rootstock_testnet",
            chainId: 31,
            networkType: NetworkType.Testnet,
            dripSize: 1000000000000000,
            dripSizeString: "0.001 RBTC"
        });
        all[37] = NetworkInfo({
            network: Network.zora,
            name: "zora",
            chainId: 7777777,
            networkType: NetworkType.Mainnet,
            dripSize: 25000000000000000,
            dripSizeString: "0.025 ETH"
        });
        all[38] = NetworkInfo({
            network: Network.zora_sepolia,
            name: "zora_sepolia",
            chainId: 999999999,
            networkType: NetworkType.Testnet,
            dripSize: 150000000000000000,
            dripSizeString: "0.15 ETH"
        });
        all[39] = NetworkInfo({
            network: Network.rari,
            name: "rari",
            chainId: 1380012617,
            networkType: NetworkType.Mainnet,
            dripSize: 25000000000000000,
            dripSizeString: "0.025 ETH"
        });
        all[40] = NetworkInfo({
            network: Network.rari_sepolia,
            name: "rari_sepolia",
            chainId: 1918988905,
            networkType: NetworkType.Testnet,
            dripSize: 150000000000000000,
            dripSizeString: "0.15 ETH"
        });
        all[41] = NetworkInfo({
            network: Network.blast_sepolia,
            name: "blast_sepolia",
            chainId: 168587773,
            networkType: NetworkType.Testnet,
            dripSize: 25000000000000000,
            dripSizeString: "0.025 ETH"
        });
        all[42] = NetworkInfo({
            network: Network.blast,
            name: "blast",
            chainId: 81457,
            networkType: NetworkType.Mainnet,
            dripSize: 25000000000000000,
            dripSizeString: "0.025 ETH"
        });
        all[43] = NetworkInfo({
            network: Network.taiko_katla,
            name: "taiko_katla",
            chainId: 167008,
            networkType: NetworkType.Testnet,
            dripSize: 150000000000000000,
            dripSizeString: "0.15 ETH"
        });
        all[44] = NetworkInfo({
            network: Network.mode_sepolia,
            name: "mode_sepolia",
            chainId: 919,
            networkType: NetworkType.Testnet,
            dripSize: 150000000000000000,
            dripSizeString: "0.15 ETH"
        });
        all[45] = NetworkInfo({
            network: Network.mode,
            name: "mode",
            chainId: 34443,
            networkType: NetworkType.Mainnet,
            dripSize: 25000000000000000,
            dripSizeString: "0.025 ETH"
        });
        all[46] = NetworkInfo({
            network: Network.darwinia_pangolin,
            name: "darwinia_pangolin",
            chainId: 43,
            networkType: NetworkType.Testnet,
            dripSize: 1000000000000000000,
            dripSizeString: "1 RING"
        });
        return all;
    }
}

enum Network {
    anvil,
    ethereum,
    sepolia,
    optimism,
    optimism_sepolia,
    arbitrum,
    arbitrum_sepolia,
    polygon,
    polygon_amoy,
    bnb,
    bnb_testnet,
    gnosis,
    gnosis_chiado,
    linea,
    linea_sepolia,
    polygon_zkevm,
    polygon_zkevm_cardona,
    avalanche,
    avalanche_fuji,
    fantom,
    fantom_testnet,
    base,
    base_sepolia,
    celo,
    celo_alfajores,
    moonriver,
    moonbeam,
    moonbase_alpha,
    fuse,
    evmos,
    evmos_testnet,
    kava,
    kava_testnet,
    scroll,
    scroll_sepolia,
    rootstock,
    rootstock_testnet,
    zora,
    zora_sepolia,
    rari,
    rari_sepolia,
    blast_sepolia,
    blast,
    taiko_katla,
    mode_sepolia,
    mode,
    darwinia_pangolin
=======
  string public constant sphinxLibraryVersion = 'v0.21.11';
  address public constant compatibilityFallbackHandlerAddress = 0xf48f2B2d2a534e402487b3ee7C18c33Aec0Fe5e4;
  address public constant multiSendAddress = 0xA238CBeb142c10Ef7Ad8442C6D1f9E89e07e7761;
  address public constant createCallAddress = 0x7cbB62EaA69F79e6873cD1ecB2392971036cFAa4;
  address public constant sphinxModuleProxyFactoryAddress = 0x8f3301c9Eada5642B5bB12FD047D3EBb2932E619;
  address public constant managedServiceAddress = 0xB5E96127D417b1B3ef8438496a38A143167209c7;
  address public constant safeFactoryAddress = 0xa6B71E26C5e0845f74c812102Ca7114b6a896AB2;
  address public constant safeSingletonAddress = 0xd9Db270c1B5E3Bd161E8c8503c55cEABeE709552;
  address public constant sphinxModuleImplAddress = 0x8f4E4d51B8050B0ff713eff1F88f3dD8b5e8a530;

  uint8 internal constant numSupportedNetworks = 53;

  function getNetworkInfoArray() public pure returns (NetworkInfo[] memory) {
    NetworkInfo[] memory all = new NetworkInfo[](numSupportedNetworks);
    all[0] = NetworkInfo({
      network: Network.anvil,
      name: "anvil",
      chainId: 31337,
      networkType: NetworkType.Local,
      dripSize: 1000000000000000000,
      dripSizeString: '1 ETH'
    });
    all[1] = NetworkInfo({
      network: Network.ethereum,
      name: "ethereum",
      chainId: 1,
      networkType: NetworkType.Mainnet,
      dripSize: 150000000000000000,
      dripSizeString: '0.15 ETH'
    });
    all[2] = NetworkInfo({
      network: Network.sepolia,
      name: "sepolia",
      chainId: 11155111,
      networkType: NetworkType.Testnet,
      dripSize: 1000000000000000000,
      dripSizeString: '1 ETH'
    });
    all[3] = NetworkInfo({
      network: Network.optimism,
      name: "optimism",
      chainId: 10,
      networkType: NetworkType.Mainnet,
      dripSize: 25000000000000000,
      dripSizeString: '0.025 ETH'
    });
    all[4] = NetworkInfo({
      network: Network.optimism_sepolia,
      name: "optimism_sepolia",
      chainId: 11155420,
      networkType: NetworkType.Testnet,
      dripSize: 150000000000000000,
      dripSizeString: '0.15 ETH'
    });
    all[5] = NetworkInfo({
      network: Network.arbitrum,
      name: "arbitrum",
      chainId: 42161,
      networkType: NetworkType.Mainnet,
      dripSize: 25000000000000000,
      dripSizeString: '0.025 ETH'
    });
    all[6] = NetworkInfo({
      network: Network.arbitrum_sepolia,
      name: "arbitrum_sepolia",
      chainId: 421614,
      networkType: NetworkType.Testnet,
      dripSize: 150000000000000000,
      dripSizeString: '0.15 ETH'
    });
    all[7] = NetworkInfo({
      network: Network.polygon,
      name: "polygon",
      chainId: 137,
      networkType: NetworkType.Mainnet,
      dripSize: 1000000000000000000,
      dripSizeString: '1 MATIC'
    });
    all[8] = NetworkInfo({
      network: Network.polygon_amoy,
      name: "polygon_amoy",
      chainId: 80002,
      networkType: NetworkType.Testnet,
      dripSize: 1000000000000000000,
      dripSizeString: '1 MATIC'
    });
    all[9] = NetworkInfo({
      network: Network.bnb,
      name: "bnb",
      chainId: 56,
      networkType: NetworkType.Mainnet,
      dripSize: 50000000000000000,
      dripSizeString: '0.05 BNB'
    });
    all[10] = NetworkInfo({
      network: Network.bnb_testnet,
      name: "bnb_testnet",
      chainId: 97,
      networkType: NetworkType.Testnet,
      dripSize: 150000000000000000,
      dripSizeString: '0.15 BNB'
    });
    all[11] = NetworkInfo({
      network: Network.gnosis,
      name: "gnosis",
      chainId: 100,
      networkType: NetworkType.Mainnet,
      dripSize: 1000000000000000000,
      dripSizeString: '1 xDAI'
    });
    all[12] = NetworkInfo({
      network: Network.gnosis_chiado,
      name: "gnosis_chiado",
      chainId: 10200,
      networkType: NetworkType.Testnet,
      dripSize: 150000000000000000,
      dripSizeString: '0.15 xDAI'
    });
    all[13] = NetworkInfo({
      network: Network.linea,
      name: "linea",
      chainId: 59144,
      networkType: NetworkType.Mainnet,
      dripSize: 25000000000000000,
      dripSizeString: '0.025 ETH'
    });
    all[14] = NetworkInfo({
      network: Network.linea_sepolia,
      name: "linea_sepolia",
      chainId: 59141,
      networkType: NetworkType.Testnet,
      dripSize: 150000000000000000,
      dripSizeString: '0.15 ETH'
    });
    all[15] = NetworkInfo({
      network: Network.polygon_zkevm,
      name: "polygon_zkevm",
      chainId: 1101,
      networkType: NetworkType.Mainnet,
      dripSize: 25000000000000000,
      dripSizeString: '0.025 ETH'
    });
    all[16] = NetworkInfo({
      network: Network.polygon_zkevm_cardona,
      name: "polygon_zkevm_cardona",
      chainId: 2442,
      networkType: NetworkType.Testnet,
      dripSize: 150000000000000000,
      dripSizeString: '0.15 ETH'
    });
    all[17] = NetworkInfo({
      network: Network.avalanche,
      name: "avalanche",
      chainId: 43114,
      networkType: NetworkType.Mainnet,
      dripSize: 1000000000000000000,
      dripSizeString: '1 AVAX'
    });
    all[18] = NetworkInfo({
      network: Network.avalanche_fuji,
      name: "avalanche_fuji",
      chainId: 43113,
      networkType: NetworkType.Testnet,
      dripSize: 1000000000000000000,
      dripSizeString: '1 AVAX'
    });
    all[19] = NetworkInfo({
      network: Network.fantom,
      name: "fantom",
      chainId: 250,
      networkType: NetworkType.Mainnet,
      dripSize: 1000000000000000000,
      dripSizeString: '1 FTM'
    });
    all[20] = NetworkInfo({
      network: Network.fantom_testnet,
      name: "fantom_testnet",
      chainId: 4002,
      networkType: NetworkType.Testnet,
      dripSize: 1000000000000000000,
      dripSizeString: '1 FTM'
    });
    all[21] = NetworkInfo({
      network: Network.base,
      name: "base",
      chainId: 8453,
      networkType: NetworkType.Mainnet,
      dripSize: 25000000000000000,
      dripSizeString: '0.025 ETH'
    });
    all[22] = NetworkInfo({
      network: Network.base_sepolia,
      name: "base_sepolia",
      chainId: 84532,
      networkType: NetworkType.Testnet,
      dripSize: 150000000000000000,
      dripSizeString: '0.15 ETH'
    });
    all[23] = NetworkInfo({
      network: Network.celo,
      name: "celo",
      chainId: 42220,
      networkType: NetworkType.Mainnet,
      dripSize: 1000000000000000000,
      dripSizeString: '1 CELO'
    });
    all[24] = NetworkInfo({
      network: Network.celo_alfajores,
      name: "celo_alfajores",
      chainId: 44787,
      networkType: NetworkType.Testnet,
      dripSize: 150000000000000000,
      dripSizeString: '0.15 CELO'
    });
    all[25] = NetworkInfo({
      network: Network.moonriver,
      name: "moonriver",
      chainId: 1285,
      networkType: NetworkType.Mainnet,
      dripSize: 150000000000000000,
      dripSizeString: '0.15 MOVR'
    });
    all[26] = NetworkInfo({
      network: Network.moonbeam,
      name: "moonbeam",
      chainId: 1284,
      networkType: NetworkType.Mainnet,
      dripSize: 1000000000000000000,
      dripSizeString: '1 GLMR'
    });
    all[27] = NetworkInfo({
      network: Network.moonbase_alpha,
      name: "moonbase_alpha",
      chainId: 1287,
      networkType: NetworkType.Testnet,
      dripSize: 50000000000000000,
      dripSizeString: '0.05 GLMR'
    });
    all[28] = NetworkInfo({
      network: Network.fuse,
      name: "fuse",
      chainId: 122,
      networkType: NetworkType.Mainnet,
      dripSize: 1000000000000000000,
      dripSizeString: '1 FUSE'
    });
    all[29] = NetworkInfo({
      network: Network.evmos,
      name: "evmos",
      chainId: 9001,
      networkType: NetworkType.Mainnet,
      dripSize: 1000000000000000000,
      dripSizeString: '1 EVMOS'
    });
    all[30] = NetworkInfo({
      network: Network.evmos_testnet,
      name: "evmos_testnet",
      chainId: 9000,
      networkType: NetworkType.Testnet,
      dripSize: 15000000000000000,
      dripSizeString: '0.015 EVMOS'
    });
    all[31] = NetworkInfo({
      network: Network.kava,
      name: "kava",
      chainId: 2222,
      networkType: NetworkType.Mainnet,
      dripSize: 1000000000000000000,
      dripSizeString: '1 KAVA'
    });
    all[32] = NetworkInfo({
      network: Network.kava_testnet,
      name: "kava_testnet",
      chainId: 2221,
      networkType: NetworkType.Testnet,
      dripSize: 1000000000000000000,
      dripSizeString: '1 KAVA'
    });
    all[33] = NetworkInfo({
      network: Network.scroll,
      name: "scroll",
      chainId: 534352,
      networkType: NetworkType.Mainnet,
      dripSize: 25000000000000000,
      dripSizeString: '0.025 ETH'
    });
    all[34] = NetworkInfo({
      network: Network.scroll_sepolia,
      name: "scroll_sepolia",
      chainId: 534351,
      networkType: NetworkType.Testnet,
      dripSize: 150000000000000000,
      dripSizeString: '0.15 ETH'
    });
    all[35] = NetworkInfo({
      network: Network.rootstock,
      name: "rootstock",
      chainId: 30,
      networkType: NetworkType.Mainnet,
      dripSize: 1000000000000000,
      dripSizeString: '0.001 RBTC'
    });
    all[36] = NetworkInfo({
      network: Network.rootstock_testnet,
      name: "rootstock_testnet",
      chainId: 31,
      networkType: NetworkType.Testnet,
      dripSize: 1000000000000000,
      dripSizeString: '0.001 RBTC'
    });
    all[37] = NetworkInfo({
      network: Network.zora,
      name: "zora",
      chainId: 7777777,
      networkType: NetworkType.Mainnet,
      dripSize: 25000000000000000,
      dripSizeString: '0.025 ETH'
    });
    all[38] = NetworkInfo({
      network: Network.zora_sepolia,
      name: "zora_sepolia",
      chainId: 999999999,
      networkType: NetworkType.Testnet,
      dripSize: 150000000000000000,
      dripSizeString: '0.15 ETH'
    });
    all[39] = NetworkInfo({
      network: Network.rari,
      name: "rari",
      chainId: 1380012617,
      networkType: NetworkType.Mainnet,
      dripSize: 25000000000000000,
      dripSizeString: '0.025 ETH'
    });
    all[40] = NetworkInfo({
      network: Network.rari_sepolia,
      name: "rari_sepolia",
      chainId: 1918988905,
      networkType: NetworkType.Testnet,
      dripSize: 150000000000000000,
      dripSizeString: '0.15 ETH'
    });
    all[41] = NetworkInfo({
      network: Network.blast_sepolia,
      name: "blast_sepolia",
      chainId: 168587773,
      networkType: NetworkType.Testnet,
      dripSize: 25000000000000000,
      dripSizeString: '0.025 ETH'
    });
    all[42] = NetworkInfo({
      network: Network.blast,
      name: "blast",
      chainId: 81457,
      networkType: NetworkType.Mainnet,
      dripSize: 25000000000000000,
      dripSizeString: '0.025 ETH'
    });
    all[43] = NetworkInfo({
      network: Network.taiko_katla,
      name: "taiko_katla",
      chainId: 167008,
      networkType: NetworkType.Testnet,
      dripSize: 150000000000000000,
      dripSizeString: '0.15 ETH'
    });
    all[44] = NetworkInfo({
      network: Network.mode_sepolia,
      name: "mode_sepolia",
      chainId: 919,
      networkType: NetworkType.Testnet,
      dripSize: 150000000000000000,
      dripSizeString: '0.15 ETH'
    });
    all[45] = NetworkInfo({
      network: Network.mode,
      name: "mode",
      chainId: 34443,
      networkType: NetworkType.Mainnet,
      dripSize: 25000000000000000,
      dripSizeString: '0.025 ETH'
    });
    all[46] = NetworkInfo({
      network: Network.darwinia_pangolin,
      name: "darwinia_pangolin",
      chainId: 43,
      networkType: NetworkType.Testnet,
      dripSize: 1000000000000000000,
      dripSizeString: '1 RING'
    });
    all[47] = NetworkInfo({
      network: Network.mantle_sepolia,
      name: "mantle_sepolia",
      chainId: 5003,
      networkType: NetworkType.Testnet,
      dripSize: 5000000000000000000,
      dripSizeString: '5 MNT'
    });
    all[48] = NetworkInfo({
      network: Network.mantle,
      name: "mantle",
      chainId: 5000,
      networkType: NetworkType.Mainnet,
      dripSize: 5000000000000000000,
      dripSizeString: '5 MNT'
    });
    all[49] = NetworkInfo({
      network: Network.astar_zkyoto,
      name: "astar_zkyoto",
      chainId: 6038361,
      networkType: NetworkType.Testnet,
      dripSize: 150000000000000000,
      dripSizeString: '0.15 ETH'
    });
    all[50] = NetworkInfo({
      network: Network.astar,
      name: "astar",
      chainId: 3776,
      networkType: NetworkType.Mainnet,
      dripSize: 25000000000000000,
      dripSizeString: '0.025 ETH'
    });
    all[51] = NetworkInfo({
      network: Network.crab,
      name: "crab",
      chainId: 44,
      networkType: NetworkType.Mainnet,
      dripSize: 1000000000000000000,
      dripSizeString: '1 CRAB'
    });
    all[52] = NetworkInfo({
      network: Network.darwinia,
      name: "darwinia",
      chainId: 46,
      networkType: NetworkType.Mainnet,
      dripSize: 1000000000000000000,
      dripSizeString: '1 RING'
    });
    return all;
  }
}

enum Network {
  anvil,
  ethereum,
  sepolia,
  optimism,
  optimism_sepolia,
  arbitrum,
  arbitrum_sepolia,
  polygon,
  polygon_amoy,
  bnb,
  bnb_testnet,
  gnosis,
  gnosis_chiado,
  linea,
  linea_sepolia,
  polygon_zkevm,
  polygon_zkevm_cardona,
  avalanche,
  avalanche_fuji,
  fantom,
  fantom_testnet,
  base,
  base_sepolia,
  celo,
  celo_alfajores,
  moonriver,
  moonbeam,
  moonbase_alpha,
  fuse,
  evmos,
  evmos_testnet,
  kava,
  kava_testnet,
  scroll,
  scroll_sepolia,
  rootstock,
  rootstock_testnet,
  zora,
  zora_sepolia,
  rari,
  rari_sepolia,
  blast_sepolia,
  blast,
  taiko_katla,
  mode_sepolia,
  mode,
  darwinia_pangolin,
  mantle_sepolia,
  mantle,
  astar_zkyoto,
  astar,
  crab,
  darwinia
>>>>>>> ba7de45f
}<|MERGE_RESOLUTION|>--- conflicted
+++ resolved
@@ -4,452 +4,6 @@
 import { NetworkInfo, NetworkType } from "./SphinxPluginTypes.sol";
 
 contract SphinxConstants {
-<<<<<<< HEAD
-    string public constant sphinxLibraryVersion = "v0.21.10";
-    address public constant compatibilityFallbackHandlerAddress =
-        0xf48f2B2d2a534e402487b3ee7C18c33Aec0Fe5e4;
-    address public constant multiSendAddress = 0xA238CBeb142c10Ef7Ad8442C6D1f9E89e07e7761;
-    address public constant createCallAddress = 0x7cbB62EaA69F79e6873cD1ecB2392971036cFAa4;
-    address public constant sphinxModuleProxyFactoryAddress =
-        0x8f3301c9Eada5642B5bB12FD047D3EBb2932E619;
-    address public constant managedServiceAddress = 0xB5E96127D417b1B3ef8438496a38A143167209c7;
-    address public constant safeFactoryAddress = 0xa6B71E26C5e0845f74c812102Ca7114b6a896AB2;
-    address public constant safeSingletonAddress = 0xd9Db270c1B5E3Bd161E8c8503c55cEABeE709552;
-    address public constant sphinxModuleImplAddress = 0x8f4E4d51B8050B0ff713eff1F88f3dD8b5e8a530;
-
-    uint8 internal constant numSupportedNetworks = 47;
-
-    function getNetworkInfoArray() public pure returns (NetworkInfo[] memory) {
-        NetworkInfo[] memory all = new NetworkInfo[](numSupportedNetworks);
-        all[0] = NetworkInfo({
-            network: Network.anvil,
-            name: "anvil",
-            chainId: 31337,
-            networkType: NetworkType.Local,
-            dripSize: 1000000000000000000,
-            dripSizeString: "1 ETH"
-        });
-        all[1] = NetworkInfo({
-            network: Network.ethereum,
-            name: "ethereum",
-            chainId: 1,
-            networkType: NetworkType.Mainnet,
-            dripSize: 150000000000000000,
-            dripSizeString: "0.15 ETH"
-        });
-        all[2] = NetworkInfo({
-            network: Network.sepolia,
-            name: "sepolia",
-            chainId: 11155111,
-            networkType: NetworkType.Testnet,
-            dripSize: 1000000000000000000,
-            dripSizeString: "1 ETH"
-        });
-        all[3] = NetworkInfo({
-            network: Network.optimism,
-            name: "optimism",
-            chainId: 10,
-            networkType: NetworkType.Mainnet,
-            dripSize: 25000000000000000,
-            dripSizeString: "0.025 ETH"
-        });
-        all[4] = NetworkInfo({
-            network: Network.optimism_sepolia,
-            name: "optimism_sepolia",
-            chainId: 11155420,
-            networkType: NetworkType.Testnet,
-            dripSize: 150000000000000000,
-            dripSizeString: "0.15 ETH"
-        });
-        all[5] = NetworkInfo({
-            network: Network.arbitrum,
-            name: "arbitrum",
-            chainId: 42161,
-            networkType: NetworkType.Mainnet,
-            dripSize: 25000000000000000,
-            dripSizeString: "0.025 ETH"
-        });
-        all[6] = NetworkInfo({
-            network: Network.arbitrum_sepolia,
-            name: "arbitrum_sepolia",
-            chainId: 421614,
-            networkType: NetworkType.Testnet,
-            dripSize: 150000000000000000,
-            dripSizeString: "0.15 ETH"
-        });
-        all[7] = NetworkInfo({
-            network: Network.polygon,
-            name: "polygon",
-            chainId: 137,
-            networkType: NetworkType.Mainnet,
-            dripSize: 1000000000000000000,
-            dripSizeString: "1 MATIC"
-        });
-        all[8] = NetworkInfo({
-            network: Network.polygon_amoy,
-            name: "polygon_amoy",
-            chainId: 80002,
-            networkType: NetworkType.Testnet,
-            dripSize: 1000000000000000000,
-            dripSizeString: "1 MATIC"
-        });
-        all[9] = NetworkInfo({
-            network: Network.bnb,
-            name: "bnb",
-            chainId: 56,
-            networkType: NetworkType.Mainnet,
-            dripSize: 50000000000000000,
-            dripSizeString: "0.05 BNB"
-        });
-        all[10] = NetworkInfo({
-            network: Network.bnb_testnet,
-            name: "bnb_testnet",
-            chainId: 97,
-            networkType: NetworkType.Testnet,
-            dripSize: 150000000000000000,
-            dripSizeString: "0.15 BNB"
-        });
-        all[11] = NetworkInfo({
-            network: Network.gnosis,
-            name: "gnosis",
-            chainId: 100,
-            networkType: NetworkType.Mainnet,
-            dripSize: 1000000000000000000,
-            dripSizeString: "1 xDAI"
-        });
-        all[12] = NetworkInfo({
-            network: Network.gnosis_chiado,
-            name: "gnosis_chiado",
-            chainId: 10200,
-            networkType: NetworkType.Testnet,
-            dripSize: 150000000000000000,
-            dripSizeString: "0.15 xDAI"
-        });
-        all[13] = NetworkInfo({
-            network: Network.linea,
-            name: "linea",
-            chainId: 59144,
-            networkType: NetworkType.Mainnet,
-            dripSize: 25000000000000000,
-            dripSizeString: "0.025 ETH"
-        });
-        all[14] = NetworkInfo({
-            network: Network.linea_sepolia,
-            name: "linea_sepolia",
-            chainId: 59141,
-            networkType: NetworkType.Testnet,
-            dripSize: 150000000000000000,
-            dripSizeString: "0.15 ETH"
-        });
-        all[15] = NetworkInfo({
-            network: Network.polygon_zkevm,
-            name: "polygon_zkevm",
-            chainId: 1101,
-            networkType: NetworkType.Mainnet,
-            dripSize: 25000000000000000,
-            dripSizeString: "0.025 ETH"
-        });
-        all[16] = NetworkInfo({
-            network: Network.polygon_zkevm_cardona,
-            name: "polygon_zkevm_cardona",
-            chainId: 2442,
-            networkType: NetworkType.Testnet,
-            dripSize: 150000000000000000,
-            dripSizeString: "0.15 ETH"
-        });
-        all[17] = NetworkInfo({
-            network: Network.avalanche,
-            name: "avalanche",
-            chainId: 43114,
-            networkType: NetworkType.Mainnet,
-            dripSize: 1000000000000000000,
-            dripSizeString: "1 AVAX"
-        });
-        all[18] = NetworkInfo({
-            network: Network.avalanche_fuji,
-            name: "avalanche_fuji",
-            chainId: 43113,
-            networkType: NetworkType.Testnet,
-            dripSize: 1000000000000000000,
-            dripSizeString: "1 AVAX"
-        });
-        all[19] = NetworkInfo({
-            network: Network.fantom,
-            name: "fantom",
-            chainId: 250,
-            networkType: NetworkType.Mainnet,
-            dripSize: 1000000000000000000,
-            dripSizeString: "1 FTM"
-        });
-        all[20] = NetworkInfo({
-            network: Network.fantom_testnet,
-            name: "fantom_testnet",
-            chainId: 4002,
-            networkType: NetworkType.Testnet,
-            dripSize: 1000000000000000000,
-            dripSizeString: "1 FTM"
-        });
-        all[21] = NetworkInfo({
-            network: Network.base,
-            name: "base",
-            chainId: 8453,
-            networkType: NetworkType.Mainnet,
-            dripSize: 25000000000000000,
-            dripSizeString: "0.025 ETH"
-        });
-        all[22] = NetworkInfo({
-            network: Network.base_sepolia,
-            name: "base_sepolia",
-            chainId: 84532,
-            networkType: NetworkType.Testnet,
-            dripSize: 150000000000000000,
-            dripSizeString: "0.15 ETH"
-        });
-        all[23] = NetworkInfo({
-            network: Network.celo,
-            name: "celo",
-            chainId: 42220,
-            networkType: NetworkType.Mainnet,
-            dripSize: 1000000000000000000,
-            dripSizeString: "1 CELO"
-        });
-        all[24] = NetworkInfo({
-            network: Network.celo_alfajores,
-            name: "celo_alfajores",
-            chainId: 44787,
-            networkType: NetworkType.Testnet,
-            dripSize: 150000000000000000,
-            dripSizeString: "0.15 CELO"
-        });
-        all[25] = NetworkInfo({
-            network: Network.moonriver,
-            name: "moonriver",
-            chainId: 1285,
-            networkType: NetworkType.Mainnet,
-            dripSize: 150000000000000000,
-            dripSizeString: "0.15 MOVR"
-        });
-        all[26] = NetworkInfo({
-            network: Network.moonbeam,
-            name: "moonbeam",
-            chainId: 1284,
-            networkType: NetworkType.Mainnet,
-            dripSize: 1000000000000000000,
-            dripSizeString: "1 GLMR"
-        });
-        all[27] = NetworkInfo({
-            network: Network.moonbase_alpha,
-            name: "moonbase_alpha",
-            chainId: 1287,
-            networkType: NetworkType.Testnet,
-            dripSize: 50000000000000000,
-            dripSizeString: "0.05 GLMR"
-        });
-        all[28] = NetworkInfo({
-            network: Network.fuse,
-            name: "fuse",
-            chainId: 122,
-            networkType: NetworkType.Mainnet,
-            dripSize: 1000000000000000000,
-            dripSizeString: "1 FUSE"
-        });
-        all[29] = NetworkInfo({
-            network: Network.evmos,
-            name: "evmos",
-            chainId: 9001,
-            networkType: NetworkType.Mainnet,
-            dripSize: 1000000000000000000,
-            dripSizeString: "1 EVMOS"
-        });
-        all[30] = NetworkInfo({
-            network: Network.evmos_testnet,
-            name: "evmos_testnet",
-            chainId: 9000,
-            networkType: NetworkType.Testnet,
-            dripSize: 15000000000000000,
-            dripSizeString: "0.015 EVMOS"
-        });
-        all[31] = NetworkInfo({
-            network: Network.kava,
-            name: "kava",
-            chainId: 2222,
-            networkType: NetworkType.Mainnet,
-            dripSize: 1000000000000000000,
-            dripSizeString: "1 KAVA"
-        });
-        all[32] = NetworkInfo({
-            network: Network.kava_testnet,
-            name: "kava_testnet",
-            chainId: 2221,
-            networkType: NetworkType.Testnet,
-            dripSize: 1000000000000000000,
-            dripSizeString: "1 KAVA"
-        });
-        all[33] = NetworkInfo({
-            network: Network.scroll,
-            name: "scroll",
-            chainId: 534352,
-            networkType: NetworkType.Mainnet,
-            dripSize: 25000000000000000,
-            dripSizeString: "0.025 ETH"
-        });
-        all[34] = NetworkInfo({
-            network: Network.scroll_sepolia,
-            name: "scroll_sepolia",
-            chainId: 534351,
-            networkType: NetworkType.Testnet,
-            dripSize: 150000000000000000,
-            dripSizeString: "0.15 ETH"
-        });
-        all[35] = NetworkInfo({
-            network: Network.rootstock,
-            name: "rootstock",
-            chainId: 30,
-            networkType: NetworkType.Mainnet,
-            dripSize: 1000000000000000,
-            dripSizeString: "0.001 RBTC"
-        });
-        all[36] = NetworkInfo({
-            network: Network.rootstock_testnet,
-            name: "rootstock_testnet",
-            chainId: 31,
-            networkType: NetworkType.Testnet,
-            dripSize: 1000000000000000,
-            dripSizeString: "0.001 RBTC"
-        });
-        all[37] = NetworkInfo({
-            network: Network.zora,
-            name: "zora",
-            chainId: 7777777,
-            networkType: NetworkType.Mainnet,
-            dripSize: 25000000000000000,
-            dripSizeString: "0.025 ETH"
-        });
-        all[38] = NetworkInfo({
-            network: Network.zora_sepolia,
-            name: "zora_sepolia",
-            chainId: 999999999,
-            networkType: NetworkType.Testnet,
-            dripSize: 150000000000000000,
-            dripSizeString: "0.15 ETH"
-        });
-        all[39] = NetworkInfo({
-            network: Network.rari,
-            name: "rari",
-            chainId: 1380012617,
-            networkType: NetworkType.Mainnet,
-            dripSize: 25000000000000000,
-            dripSizeString: "0.025 ETH"
-        });
-        all[40] = NetworkInfo({
-            network: Network.rari_sepolia,
-            name: "rari_sepolia",
-            chainId: 1918988905,
-            networkType: NetworkType.Testnet,
-            dripSize: 150000000000000000,
-            dripSizeString: "0.15 ETH"
-        });
-        all[41] = NetworkInfo({
-            network: Network.blast_sepolia,
-            name: "blast_sepolia",
-            chainId: 168587773,
-            networkType: NetworkType.Testnet,
-            dripSize: 25000000000000000,
-            dripSizeString: "0.025 ETH"
-        });
-        all[42] = NetworkInfo({
-            network: Network.blast,
-            name: "blast",
-            chainId: 81457,
-            networkType: NetworkType.Mainnet,
-            dripSize: 25000000000000000,
-            dripSizeString: "0.025 ETH"
-        });
-        all[43] = NetworkInfo({
-            network: Network.taiko_katla,
-            name: "taiko_katla",
-            chainId: 167008,
-            networkType: NetworkType.Testnet,
-            dripSize: 150000000000000000,
-            dripSizeString: "0.15 ETH"
-        });
-        all[44] = NetworkInfo({
-            network: Network.mode_sepolia,
-            name: "mode_sepolia",
-            chainId: 919,
-            networkType: NetworkType.Testnet,
-            dripSize: 150000000000000000,
-            dripSizeString: "0.15 ETH"
-        });
-        all[45] = NetworkInfo({
-            network: Network.mode,
-            name: "mode",
-            chainId: 34443,
-            networkType: NetworkType.Mainnet,
-            dripSize: 25000000000000000,
-            dripSizeString: "0.025 ETH"
-        });
-        all[46] = NetworkInfo({
-            network: Network.darwinia_pangolin,
-            name: "darwinia_pangolin",
-            chainId: 43,
-            networkType: NetworkType.Testnet,
-            dripSize: 1000000000000000000,
-            dripSizeString: "1 RING"
-        });
-        return all;
-    }
-}
-
-enum Network {
-    anvil,
-    ethereum,
-    sepolia,
-    optimism,
-    optimism_sepolia,
-    arbitrum,
-    arbitrum_sepolia,
-    polygon,
-    polygon_amoy,
-    bnb,
-    bnb_testnet,
-    gnosis,
-    gnosis_chiado,
-    linea,
-    linea_sepolia,
-    polygon_zkevm,
-    polygon_zkevm_cardona,
-    avalanche,
-    avalanche_fuji,
-    fantom,
-    fantom_testnet,
-    base,
-    base_sepolia,
-    celo,
-    celo_alfajores,
-    moonriver,
-    moonbeam,
-    moonbase_alpha,
-    fuse,
-    evmos,
-    evmos_testnet,
-    kava,
-    kava_testnet,
-    scroll,
-    scroll_sepolia,
-    rootstock,
-    rootstock_testnet,
-    zora,
-    zora_sepolia,
-    rari,
-    rari_sepolia,
-    blast_sepolia,
-    blast,
-    taiko_katla,
-    mode_sepolia,
-    mode,
-    darwinia_pangolin
-=======
   string public constant sphinxLibraryVersion = 'v0.21.11';
   address public constant compatibilityFallbackHandlerAddress = 0xf48f2B2d2a534e402487b3ee7C18c33Aec0Fe5e4;
   address public constant multiSendAddress = 0xA238CBeb142c10Ef7Ad8442C6D1f9E89e07e7761;
@@ -946,5 +500,4 @@
   astar,
   crab,
   darwinia
->>>>>>> ba7de45f
 }