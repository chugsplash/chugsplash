--- conflicted
+++ resolved
@@ -263,15 +263,11 @@
         returns (FoundryDeploymentInfo[] memory deploymentInfoArray)
     { }
 
-<<<<<<< HEAD
-    function sphinxConfigType() external view returns (SphinxConfig memory sphinxConfig) { }
-=======
     function userSphinxConfigType()
         external
         view
         returns (UserSphinxConfig memory userSphinxConfig)
     {}
->>>>>>> 8e71f014
 
     function systemContractInfoArrayType()
         external
