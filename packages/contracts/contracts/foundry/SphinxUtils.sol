// SPDX-License-Identifier: MIT
pragma solidity ^0.8.0;

import { Vm, VmSafe } from "../../contracts/forge-std/src/Vm.sol";
import { StdUtils } from "../../contracts/forge-std/src/StdUtils.sol";

import { ISphinxModule } from "../core/interfaces/ISphinxModule.sol";
import { ISphinxModuleProxyFactory } from "../core/interfaces/ISphinxModuleProxyFactory.sol";
import {
    SphinxLeafWithProof,
    SphinxLeaf,
    SphinxLeafType,
    MerkleRootStatus
} from "../core/SphinxDataTypes.sol";
import {
    SphinxMerkleTree,
    FoundryDeploymentInfo,
    HumanReadableAction,
    NetworkInfo,
    NetworkType,
    Network,
    InternalSphinxConfig,
    InitialChainState,
    OptionalAddress,
    Wallet,
    ExecutionMode,
    SystemContractInfo,
    GnosisSafeTransaction,
    ParsedAccountAccess,
    SphinxLockProject,
    DefaultSafe,
    SphinxLockProject,
    UserSphinxConfig
} from "./SphinxPluginTypes.sol";
import { SphinxConstants } from "./SphinxConstants.sol";
import { ICreateCall } from "./interfaces/ICreateCall.sol";
import { IGnosisSafeProxyFactory } from "./interfaces/IGnosisSafeProxyFactory.sol";
import { IGnosisSafe } from "./interfaces/IGnosisSafe.sol";
import { IMultiSend } from "./interfaces/IMultiSend.sol";
import { IEnum } from "./interfaces/IEnum.sol";

interface ISphinxScript {
    function sphinxFetchConfig() external view returns (UserSphinxConfig memory);
    function configureSphinx() external;
}

contract SphinxUtils is SphinxConstants, StdUtils {
    // Ensures that this contract doesn't cause `forge build --sizes` to fail if this command is
    // executed by the user. For context, see: https://github.com/foundry-rs/foundry/issues/4615
    // Resolves:
    // https://linear.app/chugsplash/issue/CHU-891/prevent-the-users-forge-build-sizes-call-from-failing-due-to
    bool public IS_SCRIPT = true;

    Vm private constant vm = Vm(address(uint160(uint256(keccak256("hevm cheat code")))));

    // Source: https://github.com/Arachnid/deterministic-deployment-proxy
    address public constant DETERMINISTIC_DEPLOYMENT_PROXY =
        0x4e59b44847b379578588920cA78FbF26c0B4956C;

    // Object keys for the JSON serialization functions in this contract.
    string internal initialStateKey = "Sphinx_Internal__InitialChainState";
    string internal deploymentInfoKey = "Sphinx_Internal__FoundryDeploymentInfo";
    string internal sphinxConfigKey = "Sphinx_Internal__SphinxConfig";

    // Tracks if we've called the users `configureSphinx()` function yet
    bool internal calledConfigureSphinx = false;

    function checkValidSafeFundingRequest(uint256 _value, uint256 _chainId) public pure {
        NetworkInfo memory info = findNetworkInfoByChainId(_chainId);
        if (info.dripSize < _value) {
            revert(
                string(
                    abi.encodePacked(
                        "Sphinx: Gnosis Safe funding request exceeds the maximum value allowed on ",
                        info.name,
                        ". Please update your script to request less than or equal to the maximum value of ",
                        info.dripSizeString
                    )
                )
            );
        }
    }

    function checkAccesses(
        Vm.AccountAccess[] memory accountAccesses,
        bytes32 creationCodeHash,
        bytes32 runtimeCodeHash
    )
        public
        view
        returns (bool)
    {
        // If there aren't two calls, (one to the deployment proxy, and another to deploy the
        // contract)
        // then return false.
        if (accountAccesses.length < 2) {
            return false;
        }

        // If the first access does not record calling deterministic deployment proxy, then return
        // false.
        if (accountAccesses[0].account != DETERMINISTIC_DEPLOYMENT_PROXY) {
            return false;
        }

        address expectedAddress =
            vm.computeCreate2Address(0, creationCodeHash, DETERMINISTIC_DEPLOYMENT_PROXY);
        if (accountAccesses[1].account != expectedAddress) {
            return false;
        }

        // If the second access did not come from the deterministic deployment proxy, then return
        // false
        if (accountAccesses[1].accessor != DETERMINISTIC_DEPLOYMENT_PROXY) {
            return false;
        }

        // If the deployed code at the calculated address is incorrect, then return false.
        // This confirms the deterministic deployment proxy is in fact being used for the
        // internal simulation.
        if (keccak256(address(expectedAddress).code) != runtimeCodeHash) {
            return false;
        }

        return true;
    }

    function sortAddresses(address[] memory _unsorted) private pure returns (address[] memory) {
        address[] memory sorted = _unsorted;
        for (uint256 i = 0; i < sorted.length; i++) {
            for (uint256 j = i + 1; j < sorted.length; j++) {
                if (sorted[i] > sorted[j]) {
                    address temp = sorted[i];
                    sorted[i] = sorted[j];
                    sorted[j] = temp;
                }
            }
        }
        return sorted;
    }

    function getSphinxWalletPrivateKey(uint256 _num) private pure returns (uint256) {
        return uint256(keccak256(abi.encode("sphinx.wallet", _num)));
    }

    function getSphinxLibraryVersion() public pure returns (string memory) {
        return sphinxLibraryVersion;
    }

    /**
     * @notice Get auto-generated wallets sorted in ascending order according to their addresses.
     *         We don't use `vm.createWallet` because this function must be view/pure, since it may
     *         be called during a broadcast. If it's not view/pure, then this call would be
     *         broadcasted, which is not what we want.
     */
    function getSphinxWalletsSortedByAddress(uint256 _numWallets)
        internal
        pure
        returns (Wallet[] memory)
    {
        Wallet[] memory wallets = new Wallet[](_numWallets);
        for (uint256 i = 0; i < _numWallets; i++) {
            uint256 privateKey = getSphinxWalletPrivateKey(i);
            wallets[i] = Wallet({ addr: vm.addr(privateKey), privateKey: privateKey });
        }

        // Sort the wallets by address
        for (uint256 i = 0; i < wallets.length; i++) {
            for (uint256 j = i + 1; j < wallets.length; j++) {
                if (wallets[i].addr > wallets[j].addr) {
                    Wallet memory temp = wallets[i];
                    wallets[i] = wallets[j];
                    wallets[j] = temp;
                }
            }
        }

        return wallets;
    }

    function decodeApproveLeafData(SphinxLeaf memory leaf)
        internal
        pure
        returns (
            address leafSafeProxy,
            address moduleProxy,
            uint256 leafMerkleRootNonce,
            uint256 numLeaves,
            address executor,
            string memory uri,
            bool arbitraryChain
        )
    {
        return abi.decode(leaf.data, (address, address, uint256, uint256, address, string, bool));
    }

    function findNetworkInfoByChainId(uint256 _chainId)
        internal
        pure
        returns (NetworkInfo memory)
    {
        NetworkInfo[] memory all = getNetworkInfoArray();
        for (uint256 i = 0; i < all.length; i++) {
            if (all[i].chainId == _chainId) {
                return all[i];
            }
        }
        revert(
            string(
                abi.encodePacked(
                    "Sphinx: No network found with the given chain ID: ", vm.toString(_chainId)
                )
            )
        );
    }

    function toString(address[] memory _ary) public pure returns (string memory) {
        string memory result = "\n";
        for (uint256 i = 0; i < _ary.length; i++) {
            result = string(abi.encodePacked(result, vm.toString(_ary[i])));
            if (i != _ary.length - 1) {
                result = string(abi.encodePacked(result, "\n"));
            }
        }
        result = string(abi.encodePacked(result));
        return result;
    }

    function computeCreate3Address(
        address _deployer,
        bytes32 _salt
    )
        public
        pure
        returns (address)
    {
        // Hard-coded bytecode of the proxy used by Create3 to deploy the contract. See the
        // `CREATE3.sol`
        // library for details.
        bytes memory proxyBytecode = hex"67363d3d37363d34f03d5260086018f3";

        address proxy = vm.computeCreate2Address(_salt, keccak256(proxyBytecode), _deployer);
        return vm.computeCreateAddress(proxy, 1);
    }

    /**
     * @notice Returns an array of addresses that appear more than once in the given array.
     * @param _ary The unfiltered elements.
     * @return duplicates The duplicated elements.
     */
    function getDuplicatedElements(address[] memory _ary) public pure returns (address[] memory) {
        // We return early here because the for-loop below will throw an underflow error if the
        // array is empty.
        if (_ary.length == 0) return new address[](0);

        address[] memory sorted = sortAddresses(_ary);
        address[] memory duplicates = new address[](_ary.length);
        uint256 numDuplicates = 0;
        for (uint256 i = 0; i < sorted.length - 1; i++) {
            if (sorted[i] == sorted[i + 1]) {
                duplicates[numDuplicates] = sorted[i];
                numDuplicates++;
            }
        }
        address[] memory trimmed = new address[](numDuplicates);
        for (uint256 i = 0; i < numDuplicates; i++) {
            trimmed[i] = duplicates[i];
        }
        return trimmed;
    }

    function isConfigObjectEmpty(UserSphinxConfig memory _config) internal pure returns (bool) {
        if (
<<<<<<< HEAD
            _config.owners.length == 0 && _config.threshold == 0
                && bytes(_config.projectName).length == 0 && _config.mainnets.length == 0
                && _config.testnets.length == 0 && _config.saltNonce == 0
                && bytes(_config.orgId).length == 0
=======
            _config.mainnets.length == 0 &&
            _config.testnets.length == 0 &&
            bytes(_config.projectName).length == 0
>>>>>>> 8e71f014
        ) {
            return true;
        } else {
            return false;
        }
    }

    function fetchAndValidateConfig(address _script) public returns (UserSphinxConfig memory) {
        // We keep track of if we've called the configureSphinx() function yet or not so we
        // can avoid situations where there would be an infinite loop due to user calling
        // safeAddress() from their configureSphinx() function.
        if (calledConfigureSphinx == false) {
            calledConfigureSphinx = true;
            ISphinxScript(_script).configureSphinx();
        }

        UserSphinxConfig memory config = ISphinxScript(_script).sphinxFetchConfig();
        validate(config);
        return config;
    }

<<<<<<< HEAD
    function assertValidOwners(SphinxConfig memory _config) private pure {
        require(
            _config.owners.length > 0,
            "Sphinx: You must have at least one owner in your 'sphinxConfig.owners' array before calling this function."
        );

        for (uint256 i = 0; i < _config.owners.length; i++) {
            // We prevent the owners from being either address(0) or address(0x1)
            // address(0x1) is the SENTINEL_ADDRESS which is a special address used
            // by Safe to handle their owner implementation. We check for it here for
            // completeness, but it's unlikely the user would ever actually use that
            // value so we don't mention it in the error message.
            if (_config.owners[i] == address(0) || _config.owners[i] == address(0x1)) {
                string memory ownerString =
                    _config.owners[i] == address(0) ? "address(0)" : "address(1)";
                revert(
                    string(
                        abi.encodePacked(
                            "Sphinx: Detected owner that is, ",
                            ownerString,
                            ". Gnosis Safe prevents you from using this address as an owner."
                        )
                    )
                );
            }
        }
    }

=======
>>>>>>> 8e71f014
    /**
     * @notice Performs validation on the user's deployment. This mainly checks that the user's
     *         configuration is valid. This validation occurs regardless of the `SphinxMode` (e.g.
     *         proposals, broadcasting, etc).
     */
    function validate(UserSphinxConfig memory _config) public pure {
        // We still explicitly check if the config is empty b/c you could define the sphinxConfig
        // function, but not actually configure any options in it.
        if (isConfigObjectEmpty(_config)) {
            revert(
                "Sphinx: Detected missing Sphinx config. Are you sure you implemented the `configureSphinx` function correctly?\nSee the configuration options reference for more information:\nhttps://github.com/sphinx-labs/sphinx/blob/master/docs/writing-scripts.md#configuration-options"
            );
        }

        require(
            bytes(_config.projectName).length > 0,
            "Sphinx: Your 'sphinxConfig.projectName' cannot be an empty string. Please retrieve it from Sphinx's UI."
        );
    }

    /**
     * @notice Performs validation for a broadcast on a live network (i.e. not an Anvil or Hardhat
     *         node).
     */
    function validateLiveNetworkCLI(IGnosisSafe _safe, address _script) external {
        SphinxLockProject memory _project = fetchProjectFromLock(_script);
        require(
            _project.defaultSafe.owners.length == 1,
            "Sphinx: You cannot use the Deploy CLI with projects that have multiple owners."
        );

        // We use a try/catch instead of `vm.envOr` because `vm.envOr` is a potentially
        // state-changing operation, which means this entire function would need to be marked as
        // state-changing. However, we shouldn't do that because this call would be broadcasted.
        uint256 privateKey;
        try vm.envUint("PRIVATE_KEY") returns (uint256 _privateKey) {
            privateKey = _privateKey;
        } catch {
            revert("Sphinx: Did not detect 'PRIVATE_KEY' environment variable.");
        }

        address deployer = vm.addr(privateKey);
        require(
            deployer == _project.defaultSafe.owners[0],
            string(
                abi.encodePacked(
                    "Sphinx: The address corresponding to your 'PRIVATE_KEY' environment variable must match the address in the 'owners' array.\n",
                    "Address of your env variable: ",
                    vm.toString(deployer),
                    "\n",
                    "Address in the 'owners' array: ",
                    vm.toString(_project.defaultSafe.owners[0])
                )
            )
        );

        if (address(_safe).code.length > 0) {
            // Check that the deployer is the sole owner of the Gnosis Safe.
            require(
                _safe.isOwner(deployer), "Sphinx: The deployer must be an owner of the Gnosis Safe."
            );
            require(
                _safe.getOwners().length == 1,
                "Sphinx: The deployer must be the only owner of the Gnosis Safe."
            );
        }
    }

    function getInitialChainState(
        address _safe,
        ISphinxModule _sphinxModule
    )
        private
        view
        returns (InitialChainState memory)
    {
        if (address(_safe).code.length == 0) {
            return InitialChainState({
                isSafeDeployed: false,
                isModuleDeployed: false,
                isExecuting: false
            });
        } else {
            bool isModuleDeployed = address(_sphinxModule).code.length > 0;
            return InitialChainState({
                isSafeDeployed: true,
                isModuleDeployed: isModuleDeployed,
                isExecuting: isModuleDeployed ? _sphinxModule.activeMerkleRoot() != bytes32(0) : false
            });
        }
    }

    function validateProposal(address _script) external {
        UserSphinxConfig memory config = fetchAndValidateConfig(_script);
        require(
            bytes(config.projectName).length > 0,
            "Sphinx: Your 'sphinxConfig.projectName' cannot be an empty string. Please retrieve it from Sphinx's UI."
        );
    }

    function getGnosisSafeProxyInitCode() internal pure returns (bytes memory) {
        return
        hex"608060405234801561001057600080fd5b506040516101e63803806101e68339818101604052602081101561003357600080fd5b8101908080519060200190929190505050600073ffffffffffffffffffffffffffffffffffffffff168173ffffffffffffffffffffffffffffffffffffffff1614156100ca576040517f08c379a00000000000000000000000000000000000000000000000000000000081526004018080602001828103825260228152602001806101c46022913960400191505060405180910390fd5b806000806101000a81548173ffffffffffffffffffffffffffffffffffffffff021916908373ffffffffffffffffffffffffffffffffffffffff1602179055505060ab806101196000396000f3fe608060405273ffffffffffffffffffffffffffffffffffffffff600054167fa619486e0000000000000000000000000000000000000000000000000000000060003514156050578060005260206000f35b3660008037600080366000845af43d6000803e60008114156070573d6000fd5b3d6000f3fea2646970667358221220d1429297349653a4918076d650332de1a1068c5f3e07c5c82360c277770b955264736f6c63430007060033496e76616c69642073696e676c65746f6e20616464726573732070726f7669646564";
    }

    function getGnosisSafeProxyAddress(address _script) public returns (address) {
        (
            bytes memory safeInitializerData,
            SphinxLockProject memory project
        ) = getGnosisSafeInitializerData(_script);

<<<<<<< HEAD
        bytes32 salt =
            keccak256(abi.encodePacked(keccak256(safeInitializerData), _config.saltNonce));
=======
        bytes32 salt = keccak256(
            abi.encodePacked(keccak256(safeInitializerData), project.defaultSafe.saltNonce)
        );
>>>>>>> 8e71f014
        bytes memory safeProxyInitCode = getGnosisSafeProxyInitCode();
        bytes memory deploymentData =
            abi.encodePacked(safeProxyInitCode, uint256(uint160(safeSingletonAddress)));
        address addr = vm.computeCreate2Address(salt, keccak256(deploymentData), safeFactoryAddress);
        return addr;
    }

    /**
     * @dev Computes the address of a clone deployed using {Clones-cloneDeterministic}.
     *
     * Note: Copied from openzeppelin/contracts
     */
    function predictDeterministicAddress(
        address implementation,
        bytes32 salt,
        address deployer
    )
        internal
        pure
        returns (address predicted)
    {
        assembly {
            let ptr := mload(0x40)
            mstore(add(ptr, 0x38), deployer)
            mstore(add(ptr, 0x24), 0x5af43d82803e903d91602b57fd5bf3ff)
            mstore(add(ptr, 0x14), implementation)
            mstore(ptr, 0x3d602d80600a3d3981f3363d3d373d3d3d363d73)
            mstore(add(ptr, 0x58), salt)
            mstore(add(ptr, 0x78), keccak256(add(ptr, 0x0c), 0x37))
            predicted := keccak256(add(ptr, 0x43), 0x55)
        }
    }

    function getSphinxModuleAddress(address _script) public returns (address) {
        address safeProxyAddress = getGnosisSafeProxyAddress(_script);
        bytes32 salt = keccak256(
            abi.encode(
                safeProxyAddress,
                safeProxyAddress,
                // We always set the `saltNonce` of the Sphinx Module to `0` because the
                // `sphinxConfig.saltNonce` field is only used when deploying the Gnosis Safe. It's
                // not necessary to include the `saltNonce` here because a new Sphinx Module will be
                // deployed if the user sets the `sphinxConfig.saltNonce` to a new value and then
                // deploys a new Gnosis Safe using Sphinx's standard deployment method. A new Sphinx
                // Module is deployed in this scenario because its address is determined by the
                // address of the Gnosis Safe. It'd only be necessary to include a `saltNonce` for
                // the Sphinx Module if a single Gnosis Safe wants to enable multiple Sphinx
                // Modules, which isn't a feature that we currently support.
                0
            )
        );
        address addr = predictDeterministicAddress(
            sphinxModuleImplAddress, salt, sphinxModuleProxyFactoryAddress
        );
        return addr;
    }

    /**
     * @notice Encodes initializer data that will be submitted to a Gnosis Safe Proxy Factory to
     *         deploy a Gnosis Safe, deploy a Sphinx Module, and enable the Sphinx Module in the
     *         Gnosis Safe. We're able to deploy and enable the Sphinx Module in the same
     *         transaction that we deploy the Gnosis Safe by executing a transaction in the
     *         Gnosis Safe's `setup` function. Specifically, the `setup` function calls into
     *         the Gnosis Safe's `setupModules` function, which calls into its `execute` function.
     *         In the `execute` function, we batch two calls to the `SphinxModuleProxyFactory`:
     *         1. `deploySphinxModuleProxyFromSafe`
     *         2. `enableSphinxModuleProxyFromSafe`
     *         We're able to these calls by using Gnosis Safe's `MultiSend` contract.
     *
     * @dev    We refer to this function in Sphinx's documentation. Make sure to update the
     *         documentation if you change the name of this function or change its file
     *         location.
     */
<<<<<<< HEAD
    function getGnosisSafeInitializerData(address _script)
        internal
        returns (bytes memory safeInitializerData)
    {
        SphinxConfig memory _config = fetchAndValidateConfig(_script);
=======
    function getGnosisSafeInitializerData(
        address _script
    ) public returns (bytes memory safeInitializerData, SphinxLockProject memory project) {
        project = fetchProjectFromLock(_script);
>>>>>>> 8e71f014

        // Sort the owner addresses. This provides a consistent ordering, which makes it easier
        // to calculate the `CREATE2` address of the Gnosis Safe off-chain.
        address[] memory sortedOwners = sortAddresses(project.defaultSafe.owners);

        ISphinxModuleProxyFactory moduleProxyFactory =
            ISphinxModuleProxyFactory(sphinxModuleProxyFactoryAddress);

        // Encode the data that will deploy the Sphinx Module.
        bytes memory encodedDeployModuleCall = abi.encodeWithSelector(
            moduleProxyFactory.deploySphinxModuleProxyFromSafe.selector,
            // Use the zero-hash as the salt.
            bytes32(0)
        );
        // Encode the data in a format that can be executed using `MultiSend`.
        bytes memory deployModuleMultiSendData = abi.encodePacked(
            // We use `Call` so that the Gnosis Safe calls the `SphinxModuleProxyFactory` to deploy
            // the Sphinx Module. This makes it easier for off-chain tooling to calculate the
            // deployed Sphinx Module address because the `SphinxModuleProxyFactory`'s address is a
            // global constant.
            uint8(IEnum.GnosisSafeOperation.Call),
            moduleProxyFactory,
            uint256(0),
            encodedDeployModuleCall.length,
            encodedDeployModuleCall
        );

        // Encode the data that will enable the Sphinx Module in the Gnosis Safe.
        bytes memory encodedEnableModuleCall = abi.encodeWithSelector(
            moduleProxyFactory.enableSphinxModuleProxyFromSafe.selector,
            // Use the zero-hash as the salt.
            bytes32(0)
        );
        // Encode the data in a format that can be executed using `MultiSend`.
        bytes memory enableModuleMultiSendData = abi.encodePacked(
            // We can only enable the module by delegatecalling the `SphinxModuleProxyFactory`
            // from the Gnosis Safe.
            uint8(IEnum.GnosisSafeOperation.DelegateCall),
            moduleProxyFactory,
            uint256(0),
            encodedEnableModuleCall.length,
            encodedEnableModuleCall
        );

        // Encode the entire `MultiSend` data.
        bytes memory multiSendData = abi.encodeWithSelector(
            IMultiSend.multiSend.selector,
            abi.encodePacked(deployModuleMultiSendData, enableModuleMultiSendData)
        );

        // Encode the call to the Gnosis Safe's `setup` function, which we'll submit to the Gnosis
        // Safe Proxy Factory. This data contains the `MultiSend` data that we created above.
        safeInitializerData = abi.encodePacked(
            IGnosisSafe.setup.selector,
            abi.encode(
                sortedOwners,
                project.defaultSafe.threshold,
                multiSendAddress,
                multiSendData,
                // This is the default fallback handler used by Gnosis Safe during their
                // standard deployments.
                compatibilityFallbackHandlerAddress,
                // The following fields are for specifying an optional payment as part of the
                // deployment. We don't use them.
                address(0),
                0,
                address(0)
            )
        );
    }

    function getMerkleRootNonce(ISphinxModule _module) public view returns (uint256) {
        if (address(_module).code.length == 0) {
            return 0;
        } else {
            return _module.merkleRootNonce();
        }
    }

    function create2Deploy(bytes memory _initCodeWithArgs) public returns (address) {
        address addr = vm.computeCreate2Address(
            bytes32(0), keccak256(_initCodeWithArgs), DETERMINISTIC_DEPLOYMENT_PROXY
        );

        if (addr.code.length == 0) {
            bytes memory code = abi.encodePacked(bytes32(0), _initCodeWithArgs);
            (bool success,) = DETERMINISTIC_DEPLOYMENT_PROXY.call(code);
            require(
                success,
                string(
                    abi.encodePacked(
                        "failed to deploy contract. expected address: ", vm.toString(addr)
                    )
                )
            );
        }

        return addr;
    }

    function deploySphinxSystem(SystemContractInfo[] memory _contracts) public {
        vm.etch(
            DETERMINISTIC_DEPLOYMENT_PROXY,
            hex"7fffffffffffffffffffffffffffffffffffffffffffffffffffffffffffffffe03601600081602082378035828234f58015156039578182fd5b8082525050506014600cf3"
        );

        for (uint256 i = 0; i < _contracts.length; i++) {
            SystemContractInfo memory ct = _contracts[i];
            address addr = create2Deploy(ct.initCodeWithArgs);
            require(
                addr == ct.expectedAddress,
                string(
                    abi.encodePacked(
                        "Sphinx: address mismatch. expected address: ",
                        vm.toString(ct.expectedAddress)
                    )
                )
            );
        }
    }

    function getNumRootAccountAccesses(
        Vm.AccountAccess[] memory _accesses,
        address _safeAddress,
        uint64 _callDepth,
        uint256 _chainId
    )
        private
        view
        returns (uint256)
    {
        uint256 count = 0;
        for (uint256 i = 0; i < _accesses.length; i++) {
            Vm.AccountAccess memory access = _accesses[i];

            if (isRootAccountAccess(access, _safeAddress, _callDepth, _chainId)) {
                count += 1;
            }
        }
        return count;
    }

    /**
     * This function checks if a given AccountAccess struct is a "root" access meaning that it
     * is a transaction in the users script that originates from their Safe.
     *
     * We consider an AccountAccess struct to be a root access if fits these conditions:
     * - The accessor is the safe address, meaning the transaction originated from the safe.
     * - The AccountAccessKind is either Call or Create. These types are the only ones that
     * represent real transactions. However, if Foundry added support for deploying with the
     * CREATE2 opcode instead of the default CREATE2 factory, then Create2 would probably be
     * added as a kind here.
     * - The call depth is equal to the input call depth, which has a default value of 2. The
     * expected depth is 2 because the depth value starts at 1 and because we initiate the
     * collection process by doing a delegatecall to the entry point function so the depth is 2 by
     * the time any transactions get sent in the users script. The call depth will be greater than
     * 2 in Forge tests, which is why this is an input parameter instead of a constant.
     * - The target contract is not `SphinxUtils`. This can occur if the user calls a function
     * that calls into this contract during their script. I.e calling safeAddress().
     * - The chain ID of the account access is correct. It will differ if the user forks other
     * networks in their script.
     */
    function isRootAccountAccess(
        Vm.AccountAccess memory _access,
        address _safeAddress,
        uint64 _callDepth,
        uint256 _chainId
    )
        private
        view
        returns (bool)
    {
        return _access.accessor == _safeAddress && _access.depth == _callDepth
            && _access.chainInfo.chainId == _chainId && _access.account != address(this)
            && (
                _access.kind == VmSafe.AccountAccessKind.Call
                    || _access.kind == VmSafe.AccountAccessKind.Create
            );
    }

    function getNumNestedAccountAccesses(
        Vm.AccountAccess[] memory _accesses,
        uint256 _rootIdx,
        address _safeAddress,
        uint64 _callDepth,
        uint256 _chainId
    )
        internal
        view
        returns (uint256)
    {
        uint256 count = 0;
        for (uint256 i = _rootIdx + 1; i < _accesses.length; i++) {
            Vm.AccountAccess memory access = _accesses[i];
            // If the current account access is a new root account access or exists on a different
            // chain, we'll return from this function.
            if (
                isRootAccountAccess(access, _safeAddress, _callDepth, _chainId)
                    || _chainId != access.chainInfo.chainId
            ) {
                return count;
            } else {
                count += 1;
            }
        }
        return count;
    }

    /**
     * @notice Serializes the `FoundryDeploymentInfo` struct. The serialized string is the
     *         same structure as the `FoundryDeploymentInfo` struct except all `uint` and `string`
     *         fields are ABI encoded (see inline docs for details).
     */
    function serializeFoundryDeploymentInfo(FoundryDeploymentInfo memory _deployment)
        public
        returns (string memory)
    {
        // Set the object key to an empty JSON, which ensures that there aren't any existing values
        // stored in memory for the object key.
        vm.serializeJson(deploymentInfoKey, "{}");

        // Serialize simple fields
        vm.serializeAddress(deploymentInfoKey, "safeAddress", _deployment.safeAddress);
        vm.serializeAddress(deploymentInfoKey, "moduleAddress", _deployment.moduleAddress);
        vm.serializeAddress(deploymentInfoKey, "executorAddress", _deployment.executorAddress);
        vm.serializeBytes(deploymentInfoKey, "safeInitData", _deployment.safeInitData);
        vm.serializeBool(deploymentInfoKey, "requireSuccess", _deployment.requireSuccess);
        vm.serializeBool(deploymentInfoKey, "arbitraryChain", _deployment.arbitraryChain);
        vm.serializeBytes(
            deploymentInfoKey, "encodedAccountAccesses", _deployment.encodedAccountAccesses
        );

        // Next, we'll serialize `uint` values as ABI encoded bytes. We don't serialize them as
        // numbers to prevent the possibility that they lose precision due JavaScript's relatively
        // low integer size limit. We'll ABI decode these values in TypeScript. It'd be simpler to
        // serialize the numbers as strings without ABI encoding them, but that strategy is blocked
        // by a Foundry bug: https://github.com/foundry-rs/foundry/issues/6533
        vm.serializeBytes(deploymentInfoKey, "nonce", abi.encode(_deployment.nonce));
        vm.serializeBytes(deploymentInfoKey, "chainId", abi.encode(_deployment.chainId));
        vm.serializeBytes(deploymentInfoKey, "blockGasLimit", abi.encode(_deployment.blockGasLimit));
        vm.serializeBytes(deploymentInfoKey, "blockNumber", abi.encode(_deployment.blockNumber));
        vm.serializeBytes(
            deploymentInfoKey, "executionMode", abi.encode(uint256(_deployment.executionMode))
        );
        vm.serializeBytes(
            deploymentInfoKey,
            "fundsRequestedForSafe",
            abi.encode(_deployment.fundsRequestedForSafe)
        );
        vm.serializeBytes(
            deploymentInfoKey, "safeStartingBalance", abi.encode(_deployment.safeStartingBalance)
        );
        // Serialize the gas estimates as an ABI encoded `uint256` array.
        vm.serializeBytes(deploymentInfoKey, "gasEstimates", abi.encode(_deployment.gasEstimates));
        // Serialize the Sphinx library version as an ABI encoded string. We ABI encode it to ensure
        // that Foundry doesn't serialize it as a number, which will happen if the
        // `sphinxLibraryVersion` consists only of numbers. If Foundry serializes it as a number,
        // it'll be prone to the same precision loss due to JavaScript's low integer size limit.
        vm.serializeBytes(
            deploymentInfoKey, "sphinxLibraryVersion", abi.encode(_deployment.sphinxLibraryVersion)
        );

        // Serialize structs
        vm.serializeString(
            deploymentInfoKey, "newConfig", serializeSphinxConfig(_deployment.newConfig)
        );
        string memory finalJson = vm.serializeString(
            deploymentInfoKey, "initialState", serializeInitialChainState(_deployment.initialState)
        );

        return finalJson;
    }

    function serializeSphinxConfig(
        InternalSphinxConfig memory config
    ) internal returns (string memory) {
        // Set the object key to an empty JSON, which ensures that there aren't any existing values
        // stored in memory for the object key.
        vm.serializeJson(sphinxConfigKey, "{}");

        vm.serializeAddress(sphinxConfigKey, "owners", config.owners);
        vm.serializeString(sphinxConfigKey, "mainnets", config.mainnets);
        vm.serializeString(sphinxConfigKey, "testnets", config.testnets);
        // Serialize the string values as ABI encoded strings.
        vm.serializeBytes(sphinxConfigKey, "projectName", abi.encode(config.projectName));
        vm.serializeBytes(sphinxConfigKey, "orgId", abi.encode(config.orgId));
        // Serialize the `uint` values as ABI encoded bytes.
        vm.serializeBytes(sphinxConfigKey, "saltNonce", abi.encode(config.saltNonce));
        string memory finalJson =
            vm.serializeBytes(sphinxConfigKey, "threshold", abi.encode(config.threshold));

        return finalJson;
    }

    function serializeInitialChainState(InitialChainState memory _initialState)
        internal
        returns (string memory)
    {
        // Set the object key to an empty JSON, which ensures that there aren't any existing values
        // stored in memory for the object key.
        vm.serializeJson(initialStateKey, "{}");

        vm.serializeBool(initialStateKey, "isSafeDeployed", _initialState.isSafeDeployed);
        vm.serializeBool(initialStateKey, "isModuleDeployed", _initialState.isModuleDeployed);
        string memory finalJson =
            vm.serializeBool(initialStateKey, "isExecuting", _initialState.isExecuting);

        return finalJson;
    }

    function fetchNumCreateAccesses(
        Vm.AccountAccess[] memory _accesses,
        uint256 _chainId
    )
        public
        pure
        returns (uint256)
    {
        uint256 numCreateAccesses = 0;
        for (uint256 i = 0; i < _accesses.length; i++) {
            if (isCreateAccountAccess(_accesses[i], _chainId)) {
                numCreateAccesses += 1;
            }
        }
        return numCreateAccesses;
    }

    function isCreateAccountAccess(
        Vm.AccountAccess memory _access,
        uint256 _chainId
    )
        private
        pure
        returns (bool)
    {
        return
            _access.kind == VmSafe.AccountAccessKind.Create && _access.chainInfo.chainId == _chainId;
    }

    function parseAccountAccesses(
        Vm.AccountAccess[] memory _accesses,
        address _safeAddress,
        uint64 _callDepth,
        uint256 _chainId
    )
        internal
        view
        returns (ParsedAccountAccess[] memory)
    {
        uint256 numRoots = getNumRootAccountAccesses(_accesses, _safeAddress, _callDepth, _chainId);

        ParsedAccountAccess[] memory parsed = new ParsedAccountAccess[](numRoots);
        uint256 rootCount = 0;
        for (uint256 rootIdx = 0; rootIdx < _accesses.length; rootIdx++) {
            Vm.AccountAccess memory access = _accesses[rootIdx];

            if (isRootAccountAccess(access, _safeAddress, _callDepth, _chainId)) {
                uint256 numNested = getNumNestedAccountAccesses(
                    _accesses, rootIdx, _safeAddress, _callDepth, _chainId
                );
                Vm.AccountAccess[] memory nested = new Vm.AccountAccess[](numNested);
                for (uint256 nestedIdx = 0; nestedIdx < numNested; nestedIdx++) {
                    // Calculate the index of the current nested `AccountAccess` in the `_accesses`
                    // array. This index starts after the index of the root element (`rootIdx + 1`),
                    // then adds the offset (`nestedIdx`) to iterate through subsequent nested
                    // elements.
                    uint256 accessesIndex = rootIdx + nestedIdx + 1;

                    nested[nestedIdx] = _accesses[accessesIndex];
                }
                parsed[rootCount] = ParsedAccountAccess({ root: access, nested: nested });
                rootCount += 1;
            }
        }
        return parsed;
    }

    /**
     * @notice Converts an `AccountAccess` struct to a struct that can be executed from a Gnosis
     * Safe
     *         via `GnosisSafe.execTransactionFromModule`.
     */
    function makeGnosisSafeTransaction(Vm.AccountAccess memory _access)
        internal
        pure
        returns (GnosisSafeTransaction memory)
    {
        if (_access.kind == VmSafe.AccountAccessKind.Create) {
            // `Create` transactions are executed by delegatecalling the `CreateCall`
            // contract from the Gnosis Safe.
            return GnosisSafeTransaction({
                operation: IEnum.GnosisSafeOperation.DelegateCall,
                // The `value` field is always unused for `DelegateCall` operations.
                // Instead, value is transferred via `performCreate` below.
                value: 0,
                to: createCallAddress,
                txData: abi.encodePacked(
                    ICreateCall.performCreate.selector, abi.encode(_access.value, _access.data)
                )
            });
        } else if (_access.kind == VmSafe.AccountAccessKind.Call) {
            return GnosisSafeTransaction({
                operation: IEnum.GnosisSafeOperation.Call,
                value: _access.value,
                to: _access.account,
                txData: _access.data
            });
        } else {
            revert("AccountAccess kind is incorrect. Should never happen.");
        }
    }

    function getModuleInitializerMultiSendData() private pure returns (bytes memory) {
        ISphinxModuleProxyFactory moduleProxyFactory =
            ISphinxModuleProxyFactory(sphinxModuleProxyFactoryAddress);

        // Encode the data that will deploy the Sphinx Module.
        bytes memory encodedDeployModuleCall = abi.encodeWithSelector(
            moduleProxyFactory.deploySphinxModuleProxyFromSafe.selector,
            // Use the zero-hash as the salt.
            bytes32(0)
        );
        // Encode the data in a format that can be executed using `MultiSend`.
        bytes memory deployModuleMultiSendData = abi.encodePacked(
            // We use `Call` so that the Gnosis Safe calls the `SphinxModuleProxyFactory` to deploy
            // the Sphinx Module. This makes it easier for off-chain tooling to calculate the
            // deployed Sphinx Module address because the `SphinxModuleProxyFactory`'s address is a
            // global constant.
            uint8(IEnum.GnosisSafeOperation.Call),
            moduleProxyFactory,
            uint256(0),
            encodedDeployModuleCall.length,
            encodedDeployModuleCall
        );

        // Encode the data that will enable the Sphinx Module in the Gnosis Safe.
        bytes memory encodedEnableModuleCall = abi.encodeWithSelector(
            moduleProxyFactory.enableSphinxModuleProxyFromSafe.selector,
            // Use the zero-hash as the salt.
            bytes32(0)
        );
        // Encode the data in a format that can be executed using `MultiSend`.
        bytes memory enableModuleMultiSendData = abi.encodePacked(
            // We can only enable the module by delegatecalling the `SphinxModuleProxyFactory`
            // from the Gnosis Safe.
            uint8(IEnum.GnosisSafeOperation.DelegateCall),
            moduleProxyFactory,
            uint256(0),
            encodedEnableModuleCall.length,
            encodedEnableModuleCall
        );

        // Encode the entire `MultiSend` data.
        bytes memory multiSendData = abi.encodeWithSelector(
            IMultiSend.multiSend.selector,
            abi.encodePacked(deployModuleMultiSendData, enableModuleMultiSendData)
        );

        return multiSendData;
    }

    /**
     * @notice Deploys a Gnosis Safe, deploys a Sphinx Module,
     *         and enables the Sphinx Module in the Gnosis Safe
     */
    function deployModuleAndGnosisSafe(
        address[] memory _owners,
        uint256 _threshold,
        address _safeAddress
    )
        public
    {
        // Get the encoded data that'll be sent to the `MultiSend` contract to deploy and enable the
        // Sphinx Module in the Gnosis Safe.
        bytes memory multiSendData = getModuleInitializerMultiSendData();

        // Deploy the Gnosis Safe Proxy to its expected address. We use cheatcodes to deploy the
        // Gnosis Safe instead of the standard deployment process to avoid a bug in Foundry.
        // Specifically, Foundry throws an error if we attempt to deploy a contract at the same
        // address as the `FOUNDRY_SENDER`. We must set the Gnosis Safe as the `FOUNDRY_SENDER` so
        // that deployed linked library addresses match the production environment. If we deploy the
        // Gnosis Safe without using cheatcodes, Foundry would throw an error here.
        deployContractTo(
            getGnosisSafeProxyInitCode(), abi.encode(safeSingletonAddress), _safeAddress
        );

        // Initialize the Gnosis Safe proxy.
        IGnosisSafe(_safeAddress).setup(
            sortAddresses(_owners),
            _threshold,
            multiSendAddress,
            multiSendData,
            // This is the default fallback handler used by Gnosis Safe during their
            // standard deployments.
            compatibilityFallbackHandlerAddress,
            // The following fields are for specifying an optional payment as part of the
            // deployment. We don't use them.
            address(0),
            0,
            payable(address(0))
        );
    }

    /**
     * @notice Deploy a contract to the given address. Slightly modified from
     *         `StdCheats.sol:deployCodeTo`.
     */
    function deployContractTo(
        bytes memory _initCode,
        bytes memory _abiEncodedConstructorArgs,
        address _where
    )
        public
    {
        require(_where.code.length == 0, "SphinxUtils: contract already exists");
        vm.etch(_where, abi.encodePacked(_initCode, _abiEncodedConstructorArgs));
        (bool success, bytes memory runtimeBytecode) = _where.call("");
        require(success, "SphinxUtils: failed to create runtime bytecode");
        vm.etch(_where, runtimeBytecode);
        if (vm.getNonce(_where) == 0) {
            // Set the nonce to be 1, which is the initial nonce for contracts.
            vm.setNonce(_where, 1);
        }
    }

    /**
     * @notice Initializes the `FoundryDeploymentInfo` struct. Meant to be called before calling
     *         the user's script. Does not include all of the fields of the `FoundryDeploymentInfo`
     *         because some fields, like `gasEstimates`, must be assigned after the user's Forge
     *         script is called.
     */
    function initializeDeploymentInfo(
        UserSphinxConfig memory _config,
        ExecutionMode _executionMode,
        address _executor,
        address _scriptAddress
    )
        external
        returns (FoundryDeploymentInfo memory)
    {
        address safe = getGnosisSafeProxyAddress(_scriptAddress);
        address module = getSphinxModuleAddress(_scriptAddress);

        (
            bytes memory safeInitData,
            SphinxLockProject memory project
        ) = getGnosisSafeInitializerData(_scriptAddress);
        FoundryDeploymentInfo memory deploymentInfo;
        deploymentInfo.executionMode = _executionMode;
        deploymentInfo.executorAddress = _executor;
        deploymentInfo.safeAddress = safe;
        deploymentInfo.moduleAddress = module;
        deploymentInfo.chainId = block.chainid;
        deploymentInfo.blockGasLimit = block.gaslimit;
        deploymentInfo.safeInitData = safeInitData;
        deploymentInfo.newConfig = InternalSphinxConfig({
            projectName: project.projectName,
            mainnets: _config.mainnets,
            testnets: _config.testnets,
            threshold: project.defaultSafe.threshold,
            saltNonce: project.defaultSafe.saltNonce,
            owners: project.defaultSafe.owners,
            orgId: project.orgId
        });
        deploymentInfo.initialState = getInitialChainState(safe, ISphinxModule(module));
        deploymentInfo.nonce = getMerkleRootNonce(ISphinxModule(module));
        deploymentInfo.sphinxLibraryVersion = getSphinxLibraryVersion();
        deploymentInfo.arbitraryChain = false;
        deploymentInfo.requireSuccess = true;

        // We fill the block number in later in Typescript. We have to do this using a call to the
        // rpc provider
        // instead of using `block.number` within forge b/c some networks have odd changes to what
        // `block.number`
        // means. For example, on Arbitrum` `block.number` returns the block number on ETH instead
        // of Arbitrum.
        // This could cause the simulation to use an invalid block number and fail.
        deploymentInfo.blockNumber = 0;

        return deploymentInfo;
    }

    /**
     * @notice Estimates the values of the `gas` fields in the Merkle leaves using `gasleft`. This
     *         provides a more accurate estimate than simulating the transactions for two reasons:
     *         1. The `eth_estimateGas` RPC method includes the minimum gas limit (21k) and the
     *            calldata cost of initiating the transaction, which shouldn't be factored into the
     *            Merkle leaf's `gas` field because it's executed as a sub-call.
     *         2. It could be possible to underestimate the Merkle leaf's gas using a simulation due
     *            to gas refunds. Consider this (contrived) edge case: Say a user's transaction
     *            deploys a contract, which costs ~2 million gas, and also involves a large gas
     *            refund (~500k gas). Since gas refunds occur after the transaction is executed, the
     *            broadcast file will have a gas estimate of ~1.5 million gas. However, the user's
     *            transaction costs 2 million gas. This will cause Sphinx to underestimate the
     *            Merkle leaf's gas, resulting in a failed deployment on-chain. This situation uses
     *            contrived numbers, but the point is that using `gasleft` is accurate even if
     *            there's a large gas refund.
     */
    function estimateMerkleLeafGas(
        ParsedAccountAccess[] memory _accountAccesses,
        address _scriptAddress,
        FoundryDeploymentInfo memory _deploymentInfo
    )
        public
        returns (uint256[] memory)
    {
        address safe = getGnosisSafeProxyAddress(_scriptAddress);
        address module = getSphinxModuleAddress(_scriptAddress);

        uint256[] memory gasEstimates = new uint256[](_accountAccesses.length);

        // We prank the Sphinx Module to replicate the production environment. In prod, the Sphinx
        // Module calls the Gnosis Safe.
        vm.startPrank(module);

        // Update the balance of the Safe to be equal to the starting balance + the amount of funds
        // requested. This ensures the Safe is properly funded when we execute the transactions
        // below.
        vm.deal(
            _deploymentInfo.safeAddress,
            _deploymentInfo.safeStartingBalance + _deploymentInfo.fundsRequestedForSafe
        );

        for (uint256 i = 0; i < _accountAccesses.length; i++) {
            ParsedAccountAccess memory parsed = _accountAccesses[i];
            GnosisSafeTransaction memory txn = makeGnosisSafeTransaction(parsed.root);
            uint256 startGas = gasleft();
            bool success = IGnosisSafe(safe).execTransactionFromModule(
                txn.to, txn.value, txn.txData, txn.operation
            );
            uint256 finalGas = gasleft();

            require(success, "Sphinx: failed to call Gnosis Safe from Sphinx Module");

            // Include a buffer to ensure the user's transaction doesn't fail on-chain due to
            // variations between the simulation and the live execution environment. There are a
            // couple areas in particular that could lead to variations:
            // 1. The on-chain state could vary, which could impact the cost of execution. This is
            //    inherently a source of variation because there's a delay between the simulation
            //    and execution.
            // 2. Foundry's simulation is treated as a single transaction, which means SLOADs are
            //    more likely to be "warm" (i.e. cheaper) than the production environment, where
            //    transactions may be split between batches.
            //
            // Collecting the user's transactions in the same process as this function does not
            // impact the Merkle leaf gas fields because we use `vm.snapshot`/`vm.revertTo`. Also,
            // state changes on one fork do not impact the gas cost on other forks.
            //
            // We chose to multiply the gas by 10-20% because multiplying it by a higher number
            // could make a very large transaction unexecutable on-chain. Since this multiplier
            // doesn't impact small transactions very much, we add a constant amount too. We use
            // smaller buffers on Rootstock because gas costs are slightly lower on these networks
            // compared to the EVM. Also, the block gas limit is significantly lower on Rootstock.
            if (_deploymentInfo.chainId == 30 || _deploymentInfo.chainId == 31) {
                gasEstimates[i] = 60_000 + ((startGas - finalGas) * 11) / 10;
            } else {
                gasEstimates[i] = 120_000 + ((startGas - finalGas) * 12) / 10;
            }
        }

        vm.stopPrank();

        return gasEstimates;
    }

    /**
     * Handles adding an execute action that confirms the Safe has received the requested funding
     * from
     * our backend. We only include this check if the user requests funds from our backend. This
     * check
     * just protects the user from an error occurring in our backend which causes the funds to fail
     * to
     * delivered. This check causes the deployment to immediately fail instead of potentially
     * failing
     * part of the way through.
     *
     * It's worth noting the following edge case which this check does not protect against:
     * Say there are already funds in the Safe, the user then proposes a script that requires those
     * funds, the user executes a transaction via the Safe using a third party interface that
     * reduces
     * the balance of the Safe. We then attempt to execute the deployment and it fails because the
     * Safe
     * does not have enough funds.
     *
     * This is a specific case of the more general problem that if a deployment depends on some
     * specific
     * on chain state, the deployment may end up failing if that state changes in between the
     * deployment
     * being approved and it getting executed.
     */
    function addBalanceCheckAction(
        FoundryDeploymentInfo memory _deploymentInfo,
        ParsedAccountAccess[] memory parsedAccesses,
        uint64 _callDepth
    )
        private
        pure
        returns (ParsedAccountAccess[] memory)
    {
        // We don't need a check balance action if the user did not request funds
        if (_deploymentInfo.fundsRequestedForSafe == 0) {
            return parsedAccesses;
        }

        ParsedAccountAccess memory checkFundsAccess = ParsedAccountAccess(
            VmSafe.AccountAccess({
                chainInfo: VmSafe.ChainInfo(0, _deploymentInfo.chainId),
                kind: VmSafe.AccountAccessKind.Call,
                account: _deploymentInfo.safeAddress,
                accessor: _deploymentInfo.safeAddress,
                initialized: true,
                // The old balance is the starting balance + the amount of funds requested because
                // this action is executed after we've already transferred the requested funds to
                // the Safe.
                oldBalance: _deploymentInfo.safeStartingBalance + _deploymentInfo.fundsRequestedForSafe,
                newBalance: _deploymentInfo.safeStartingBalance + _deploymentInfo.fundsRequestedForSafe,
                deployedCode: "",
                // We transfer the current balance of the Safe + the amount of funds requested
                // We include the starting balance in addition to the amount requested because the
                // safe may already have a balance that exceeds the amount requested.
                // The following case could occur if we just checked for the amount requested:
                // 1. The user requestes 0.1 eth using a Safe that has 0.15 eth
                // 2. Our backend executes the deployment and fails to transfer the requested 0.1
                // eth
                // due to an error.
                // 3. The rest of the deployment is executed and this check passed because the
                // balance
                // of the Safe is greater than the amount of funds requested.
                // 4. Transactions in the rest of the deployment may fail because the Safe doesn't
                // have
                // the amount of funds expected.
                value: _deploymentInfo.safeStartingBalance + _deploymentInfo.fundsRequestedForSafe,
                data: "",
                reverted: false,
                storageAccesses: new VmSafe.StorageAccess[](0),
                depth: _callDepth
            }),
            new VmSafe.AccountAccess[](0)
        );

        ParsedAccountAccess[] memory parsedAccessesWithCheck =
            new ParsedAccountAccess[](parsedAccesses.length + 1);
        parsedAccessesWithCheck[0] = checkFundsAccess;
        for (uint256 i = 1; i < parsedAccessesWithCheck.length; i++) {
            parsedAccessesWithCheck[i] = parsedAccesses[i - 1];
        }

        return parsedAccessesWithCheck;
    }

    /**
     * @notice Finishes creating the `FoundryDeploymentInfo` struct. Meant to be called after
     *         running the user's script and after calling `initializeDeploymentInfo`.
     *
     * @param _deploymentInfo The `FoundryDeploymentInfo` struct, which contains the initial values.
     *                        We'll modify this struct then return its final version.
     */
    function finalizeDeploymentInfo(
        FoundryDeploymentInfo memory _deploymentInfo,
        Vm.AccountAccess[] memory _accesses,
        uint64 _callDepth,
        address _scriptAddress
    )
        external
        returns (FoundryDeploymentInfo memory)
    {
        ParsedAccountAccess[] memory parsedAccesses = parseAccountAccesses(
            _accesses,
            _deploymentInfo.safeAddress,
            _callDepth,
            // We use `deploymentInfo.chainId` instead of `block.chainid` because the user may have
            // changed the current `block.chainid` in their script by forking a different network.
            _deploymentInfo.chainId
        );

        parsedAccesses = addBalanceCheckAction(_deploymentInfo, parsedAccesses, _callDepth);

        // ABI encode each `ParsedAccountAccess` element individually. If, instead, we ABI encode
        // the entire array as a unit, the encoded bytes will be too large for EthersJS to ABI
        // decode, which causes an error. This occurs for large deployments, i.e. greater than 50
        // contracts.
        _deploymentInfo.encodedAccountAccesses = new bytes[](parsedAccesses.length);
        for (uint256 i = 0; i < parsedAccesses.length; i++) {
            _deploymentInfo.encodedAccountAccesses[i] = abi.encode(parsedAccesses[i]);
        }

        _deploymentInfo.gasEstimates =
            estimateMerkleLeafGas(parsedAccesses, _scriptAddress, _deploymentInfo);

        return _deploymentInfo;
    }

    function concatJsonPath(string memory a, string memory b) public pure returns (string memory) {
        return string(abi.encodePacked(a, ".", b));
    }

    function fetchProjectFromLock(address _script) public returns (SphinxLockProject memory) {
        UserSphinxConfig memory _config = fetchAndValidateConfig(_script);
        string memory root = vm.projectRoot();
        string memory path = string(abi.encodePacked(root, "/sphinx.lock"));
        string memory json = vm.readFile(path);

        string memory basePath = concatJsonPath(".projects", _config.projectName);
        bool exists = vm.keyExists(json, basePath);
        if (!exists) {
            revert(
                string(
                    abi.encodePacked(
                        "Project with the name ",
                        bytes(_config.projectName),
                        " was not found in the `sphinx.lock` file. You need to register this project in the Sphinx UI and then run `npx sphinx sync` to generate the latest `sphinx.lock` file. We recommend committing this file to version control."
                    )
                )
            );
        }

        string memory safePath = concatJsonPath(basePath, "defaultSafe");
        SphinxLockProject memory project = SphinxLockProject({
            projectName: vm.parseJsonString(json, concatJsonPath(basePath, "projectName")),
            orgId: vm.parseJsonString(json, ".orgId"),
            defaultSafe: DefaultSafe({
                owners: vm.parseJsonAddressArray(json, concatJsonPath(safePath, "owners")),
                safeName: vm.parseJsonString(json, concatJsonPath(safePath, "safeName")),
                threshold: vm.parseJsonUint(json, concatJsonPath(safePath, "threshold")),
                saltNonce: vm.parseJsonUint(json, concatJsonPath(safePath, "saltNonce"))
            })
        });

        return project;
    }
}<|MERGE_RESOLUTION|>--- conflicted
+++ resolved
@@ -271,16 +271,9 @@
 
     function isConfigObjectEmpty(UserSphinxConfig memory _config) internal pure returns (bool) {
         if (
-<<<<<<< HEAD
-            _config.owners.length == 0 && _config.threshold == 0
-                && bytes(_config.projectName).length == 0 && _config.mainnets.length == 0
-                && _config.testnets.length == 0 && _config.saltNonce == 0
-                && bytes(_config.orgId).length == 0
-=======
             _config.mainnets.length == 0 &&
             _config.testnets.length == 0 &&
             bytes(_config.projectName).length == 0
->>>>>>> 8e71f014
         ) {
             return true;
         } else {
@@ -302,37 +295,6 @@
         return config;
     }
 
-<<<<<<< HEAD
-    function assertValidOwners(SphinxConfig memory _config) private pure {
-        require(
-            _config.owners.length > 0,
-            "Sphinx: You must have at least one owner in your 'sphinxConfig.owners' array before calling this function."
-        );
-
-        for (uint256 i = 0; i < _config.owners.length; i++) {
-            // We prevent the owners from being either address(0) or address(0x1)
-            // address(0x1) is the SENTINEL_ADDRESS which is a special address used
-            // by Safe to handle their owner implementation. We check for it here for
-            // completeness, but it's unlikely the user would ever actually use that
-            // value so we don't mention it in the error message.
-            if (_config.owners[i] == address(0) || _config.owners[i] == address(0x1)) {
-                string memory ownerString =
-                    _config.owners[i] == address(0) ? "address(0)" : "address(1)";
-                revert(
-                    string(
-                        abi.encodePacked(
-                            "Sphinx: Detected owner that is, ",
-                            ownerString,
-                            ". Gnosis Safe prevents you from using this address as an owner."
-                        )
-                    )
-                );
-            }
-        }
-    }
-
-=======
->>>>>>> 8e71f014
     /**
      * @notice Performs validation on the user's deployment. This mainly checks that the user's
      *         configuration is valid. This validation occurs regardless of the `SphinxMode` (e.g.
@@ -444,14 +406,9 @@
             SphinxLockProject memory project
         ) = getGnosisSafeInitializerData(_script);
 
-<<<<<<< HEAD
-        bytes32 salt =
-            keccak256(abi.encodePacked(keccak256(safeInitializerData), _config.saltNonce));
-=======
         bytes32 salt = keccak256(
             abi.encodePacked(keccak256(safeInitializerData), project.defaultSafe.saltNonce)
         );
->>>>>>> 8e71f014
         bytes memory safeProxyInitCode = getGnosisSafeProxyInitCode();
         bytes memory deploymentData =
             abi.encodePacked(safeProxyInitCode, uint256(uint160(safeSingletonAddress)));
@@ -525,18 +482,10 @@
      *         documentation if you change the name of this function or change its file
      *         location.
      */
-<<<<<<< HEAD
-    function getGnosisSafeInitializerData(address _script)
-        internal
-        returns (bytes memory safeInitializerData)
-    {
-        SphinxConfig memory _config = fetchAndValidateConfig(_script);
-=======
     function getGnosisSafeInitializerData(
         address _script
     ) public returns (bytes memory safeInitializerData, SphinxLockProject memory project) {
         project = fetchProjectFromLock(_script);
->>>>>>> 8e71f014
 
         // Sort the owner addresses. This provides a consistent ordering, which makes it easier
         // to calculate the `CREATE2` address of the Gnosis Safe off-chain.
