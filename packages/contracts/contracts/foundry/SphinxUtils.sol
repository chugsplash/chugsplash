// SPDX-License-Identifier: MIT
pragma solidity ^0.8.0;

import { Vm } from "sphinx-forge-std/Vm.sol";
import { StdUtils } from "sphinx-forge-std/StdUtils.sol";

import {
    ISphinxAccessControl
} from "../core/interfaces/ISphinxAccessControl.sol";
// TODO - use interfaces
import { SphinxModule } from "../core/SphinxModule.sol";
import { SphinxModuleFactory } from "../core/SphinxModuleFactory.sol";
import {
    RawSphinxAction,
    SphinxActionType,
    SphinxTarget,
    Version,
    AuthLeaf,
    SphinxLeafWithProof,
    SphinxLeaf
} from "../core/SphinxDataTypes.sol";
import {
    BundledSphinxAction,
    SphinxActionBundle,
    SphinxTargetBundle,
    SphinxBundle,
    DeploymentInfo,
    HumanReadableAction,
    NetworkInfo,
    NetworkType,
    Network,
    SphinxConfig,
    InitialChainState,
    OptionalAddress,
    Wallet,
    Label
} from "./SphinxPluginTypes.sol";
import { SphinxContractInfo, SphinxConstants } from "./SphinxConstants.sol";
import { GnosisSafeProxyFactory } from "@gnosis.pm/safe-contracts/proxies/GnosisSafeProxyFactory.sol";
import { MultiSend } from "@gnosis.pm/safe-contracts/libraries/MultiSend.sol";
import { GnosisSafe } from "@gnosis.pm/safe-contracts/GnosisSafe.sol";
import { Create2 } from "@openzeppelin/contracts/utils/Create2.sol";

contract SphinxUtils is SphinxConstants, StdUtils {
    Vm private constant vm = Vm(address(uint160(uint256(keccak256("hevm cheat code")))));

    // These are constants thare are used when signing an EIP-712 meta transaction. They're copied
    // from the `SphinxAuth` contract.
    bytes32 private constant DOMAIN_SEPARATOR =
        keccak256(
            abi.encode(
                keccak256("EIP712Domain(string name)"),
                keccak256(bytes("Sphinx"))
            )
        );
    bytes32 private constant TYPE_HASH = keccak256("MerkleRoot(bytes32 root)");

    bool private SPHINX_INTERNAL__TEST_VERSION_UPGRADE =
        vm.envOr("SPHINX_INTERNAL__TEST_VERSION_UPGRADE", false);
    string private rootPluginPath =
        vm.envOr("DEV_FILE_PATH", string("./node_modules/@sphinx-labs/plugins/"));
    string private rootFfiPath = string(abi.encodePacked(rootPluginPath, "dist/foundry/"));
    string private mainFfiScriptPath = string(abi.encodePacked(rootFfiPath, "index.js"));

    uint private systemOwnerPrivateKey = vm.envOr("SPHINX_INTERNAL__OWNER_PRIVATE_KEY", uint(0));

    address public systemOwner =
        systemOwnerPrivateKey != 0
            ? vm.rememberKey(systemOwnerPrivateKey)
            : 0x226F14C3e19788934Ff37C653Cf5e24caD198341;

    // Source: https://github.com/Arachnid/deterministic-deployment-proxy
    address public constant DETERMINISTIC_DEPLOYMENT_PROXY =
        0x4e59b44847b379578588920cA78FbF26c0B4956C;

    // Number of networks that Sphinx supports, i.e. the number of networks in the `Networks` enum
    // in SphinxPluginTypes.sol. Unfortunately, we can't retrieve this value using type(Network).max
    // because Solidity v0.8.0 doesn't support this operation. The test file for this contract
    // contains a test that ensures this value is correct.
    uint8 internal constant numSupportedNetworks = 23;

    function initializeFFI(string memory _rpcUrl) external {
        ffiDeployOnAnvil(_rpcUrl);
        initializeSphinxContracts();
    }

    function selectManagedServiceAddressForNetwork() public view returns (address) {
        if (block.chainid == 10) {
            return managedServiceAddressOptimism;
        } else if (block.chainid == 420) {
            return managedServiceAddressOptimismGoerli;
        } else {
            return managedServiceAddressStandard;
        }
    }

    function initializeSphinxContracts() public {
        vm.etch(
            DETERMINISTIC_DEPLOYMENT_PROXY,
            hex"7fffffffffffffffffffffffffffffffffffffffffffffffffffffffffffffffe03601600081602082378035828234f58015156039578182fd5b8082525050506014600cf3"
        );

        SphinxContractInfo[] memory contracts = getSphinxContractInfo();
        for (uint i = 0; i < contracts.length; i++) {
            SphinxContractInfo memory ct = contracts[i];
            address addr = create2Deploy(ct.creationCode);
            require(
                addr == ct.expectedAddress,
                string(
                    abi.encodePacked(
                        "address mismatch. expected address: ",
                        vm.toString(ct.expectedAddress)
                    )
                )
            );
        }

        // if (_executor.exists) {
        //     // Impersonate system owner
        //     vm.startPrank(systemOwner);

        //     address managedServiceAddr = selectManagedServiceAddressForNetwork();
        //     ISphinxAccessControl managedService = ISphinxAccessControl(managedServiceAddr);
        //     if (!managedService.hasRole(keccak256("REMOTE_EXECUTOR_ROLE"), _executor.value)) {
        //         managedService.grantRole(keccak256("REMOTE_EXECUTOR_ROLE"), _executor.value);
        //     }

        //     vm.stopPrank();
        // }
    }

    function slice(
        bytes calldata _data,
        uint256 _start,
        uint256 _end
    ) external pure returns (bytes memory) {
        return _data[_start:_end];
    }

    // TODO - update so this deploys the Safe contracts
    function ffiDeployOnAnvil(string memory _rpcUrl) public {
        string[] memory cmds = new string[](5);
        cmds[0] = "npx";
        cmds[1] = "node";
        cmds[2] = mainFfiScriptPath;
        cmds[3] = "deployOnAnvil";
        cmds[4] = _rpcUrl;

        Vm.FfiResult memory result = vm.tryFfi(cmds);
        if (result.exitCode != 0) {
            revert(string(result.stderr));
        }
        vm.sleep(5000);
    }

    function getEIP1967ProxyAdminAddress(address _proxyAddress) public view returns (address) {
        // The EIP-1967 storage slot that holds the address of the owner.
        // bytes32(uint256(keccak256('eip1967.proxy.admin')) - 1)
        bytes32 ownerKey = 0xb53127684a568b3173ae13b9f8a6016e243e63b6e8ee1178d6a717850b5d6103;

        bytes32 ownerBytes32 = vm.load(_proxyAddress, ownerKey);

        // Convert the bytes32 value to an address.
        return address(uint160(uint256(ownerBytes32)));
    }

    function getDeploymentId(
        SphinxActionBundle memory _actionBundle,
        SphinxTargetBundle memory _targetBundle,
        string memory _configUri
    ) external pure returns (bytes32) {
        (uint256 numInitialActions, uint256 numSetStorageActions) = getNumActions(
            _actionBundle.actions
        );

        return
            keccak256(
                abi.encode(
                    _actionBundle.root,
                    _targetBundle.root,
                    numInitialActions,
                    numSetStorageActions,
                    _targetBundle.targets.length,
                    _configUri
                )
            );
    }

    function create2Deploy(bytes memory _creationCode) public returns (address) {
        address addr = computeCreate2Address(
            bytes32(0),
            keccak256(_creationCode),
            DETERMINISTIC_DEPLOYMENT_PROXY
        );

        if (addr.code.length == 0) {
            bytes memory code = abi.encodePacked(bytes32(0), _creationCode);
            (bool success, ) = DETERMINISTIC_DEPLOYMENT_PROXY.call(code);
            require(
                success,
                string(
                    abi.encodePacked(
                        "failed to deploy contract. expected address: ",
                        vm.toString(addr)
                    )
                )
            );
        }

        return addr;
    }

    function inefficientSlice(
        SphinxLeafWithProof[] memory selected,
        uint start,
        uint end
    ) public pure returns (SphinxLeafWithProof[] memory sliced) {
        sliced = new SphinxLeafWithProof[](end - start);
        for (uint i = start; i < end; i++) {
            sliced[i - start] = selected[i];
        }
    }

    function sortAddresses(address[] memory _unsorted) public pure returns (address[] memory) {
        address[] memory sorted = _unsorted;
        for (uint i = 0; i < sorted.length; i++) {
            for (uint j = i + 1; j < sorted.length; j++) {
                if (sorted[i] > sorted[j]) {
                    address temp = sorted[i];
                    sorted[i] = sorted[j];
                    sorted[j] = temp;
                }
            }
        }
        return sorted;
    }

    function getSphinxDeployerPrivateKey(uint256 _num) public pure returns (uint256) {
        return uint256(keccak256(abi.encode("sphinx.deployer", _num)));
    }

    /**
     * @notice Get auto-generated wallets sorted in ascending order according to their addresses.
     *         We don't use `vm.createWallet` because this function must be view/pure, since it may
     *         be called during a broadcast. If it's not view/pure, then this call would be
     *         broadcasted, which is not what we want.
     */
    function getSphinxWalletsSortedByAddress(
        uint256 _numWallets
    ) public pure returns (Wallet[] memory) {
        Wallet[] memory wallets = new Wallet[](_numWallets);
        for (uint256 i = 0; i < _numWallets; i++) {
            uint256 privateKey = getSphinxDeployerPrivateKey(i);
            wallets[i] = Wallet({ addr: vm.addr(privateKey), privateKey: privateKey });
        }

        // Sort the wallets by address
        for (uint256 i = 0; i < wallets.length; i++) {
            for (uint256 j = i + 1; j < wallets.length; j++) {
                if (wallets[i].addr > wallets[j].addr) {
                    Wallet memory temp = wallets[i];
                    wallets[i] = wallets[j];
                    wallets[j] = temp;
                }
            }
        }

        return wallets;
    }

    /**
     * @notice Splits up a bundled action into its components
     */
    function disassembleActions(
        BundledSphinxAction[] memory actions
    ) public pure returns (RawSphinxAction[] memory, bytes32[][] memory) {
        RawSphinxAction[] memory rawActions = new RawSphinxAction[](actions.length);
        bytes32[][] memory _proofs = new bytes32[][](actions.length);
        for (uint i = 0; i < actions.length; i++) {
            BundledSphinxAction memory action = actions[i];
            rawActions[i] = action.action;
            _proofs[i] = action.siblings;
        }

        return (rawActions, _proofs);
    }

    function decodeExecutionLeafData(SphinxLeaf memory leaf) public pure returns (address to, uint value, uint gas, bytes memory uri, uint operation) {
        return abi.decode(leaf.data, (address, uint, uint, bytes, uint));
    }

    /**
     * Helper function that determines if a given batch is executable within the specified gas
       limit.
     */
    function executable(
        SphinxLeafWithProof[] memory selected,
        uint maxGasLimit
    ) public pure returns (bool) {
        uint256 estGasUsed = 0;
        for (uint i = 0; i < selected.length; i++) {
            (, , uint gas, , ) = decodeExecutionLeafData(selected[i].leaf);
            estGasUsed += gas;
        }
        return maxGasLimit > estGasUsed;
    }

    /**
     * Helper function for finding the maximum number of batch elements that can be executed from a
     * given input list of actions. This is done by performing a binary search over the possible
     * batch sizes and finding the largest batch size that does not exceed the maximum gas limit.
     */
    function findMaxBatchSize(
        SphinxLeafWithProof[] memory leafs,
        uint maxGasLimit
    ) public pure returns (uint) {
        // Optimization, try to execute the entire batch at once before doing a binary search
        if (executable(leafs, maxGasLimit)) {
            return leafs.length;
        }

        // If the full batch isn't executavle, then do a binary search to find the largest
        // executable batch size
        uint min = 0;
        uint max = leafs.length;
        while (min < max) {
            uint mid = ceilDiv((min + max), 2);
            SphinxLeafWithProof[] memory left = inefficientSlice(leafs, 0, mid);
            if (executable(left, maxGasLimit)) {
                min = mid;
            } else {
                max = mid - 1;
            }
        }

        // No possible size works, this is a problem and should never happen
        if (min == 0) {
            revert("Sphinx: Unable to find a batch size that does not exceed the block gas limit");
        }

        return min;
    }

    function equals(string memory _str1, string memory _str2) public pure returns (bool) {
        return keccak256(abi.encodePacked(_str1)) == keccak256(abi.encodePacked(_str2));
    }

    function toBytes32(address _addr) public pure returns (bytes32) {
        return bytes32(uint256(uint160(_addr)));
    }

    function getNumActions(
        BundledSphinxAction[] memory _actions
    ) public pure returns (uint256, uint256) {
        uint256 numInitialActions = 0;
        uint256 numSetStorageActions = 0;
        for (uint256 i = 0; i < _actions.length; i++) {
            SphinxActionType actionType = _actions[i].action.actionType;
            if (
                actionType == SphinxActionType.DEPLOY_CONTRACT ||
                actionType == SphinxActionType.CALL
            ) {
                numInitialActions += 1;
            } else if (actionType == SphinxActionType.SET_STORAGE) {
                numSetStorageActions += 1;
            }
        }
        return (numInitialActions, numSetStorageActions);
    }

    function filterActionsOnNetwork (
        SphinxLeafWithProof[] memory leafs
    ) external view returns (SphinxLeafWithProof[] memory) {
        uint numLeafsOnNetwork = 0;
        for (uint256 i = 0; i < leafs.length; i++) {
            if (leafs[i].leaf.chainId == block.chainid) {
                numLeafsOnNetwork += 1;
            }
        }

        SphinxLeafWithProof[] memory leafsOnNetwork = new SphinxLeafWithProof[](numLeafsOnNetwork);
        uint leafIndex = 0;
        for (uint256 i = 0; i < leafs.length; i++) {
            if (leafs[i].leaf.chainId == block.chainid) {
                leafsOnNetwork[leafIndex] = leafs[i];
                leafIndex += 1;
            }
        }

        return leafsOnNetwork;
    }

    function removeExecutedActions(
        BundledSphinxAction[] memory _actions,
        uint256 _actionsExecuted
    ) external pure returns (BundledSphinxAction[] memory) {
        uint numActionsToExecute = 0;
        for (uint i = 0; i < _actions.length; i++) {
            BundledSphinxAction memory action = _actions[i];
            if (action.action.index >= _actionsExecuted) {
                numActionsToExecute += 1;
            }
        }

        BundledSphinxAction[] memory filteredActions = new BundledSphinxAction[](
            numActionsToExecute
        );
        uint filteredArrayIndex = 0;
        for (uint i = 0; i < _actions.length; i++) {
            BundledSphinxAction memory action = _actions[i];
            if (action.action.index >= _actionsExecuted) {
                filteredActions[filteredArrayIndex] = action;
                filteredArrayIndex += 1;
            }
        }
        return filteredActions;
    }

    function splitActions(
        BundledSphinxAction[] memory _actions
    ) external pure returns (BundledSphinxAction[] memory, BundledSphinxAction[] memory) {
        (uint256 numInitialActions, uint256 numSetStorageActions) = getNumActions(_actions);

        BundledSphinxAction[] memory initialActions = new BundledSphinxAction[](numInitialActions);
        BundledSphinxAction[] memory setStorageActions = new BundledSphinxAction[](
            numSetStorageActions
        );
        uint initialActionArrayIndex = 0;
        uint setStorageArrayIndex = 0;
        for (uint i = 0; i < _actions.length; i++) {
            BundledSphinxAction memory action = _actions[i];
            if (
                action.action.actionType == SphinxActionType.DEPLOY_CONTRACT ||
                action.action.actionType == SphinxActionType.CALL
            ) {
                initialActions[initialActionArrayIndex] = action;
                initialActionArrayIndex += 1;
            } else if (action.action.actionType == SphinxActionType.SET_STORAGE) {
                setStorageActions[setStorageArrayIndex] = action;
                setStorageArrayIndex += 1;
            }
        }
        return (initialActions, setStorageActions);
    }

    function getCodeSize(address _addr) external view returns (uint256) {
        uint256 size;
        assembly {
            size := extcodesize(_addr)
        }
        return size;
    }

    /**
     * @notice Returns an array of unique addresses from a given array of addresses, which may
     *         contain duplicates.
     *
     * @param _addresses An array of addresses that may contain duplicates.
     */
    function getUniqueAddresses(
        address[] memory _addresses
    ) internal pure returns (address[] memory) {
        // First, we get an array of unique addresses. We do this by iterating over the input array
        // and adding each address to a new array if it hasn't been added already.
        address[] memory uniqueAddresses = new address[](_addresses.length);
        uint256 uniqueAddressCount = 0;
        for (uint256 i = 0; i < _addresses.length; i++) {
            bool isUnique = true;
            // Check if the address has already been added to the uniqueAddresses array.
            for (uint256 j = 0; j < uniqueAddressCount; j++) {
                if (_addresses[i] == uniqueAddresses[j]) {
                    isUnique = false;
                    break;
                }
            }
            // If the address hasn't been added yet, add it to the uniqueAddresses array.
            if (isUnique) {
                uniqueAddresses[uniqueAddressCount] = _addresses[i];
                uniqueAddressCount += 1;
            }
        }

        // Next, we create a new array with the correct length and copy the unique addresses into
        // it. This is necessary because the uniqueAddresses array may contain empty addresses at
        // the end.
        address[] memory trimmedUniqueAddresses = new address[](uniqueAddressCount);
        for (uint256 i = 0; i < uniqueAddressCount; i++) {
            trimmedUniqueAddresses[i] = uniqueAddresses[i];
        }

        return trimmedUniqueAddresses;
    }

    function findNetworkInfoByName(
        string memory _networkName
    ) public pure returns (NetworkInfo memory) {
        NetworkInfo[] memory all = getNetworkInfoArray();
        for (uint256 i = 0; i < all.length; i++) {
            if (keccak256(abi.encode(all[i].name)) == keccak256(abi.encode(_networkName))) {
                return all[i];
            }
        }
        revert(
            string(abi.encodePacked("Sphinx: No network found with the given name: ", _networkName))
        );
    }

    function getNetworkInfoArray() public pure returns (NetworkInfo[] memory) {
        NetworkInfo[] memory all = new NetworkInfo[](numSupportedNetworks);
        all[0] = NetworkInfo({
            network: Network.anvil,
            name: "anvil",
            chainId: 31337,
            networkType: NetworkType.Local
        });
        all[1] = NetworkInfo({
            network: Network.ethereum,
            name: "ethereum",
            chainId: 1,
            networkType: NetworkType.Mainnet
        });
        all[2] = NetworkInfo({
            network: Network.optimism,
            name: "optimism",
            chainId: 10,
            networkType: NetworkType.Mainnet
        });
        all[3] = NetworkInfo({
            network: Network.arbitrum,
            name: "arbitrum",
            chainId: 42161,
            networkType: NetworkType.Mainnet
        });
        all[4] = NetworkInfo({
            network: Network.polygon,
            name: "polygon",
            chainId: 137,
            networkType: NetworkType.Mainnet
        });
        all[5] = NetworkInfo({
            network: Network.bnb,
            name: "bnb",
            chainId: 56,
            networkType: NetworkType.Mainnet
        });
        all[6] = NetworkInfo({
            network: Network.gnosis,
            name: "gnosis",
            chainId: 100,
            networkType: NetworkType.Mainnet
        });
        all[7] = NetworkInfo({
            network: Network.linea,
            name: "linea",
            chainId: 59144,
            networkType: NetworkType.Mainnet
        });
        all[8] = NetworkInfo({
            network: Network.polygon_zkevm,
            name: "polygon_zkevm",
            chainId: 1101,
            networkType: NetworkType.Mainnet
        });
        all[9] = NetworkInfo({
            network: Network.avalanche,
            name: "avalanche",
            chainId: 43114,
            networkType: NetworkType.Mainnet
        });
        all[10] = NetworkInfo({
            network: Network.fantom,
            name: "fantom",
            chainId: 250,
            networkType: NetworkType.Mainnet
        });
        all[11] = NetworkInfo({
            network: Network.base,
            name: "base",
            chainId: 8453,
            networkType: NetworkType.Mainnet
        });
        all[12] = NetworkInfo({
            network: Network.goerli,
            name: "goerli",
            chainId: 5,
            networkType: NetworkType.Testnet
        });
        all[13] = NetworkInfo({
            network: Network.optimism_goerli,
            name: "optimism_goerli",
            chainId: 420,
            networkType: NetworkType.Testnet
        });
        all[14] = NetworkInfo({
            network: Network.arbitrum_goerli,
            name: "arbitrum_goerli",
            chainId: 421613,
            networkType: NetworkType.Testnet
        });
        all[15] = NetworkInfo({
            network: Network.polygon_mumbai,
            name: "polygon_mumbai",
            chainId: 80001,
            networkType: NetworkType.Testnet
        });
        all[16] = NetworkInfo({
            network: Network.bnb_testnet,
            name: "bnb_testnet",
            chainId: 97,
            networkType: NetworkType.Testnet
        });
        all[17] = NetworkInfo({
            network: Network.gnosis_chiado,
            name: "gnosis_chiado",
            chainId: 10200,
            networkType: NetworkType.Testnet
        });
        all[18] = NetworkInfo({
            network: Network.linea_goerli,
            name: "linea_goerli",
            chainId: 59140,
            networkType: NetworkType.Testnet
        });
        all[19] = NetworkInfo({
            network: Network.polygon_zkevm_goerli,
            name: "polygon_zkevm_goerli",
            chainId: 1442,
            networkType: NetworkType.Testnet
        });
        all[20] = NetworkInfo({
            network: Network.avalanche_fuji,
            name: "avalanche_fuji",
            chainId: 43113,
            networkType: NetworkType.Testnet
        });
        all[21] = NetworkInfo({
            network: Network.fantom_testnet,
            name: "fantom_testnet",
            chainId: 4002,
            networkType: NetworkType.Testnet
        });
        all[22] = NetworkInfo({
            network: Network.base_goerli,
            name: "base_goerli",
            chainId: 84531,
            networkType: NetworkType.Testnet
        });
        return all;
    }

    function getNetworkInfo(Network _network) public pure returns (NetworkInfo memory) {
        NetworkInfo[] memory all = getNetworkInfoArray();
        for (uint i = 0; i < all.length; i++) {
            if (all[i].network == _network) {
                return all[i];
            }
        }
        revert("Sphinx: Could not find network. Should never happen.");
    }

    function toString(Network[] memory _network) public pure returns (string memory) {
        string memory result = "\n";
        for (uint i = 0; i < _network.length; i++) {
            result = string(abi.encodePacked(result, getNetworkInfo(_network[i]).name));
            if (i != _network.length - 1) {
                result = string(abi.encodePacked(result, "\n"));
            }
        }
        return result;
    }

    function removeNetworkType(
        Network[] memory _networks,
        NetworkType _networkType
    ) public pure returns (Network[] memory) {
        Network[] memory notNetworkType = new Network[](_networks.length);
        uint numNotNetworkType = 0;
        for (uint i = 0; i < _networks.length; i++) {
            if (getNetworkInfo(_networks[i]).networkType != _networkType) {
                notNetworkType[numNotNetworkType] = _networks[i];
                numNotNetworkType++;
            }
        }
        Network[] memory trimmed = new Network[](numNotNetworkType);
        for (uint i = 0; i < numNotNetworkType; i++) {
            trimmed[i] = notNetworkType[i];
        }
        return trimmed;
    }

    function toString(address[] memory _ary) public pure returns (string memory) {
        string memory result = "\n";
        for (uint i = 0; i < _ary.length; i++) {
            result = string(abi.encodePacked(result, vm.toString(_ary[i])));
            if (i != _ary.length - 1) {
                result = string(abi.encodePacked(result, "\n"));
            }
        }
        result = string(abi.encodePacked(result));
        return result;
    }

    /**
     * @notice Checks if the rpcUrl is a live network (e.g. Ethereum) or a local network (e.g. an
     *         Anvil or Hardhat node). It does this by attempting to call an RPC method that only
     *         exists on an Anvil or Hardhat node.
     */
    function isLiveNetworkFFI(string memory _rpcUrl) external returns (bool) {
        string[] memory inputs = new string[](5);
        inputs[0] = "npx";
        inputs[1] = "node";
        inputs[2] = mainFfiScriptPath;
        inputs[3] = "isLiveNetwork";
        inputs[4] = _rpcUrl;

        Vm.FfiResult memory result = vm.tryFfi(inputs);
        if (result.exitCode != 0) {
            revert(string(result.stderr));
        }
        return abi.decode(result.stdout, (bool));
    }

    function arrayContainsAddress(
        address[] memory _ary,
        address _addr
    ) private pure returns (bool) {
        for (uint i = 0; i < _ary.length; i++) {
            if (_ary[i] == _addr) {
                return true;
            }
        }
        return false;
    }

    function computeCreate3Address(address _deployer, bytes32 _salt) public pure returns (address) {
        // Hard-coded bytecode of the proxy used by Create3 to deploy the contract. See the `CREATE3.sol`
        // library for details.
        bytes memory proxyBytecode = hex"67_36_3d_3d_37_36_3d_34_f0_3d_52_60_08_60_18_f3";

        address proxy = computeCreate2Address(_salt, keccak256(proxyBytecode), _deployer);
        return computeCreateAddress(proxy, 1);
    }

    /**
     * @notice Returns an array of Networks that appear more than once in the given array.
     * @param _networks The unfiltered elements.
     * @return duplicates The duplicated elements.
     */
    function getDuplicatedElements(
        Network[] memory _networks
    ) public pure returns (Network[] memory) {
        // We return early here because the for-loop below will throw an underflow error if the array is empty.
        if (_networks.length == 0) return new Network[](0);

        Network[] memory sorted = sortNetworks(_networks);
        Network[] memory duplicates = new Network[](_networks.length);
        uint numDuplicates = 0;
        for (uint i = 0; i < sorted.length - 1; i++) {
            if (sorted[i] == sorted[i + 1]) {
                duplicates[numDuplicates] = sorted[i];
                numDuplicates++;
            }
        }
        Network[] memory trimmed = new Network[](numDuplicates);
        for (uint i = 0; i < numDuplicates; i++) {
            trimmed[i] = duplicates[i];
        }
        return trimmed;
    }

    /**
     * @notice Returns an array of addresses that appear more than once in the given array.
     * @param _ary The unfiltered elements.
     * @return duplicates The duplicated elements.
     */
    function getDuplicatedElements(address[] memory _ary) public pure returns (address[] memory) {
        // We return early here because the for-loop below will throw an underflow error if the array is empty.
        if (_ary.length == 0) return new address[](0);

        address[] memory sorted = sortAddresses(_ary);
        address[] memory duplicates = new address[](_ary.length);
        uint numDuplicates = 0;
        for (uint i = 0; i < sorted.length - 1; i++) {
            if (sorted[i] == sorted[i + 1]) {
                duplicates[numDuplicates] = sorted[i];
                numDuplicates++;
            }
        }
        address[] memory trimmed = new address[](numDuplicates);
        for (uint i = 0; i < numDuplicates; i++) {
            trimmed[i] = duplicates[i];
        }
        return trimmed;
    }

    /**
     * @notice Sorts the networks in ascending order according to the Network enum's value.
     * @param _unsorted The networks to sort.
     * @return sorted The sorted networks.
     */
    function sortNetworks(Network[] memory _unsorted) private pure returns (Network[] memory) {
        Network[] memory sorted = _unsorted;
        for (uint i = 0; i < sorted.length; i++) {
            for (uint j = i + 1; j < sorted.length; j++) {
                if (sorted[i] > sorted[j]) {
                    Network temp = sorted[i];
                    sorted[i] = sorted[j];
                    sorted[j] = temp;
                }
            }
        }
        return sorted;
    }

    function getMappingValueSlotKey(
        bytes32 _mappingSlotKey,
        bytes32 _key
    ) public pure returns (bytes32) {
        return keccak256(abi.encodePacked(_key, _mappingSlotKey));
    }

    function signMetaTxnForAuthRoot(
        uint256 _privateKey,
        bytes32 _root
    ) public pure returns (bytes memory) {
        bytes memory typedData = abi.encodePacked(
            "\x19\x01",
            DOMAIN_SEPARATOR,
            keccak256(abi.encode(TYPE_HASH, _root))
        );
        (uint8 v, bytes32 r, bytes32 s) = vm.sign(_privateKey, keccak256(typedData));
        return abi.encodePacked(r, s, v);
    }

    /**
     * @notice Performs validation on the user's deployment. This mainly checks that the user's
     *         configuration is valid. This validation occurs regardless of the `SphinxMode` (e.g.
     *         proposals, broadcasting, etc).
     */
    function validate(SphinxConfig memory _config) external view {
        require(
            bytes(_config.projectName).length > 0,
            "Sphinx: You must assign a value to 'sphinxConfig.projectName' before calling this function."
        );
        require(
            _config.owners.length > 0,
            "Sphinx: You must have at least one owner in your 'sphinxConfig.owners' array before calling this function."
        );
        require(
            _config.threshold > 0,
            "Sphinx: You must set your 'sphinxConfig.threshold' to a value greater than 0 before calling this function."
        );
        require(
            _config.owners.length >= _config.threshold,
            "Sphinx: Your 'sphinxConfig.threshold' field must be less than or equal to the number of owners in your 'owners' array."
        );

        address[] memory duplicateOwners = getDuplicatedElements(_config.owners);
        Network[] memory duplicateMainnets = getDuplicatedElements(_config.mainnets);
        Network[] memory duplicateTestnets = getDuplicatedElements(_config.testnets);
        require(
            duplicateOwners.length == 0,
            string(
                abi.encodePacked(
                    "Sphinx: Your 'sphinxConfig.owners' array contains duplicate addresses: ",
                    toString(duplicateOwners)
                )
            )
        );
        require(
            duplicateMainnets.length == 0,
            string(
                abi.encodePacked(
                    "Sphinx: Your 'sphinxConfig.mainnets' array contains duplicate networks: ",
                    toString(duplicateMainnets)
                )
            )
        );
        require(
            duplicateTestnets.length == 0,
            string(
                abi.encodePacked(
                    "Sphinx: Your 'sphinxConfig.testnets' array contains duplicate networks: ",
                    toString(duplicateTestnets)
                )
            )
        );

        Network[] memory invalidMainnets = removeNetworkType(_config.mainnets, NetworkType.Mainnet);
        require(
            invalidMainnets.length == 0,
            string(
                abi.encodePacked(
                    "Sphinx: Your 'sphinxConfig.mainnets' array contains non-production networks: ",
                    toString(invalidMainnets)
                )
            )
        );
        Network[] memory invalidTestnets = removeNetworkType(_config.testnets, NetworkType.Testnet);
        require(
            invalidTestnets.length == 0,
            string(
                abi.encodePacked(
                    "Sphinx: Your 'testnets' array contains invalid test networks: ",
                    toString(invalidTestnets)
                )
            )
        );
    }

    /**
     * @notice Performs validation on the user's deployment. This is only run if a broadcast is
     *         being performed on a live network (i.e. not an Anvil or Hardhat node).
     */
    function validateLiveNetworkBroadcast(
        SphinxConfig memory _config,
        address _msgSender
    ) external view {
        // TODO - We should do something similar to this, but what?
        // require(
        //     registryAddress.code.length > 0,
        //     "Sphinx: Unsupported network. Contact the Sphinx team if you'd like us to support it."
        // );
        require(
            _config.owners.length == 1,
            "Sphinx: You can only deploy on a live network if there is only one owner in your 'owners' array."
        );

        address deployer = vm.addr(vm.envUint("PRIVATE_KEY"));
        require(
            deployer == _config.owners[0],
            string(
                abi.encodePacked(
                    "Sphinx: The address corresponding to your 'PRIVATE_KEY' environment variable must match the address in the 'owners' array.\n",
                    "Address of your env variable: ",
                    vm.toString(deployer),
                    "\n",
                    "Address in the 'owners' array: ",
                    vm.toString(_config.owners[0])
                )
            )
        );
        require(
            _msgSender == deployer,
            string(
                abi.encodePacked(
                    "Sphinx: You must call 'vm.startBroadcast' with the address corresponding to the 'PRIVATE_KEY' in your '.env' file.\n",
                    "Broadcast address: ",
                    vm.toString(_msgSender),
                    "\n",
                    "Address corresponding to private key: ",
                    vm.toString(deployer)
                )
            )
        );

        // TODO - Check if the caller owns the target safe
        // address authAddress = getSphinxAuthAddress(_config);
        // if (authAddress.code.length > 0) {
        //     ISphinxAccessControlEnumerable auth = ISphinxAccessControlEnumerable(authAddress);
        //     // Check that the deployer is an owner. 0x00 is the `DEFAULT_ADMIN_ROLE` used
        //     // by OpenZeppelin's AccessControl contract.
        //     require(
        //         auth.hasRole(0x00, deployer),
        //         "Sphinx: The deployer must be an owner of the SphinxAuth contract."
        //     );
        //     require(
        //         auth.getRoleMemberCount(0x00) == 1,
        //         "Sphinx: The deployer must be the only owner of the SphinxAuth contract."
        //     );
        //     require(
        //         !ISphinxAuth(authAddress).firstProposalOccurred() ||
        //             auth.hasRole(keccak256("ProposerRole"), deployer),
        //         "Sphinx: The deployer must be a proposer in the SphinxAuth contract."
        //     );
        // }
    }

    function getInitialChainState(
        address _safe,
        SphinxModule _sphinxModule
    ) external view returns (InitialChainState memory) {
        if (address(_safe).code.length == 0) {
            return
                InitialChainState({
                    isSafeDeployed: false,
                    isExecuting: false
                });
        } else {
            return
                InitialChainState({
                    isSafeDeployed: true,
                    isExecuting: _sphinxModule.activeRoot() != bytes32(0)
                });
        }
    }

    /**
     * @notice Copied from OpenZeppelin's Math.sol (v4.9.0). We copy this instead of importing
     *         Math.sol in order to support a wider range of Solidity versions. Math.sol only
     *         allows versions >= 0.8.0.
     * @dev Returns the ceiling of the division of two numbers.
     *
     * This differs from standard division with `/` in that it rounds up instead
     * of rounding down.
     */
    function ceilDiv(uint256 a, uint256 b) private pure returns (uint256) {
        // (a + b - 1) / b can overflow on addition, so we distribute.
        return a == 0 ? 0 : (a - 1) / b + 1;
    }

    function validateProposal(SphinxConfig memory _config) external view {
        require(
            bytes(_config.orgId).length > 0,
            "Sphinx: Your 'orgId' cannot be an empty string. Please retrieve it from Sphinx's UI."
        );
    }

    function getSphinxSafeAddress(address[] memory _owners, uint _threshold) public pure returns (address) {
        bytes memory safeInitializerData = fetchSafeInitializerData(_owners, _threshold);
        bytes32 salt = keccak256(abi.encodePacked(keccak256(safeInitializerData), bytes32(0)));
        bytes memory deploymentData = abi.encodePacked(safeProxyBytecode, abi.encode(safeSingletonAddress));
        return Create2.computeAddress(
            salt,
            keccak256(deploymentData),
            safeFactoryAddress
        );
    }

    function getSphinxModuleAddress(address[] memory _owners, uint _threshold) public pure returns (address) {
        address safeProxyAddress = getSphinxSafeAddress(_owners, _threshold);
        return Create2.computeAddress(bytes32(0), keccak256(abi.encodePacked(sphinxModuleBytecode, abi.encode(safeProxyAddress))), sphinxModuleFactoryAddress);
    }

    function fetchSafeInitializerData(
        address[] memory _owners,
        uint _threshold
    ) internal pure returns (
        bytes memory safeInitializerData
    ) {
        SphinxModuleFactory moduleFactory = SphinxModuleFactory(sphinxModuleFactoryAddress);
        bytes memory encodedDeployModuleCalldata = abi.encodeWithSelector(moduleFactory.deploySphinxModuleFromSafe.selector, bytes32(0));
        bytes memory deployModuleMultiSendData = abi.encodePacked(uint8(0), moduleFactory, uint256(0), encodedDeployModuleCalldata.length, encodedDeployModuleCalldata);
        bytes memory encodedEnableModuleCalldata = abi.encodeWithSelector(moduleFactory.enableSphinxModule.selector, bytes32(0));
        bytes memory enableModuleMultiSendData = abi.encodePacked(uint8(1), moduleFactory, uint256(0), encodedEnableModuleCalldata.length, encodedEnableModuleCalldata);

        bytes memory multiSendData = abi.encodeWithSelector(MultiSend.multiSend.selector, abi.encodePacked(deployModuleMultiSendData, enableModuleMultiSendData));
        safeInitializerData = abi.encodePacked(
            GnosisSafe.setup.selector,
            abi.encode(
                _owners,
                _threshold,
                multiSendAddress,
                multiSendData,
                compatibilityFallbackHandlerAddress,
                address(0),
                0,
                address(0)
            )
        );
    }

<<<<<<< HEAD
    // function fetchSafeInitializerData(
    //     address[] memory _owners,
    //     uint _threshold
    // ) internal returns (
    //     bytes memory safeInitializerData
    // ) {
    //     SphinxModuleFactory moduleFactory = SphinxModuleFactory(sphinxModuleFactoryAddress);
    //     bytes memory encodedDeployModuleCalldata = abi.encodeWithSelector(moduleFactory.deploySphinxModule.selector, bytes32(0));
    //     bytes memory deployModuleMultiSendData = abi.encodePacked(uint8(0), moduleFactory, uint256(0), encodedDeployModuleCalldata.length, encodedDeployModuleCalldata);
    //     bytes memory encodedEnableModuleCalldata = abi.encodeWithSelector(moduleFactory.enableSphinxModule.selector, bytes32(0));
    //     bytes memory enableModuleMultiSendData = abi.encodePacked(uint8(1), moduleFactory, uint256(0), encodedEnableModuleCalldata.length, encodedEnableModuleCalldata);

    //     bytes memory multiSendData = abi.encodeWithSelector(MultiSend.multiSend.selector, abi.encodePacked(deployModuleMultiSendData, enableModuleMultiSendData));
    //     safeInitializerData = abi.encodePacked(
    //         GnosisSafe.setup.selector,
    //         abi.encode(
    //             _owners,
    //             _threshold,
    //             multiSendAddress,
    //             multiSendData,
    //             compatibilityFallbackHandlerAddress,
    //             address(0),
    //             0,
    //             address(0)
    //         )
    //     );
    // }

    // function sphinxModuleFactoryDeploy(
    //     address[] memory _owners,
    //     uint _threshold
    // ) external {
    //     bytes memory safeInitializerData = fetchSafeInitializerData(_owners, _threshold);

    //     GnosisSafeProxyFactory safeProxyFactory = GnosisSafeProxyFactory(safeFactoryAddress);
    //     safeProxyFactory.createProxyWithNonce(
    //         safeSingletonAddress,
    //         safeInitializerData,
    //         0
    //     );
    // }
=======
    function sphinxModuleFactoryDeploy(
        address[] memory _owners,
        uint _threshold
    ) external {
        bytes memory safeInitializerData = fetchSafeInitializerData(_owners, _threshold);

        GnosisSafeProxyFactory safeProxyFactory = GnosisSafeProxyFactory(safeFactoryAddress);
        safeProxyFactory.createProxyWithNonce(
            safeSingletonAddress,
            safeInitializerData,
            0
        );
    }
>>>>>>> ba2f08c8

    function packBytes(bytes[] memory arr) public pure returns (bytes memory) {
        bytes memory output;

        for (uint256 i = 0; i < arr.length; i++) {
            output = abi.encodePacked(output, arr[i]);
        }

        return output;
    }

    /**
     * @notice Deploys a user's SphinxManager and SphinxAuth contract by calling
     *         `SphinxAuthFactory.deploy` via FFI. This is only called when broadcasting on a local
     *         network (i.e. Anvil). If we don't do this, the following situation will occur,
     *         resulting in an error:
     *
     *         1. The local Forge simulation is run, which triggers an FFI call that grants
     *            ownership roles to the auto-generated address(es) in the SphinxAuth contract. This
     *            occurs in `_sphinxGrantRoleInAuthContract`. Crucially, the SphinxAuth contract is
     *            not deployed yet because the broadcast has not occurred yet.
     *         2. The broadcast occurs, which includes a transaction for `SphinxAuthFactory.deploy`.
     *            This overwrites the storage slots that were set in the previous step, which means
     *            the auto-generated addresses no longer have ownership privileges.
     *         3. The deployment fails during the broadcast because the signatures signed by the
     *            auto-generated addresses are no longer valid.
     *
     *        This function prevents this error by calling `SphinxAuthFactory.deploy` via FFI
     *        before the storage values are set in the SphinxAuth contract in step 1.
     */
    function sphinxModuleFactoryDeployFFI(
        address[] memory _owners,
        uint _threshold,
        string memory _rpcUrl
    ) external {
        bytes memory safeInitializerData = fetchSafeInitializerData(_owners, _threshold);

        string[] memory inputs;
        inputs = new string[](8);
        inputs[0] = "cast";
        inputs[1] = "send";
        inputs[2] = vm.toString(safeFactoryAddress);
        inputs[3] = vm.toString(
            abi.encodePacked(
                GnosisSafeProxyFactory.createProxyWithNonce.selector,
                abi.encode(safeSingletonAddress, safeInitializerData, 0)
            )
        );
        inputs[4] = "--rpc-url";
        inputs[5] = _rpcUrl;
        inputs[6] = "--private-key";
        // We use the second auto-generated address to execute the transaction because we use the
        // first address to deploy the user's contracts when broadcasting on Anvil. If we use the
        // same address for both purposes, then its nonce will be incremented in this logic, causing
        // a nonce mismatch error in the user's deployment, leading it to fail.
        inputs[7] = vm.toString(bytes32(getSphinxDeployerPrivateKey(1)));
        Vm.FfiResult memory result = vm.tryFfi(inputs);
        if (result.exitCode != 0) revert(string(result.stderr));
    }

    function getOwnerSignatures(Wallet[] memory _owners, bytes32 _root) public pure returns (bytes memory) {
        bytes[] memory signatures = new bytes[](_owners.length);
        for (uint256 i = 0; i < _owners.length; i++) {
            signatures[i] = signMetaTxnForAuthRoot(_owners[i].privateKey, _root);
        }
        return packBytes(signatures);
    }
}<|MERGE_RESOLUTION|>--- conflicted
+++ resolved
@@ -1060,49 +1060,6 @@
         );
     }
 
-<<<<<<< HEAD
-    // function fetchSafeInitializerData(
-    //     address[] memory _owners,
-    //     uint _threshold
-    // ) internal returns (
-    //     bytes memory safeInitializerData
-    // ) {
-    //     SphinxModuleFactory moduleFactory = SphinxModuleFactory(sphinxModuleFactoryAddress);
-    //     bytes memory encodedDeployModuleCalldata = abi.encodeWithSelector(moduleFactory.deploySphinxModule.selector, bytes32(0));
-    //     bytes memory deployModuleMultiSendData = abi.encodePacked(uint8(0), moduleFactory, uint256(0), encodedDeployModuleCalldata.length, encodedDeployModuleCalldata);
-    //     bytes memory encodedEnableModuleCalldata = abi.encodeWithSelector(moduleFactory.enableSphinxModule.selector, bytes32(0));
-    //     bytes memory enableModuleMultiSendData = abi.encodePacked(uint8(1), moduleFactory, uint256(0), encodedEnableModuleCalldata.length, encodedEnableModuleCalldata);
-
-    //     bytes memory multiSendData = abi.encodeWithSelector(MultiSend.multiSend.selector, abi.encodePacked(deployModuleMultiSendData, enableModuleMultiSendData));
-    //     safeInitializerData = abi.encodePacked(
-    //         GnosisSafe.setup.selector,
-    //         abi.encode(
-    //             _owners,
-    //             _threshold,
-    //             multiSendAddress,
-    //             multiSendData,
-    //             compatibilityFallbackHandlerAddress,
-    //             address(0),
-    //             0,
-    //             address(0)
-    //         )
-    //     );
-    // }
-
-    // function sphinxModuleFactoryDeploy(
-    //     address[] memory _owners,
-    //     uint _threshold
-    // ) external {
-    //     bytes memory safeInitializerData = fetchSafeInitializerData(_owners, _threshold);
-
-    //     GnosisSafeProxyFactory safeProxyFactory = GnosisSafeProxyFactory(safeFactoryAddress);
-    //     safeProxyFactory.createProxyWithNonce(
-    //         safeSingletonAddress,
-    //         safeInitializerData,
-    //         0
-    //     );
-    // }
-=======
     function sphinxModuleFactoryDeploy(
         address[] memory _owners,
         uint _threshold
@@ -1116,7 +1073,6 @@
             0
         );
     }
->>>>>>> ba2f08c8
 
     function packBytes(bytes[] memory arr) public pure returns (bytes memory) {
         bytes memory output;
