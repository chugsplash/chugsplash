--- conflicted
+++ resolved
@@ -6,15 +6,9 @@
 
 /**
  * @title ManagedService
-<<<<<<< HEAD
- * @notice Contract controlled by the Sphinx managed service. This contract allows the managed
- *    service to remotely execute deployments and collect the protocol's fee.
- * Users can opt in to this functionality if they choose to do so.
-=======
  * @notice Contract controlled by the Sphinx managed service. This contract is used by
            the managed service to remotely execute deployments.
            Users can opt in to this functionality if they choose to do so.
->>>>>>> 531f2d1e
  */
 contract ManagedService is AccessControl, ReentrancyGuard {
     /**
@@ -63,23 +57,14 @@
 
     /**
      * @param _owner The address that will be granted the `DEFAULT_ADMIN_ROLE`. This address is the
-<<<<<<< HEAD
-     *    multisig owned by the Sphinx team.
-=======
      *               multisig owned by the Sphinx team.
->>>>>>> 531f2d1e
      */
     constructor(address _owner) {
         _grantRole(bytes32(0), _owner);
     }
 
     /**
-<<<<<<< HEAD
-     * @notice Allows the protocol creators to claim their royalty, which is only earned during
-     *    remotely executed deployments.
-=======
      * @notice Allows for this contract to receive ETH.
->>>>>>> 531f2d1e
      */
     receive() external payable {
         emit Deposited(msg.sender, msg.value);
@@ -101,19 +86,9 @@
 
         emit Withdrew(_recipient, _amount);
 
-<<<<<<< HEAD
-        (bool success, ) = payable(msg.sender).call{ value: _amount }(new bytes(0));
-        require(success, "ManagedService: failed to withdraw relayer funds");
-    }
-
-    function withdrawUSDCBalance(address _to, uint256 _amount) external {
-        require(hasRole(DEFAULT_ADMIN_ROLE, msg.sender), "ManagedService: caller is not admin");
-        usdc.transfer(_to, _amount);
-=======
         // slither-disable-next-line arbitrary-send-eth
         (bool success, ) = payable(_recipient).call{ value: _amount }(new bytes(0));
         require(success, "ManagedService: failed to send funds");
->>>>>>> 531f2d1e
     }
 
     /**
