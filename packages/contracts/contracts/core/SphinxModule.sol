// SPDX-License-Identifier: MIT
pragma solidity ^0.8.2;

import { Enum } from "@gnosis.pm/safe-contracts-1.3.0/common/Enum.sol";
// We import `GnosisSafe` v1.3.0 here, but this contract also supports `GnosisSafeL2.sol` (v1.3.0)
// as well as `Safe.sol` and `SafeL2.sol` from Safe v1.4.1. All of these contracts share the same
// interface for the functions used in this contract.
import { GnosisSafe } from "@gnosis.pm/safe-contracts-1.3.0/GnosisSafe.sol";
import { Initializable } from "@openzeppelin/contracts/proxy/utils/Initializable.sol";
import { ReentrancyGuard } from "@openzeppelin/contracts/security/ReentrancyGuard.sol";
import { MerkleProof } from "@openzeppelin/contracts/utils/cryptography/MerkleProof.sol";
import {
    SphinxLeafType,
    SphinxLeaf,
    SphinxLeafWithProof,
    MerkleRootState,
    MerkleRootStatus
} from "./SphinxDataTypes.sol";
import { ISphinxModule } from "./interfaces/ISphinxModule.sol";

/**
 * @title SphinxModule
 * @notice The `SphinxModule` contains the logic that executes deployments in a Gnosis Safe and
 *         verifies that the Gnosis Safe owners have signed the Merkle root that contains
 *         the deployment. It also contains logic for cancelling active Merkle roots.
 *
 *         The `SphinxModule` exists as an implementation contract, which is delegatecalled
 *         by minimal, non-upgradeable EIP-1167 proxy contracts. We use this architecture
 *         because it's considerably cheaper to deploy an EIP-1167 proxy than a `SphinxModule`.
 */
contract SphinxModule is ReentrancyGuard, Enum, ISphinxModule, Initializable {
    /**
     * @inheritdoc ISphinxModule
     */
    string public constant override VERSION = "1.0.0";

    /**
     * @dev The EIP-712 domain separator, which displays a bit of context to the user
     *      when they sign the Merkle root off-chain.
     */
    bytes32 internal constant DOMAIN_SEPARATOR =
        keccak256(abi.encode(keccak256("EIP712Domain(string name)"), keccak256(bytes("Sphinx"))));

    /**
     * @dev The EIP-712 type hash, which just contains the Merkle root.
     */
    bytes32 internal constant TYPE_HASH = keccak256("MerkleRoot(bytes32 root)");

    /**
     * @inheritdoc ISphinxModule
     */
    mapping(bytes32 => MerkleRootState) public override merkleRootStates;

    /**
     * @inheritdoc ISphinxModule
     */
    uint256 public override merkleRootNonce;

    /**
     * @inheritdoc ISphinxModule
     */
    bytes32 public override activeMerkleRoot;

    /**
     * @inheritdoc ISphinxModule
     */
    address payable public override safeProxy;

    /**
     * @inheritdoc ISphinxModule
     */
    function initialize(address _safeProxy) external override initializer {
        require(_safeProxy != address(0), "SphinxModule: invalid Safe address");
        safeProxy = payable(_safeProxy);
    }

    /**
     * @inheritdoc ISphinxModule
     */
    function approve(
        bytes32 _root,
        SphinxLeafWithProof memory _leafWithProof,
        bytes memory _signatures
    )
        public
        override
        // We add a re-entrancy guard out of an abundance of caution. It's possible for the call to
        // the Gnosis Safe's `checkSignatures` function to call into another contract when
        // validating an EIP-1271 contract signature.
        nonReentrant
    {
        require(activeMerkleRoot == bytes32(0), "SphinxModule: active merkle root");

        require(_root != bytes32(0), "SphinxModule: invalid root");

        // Check that the Merkle root hasn't been used before.
        MerkleRootState storage state = merkleRootStates[_root];
        require(state.status == MerkleRootStatus.EMPTY, "SphinxModule: root already used");

        SphinxLeaf memory leaf = _leafWithProof.leaf;
        // Revert if the Merkle leaf does not yield the Merkle root, given the Merkle proof.
        require(
            MerkleProof.verify(_leafWithProof.proof, _root, _getLeafHash(leaf)),
            "SphinxModule: failed to verify leaf"
        );

        require(leaf.leafType == SphinxLeafType.APPROVE, "SphinxModule: invalid leaf type");
        // The `APPROVE` leaf must always have an index of 0.
        require(leaf.index == 0, "SphinxModule: invalid leaf index");

        // Decode the `APPROVE` leaf data.
        (
            address leafSafeProxy,
            address moduleProxy,
            uint256 leafMerkleRootNonce,
            uint256 numLeaves,
            address executor,
            string memory uri,
            bool arbitraryChain
        ) = abi.decode(leaf.data, (address, address, uint256, uint256, address, string, bool));

        require(leafSafeProxy == address(safeProxy), "SphinxModule: invalid SafeProxy");
        require(moduleProxy == address(this), "SphinxModule: invalid SphinxModuleProxy");
        require(leafMerkleRootNonce == merkleRootNonce, "SphinxModule: invalid nonce");
        // The `numLeaves` must be at least `1` because there must always at least be an `APPROVE` leaf.
        require(numLeaves > 0, "SphinxModule: numLeaves cannot be 0");
        require(executor == msg.sender, "SphinxModule: caller isn't executor");
        // The current chain ID must match the leaf's chain ID, or the Merkle root must
        // be executable on an arbitrary chain.
        require(leaf.chainId == block.chainid || arbitraryChain, "SphinxModule: invalid chain id");
        // If the Merkle root can be executable on an arbitrary chain, the leaf must have a chain ID
        // of 0. This isn't strictly necessary; it just enforces a convention.
        require(!arbitraryChain || leaf.chainId == 0, "SphinxModule: leaf chain id must be 0");
        // We don't validate the `uri` because we allow it to be empty.

<<<<<<< HEAD
        emit SphinxMerkleRootApproved(
            _root,
            activeMerkleRoot,
            leafMerkleRootNonce,
            executor,
            numLeaves,
            uri
        );
=======
        emit SphinxMerkleRootApproved(_root, merkleRootNonce, executor, numLeaves, uri);
>>>>>>> 1622963f

        // Assign values to all fields of the new Merkle root's `MerkleRootState` except for the
        // `status` field, which will be assigned below.
        state.numLeaves = numLeaves;
        state.leavesExecuted = 1;
        state.uri = uri;
        state.executor = executor;
        state.arbitraryChain = arbitraryChain;

        merkleRootNonce += 1;

        // If there is only an `APPROVE` leaf, mark the Merkle root as completed. The purpose of
        // this is to allow the Gnosis Safe owners to cancel a different Merkle root that has been
        // signed off-chain, but has not been approved in this contract. The owners can do this by
        // by signing a new Merkle root that has the same Merkle root nonce and approving it
        // on-chain. This prevents the old Merkle root from ever being approved. In the event that
        // the Gnosis Safe owners want to cancel a Merkle root without approving a new deployment,
        // they can simply approve a Merkle root that contains a single `APPROVE` leaf.
        if (numLeaves == 1) {
            emit SphinxMerkleRootCompleted(_root);
            state.status = MerkleRootStatus.COMPLETED;
            // Set the active Merkle root to be `bytes32(0)` so that a new approval can occur in the
            // future.
            activeMerkleRoot = bytes32(0);
        } else {
            // We set the status to `APPROVED` because there are `EXECUTE` leaves in this Merkle tree.
            state.status = MerkleRootStatus.APPROVED;
            activeMerkleRoot = _root;
        }

        // Check that a sufficient number of Gnosis Safe owners have signed the Merkle root (or,
        // more specifically, EIP-712 data that includes the Merkle root). We do this last to
        // follow the checks-effects-interactions pattern, since it's possible for `checkSignatures`
        // to call into another contract if it's validating an EIP-1271 contract signature.
        bytes memory typedData = abi.encodePacked(
            "\x19\x01",
            DOMAIN_SEPARATOR,
            keccak256(abi.encode(TYPE_HASH, _root))
        );
        GnosisSafe(safeProxy).checkSignatures(keccak256(typedData), typedData, _signatures);
    }

    /**
     * @inheritdoc ISphinxModule
     */
    function cancel(
        bytes32 _root,
        SphinxLeafWithProof memory _leafWithProof,
        bytes memory _signatures
    )
        public
        override
        // We add a re-entrancy guard out of an abundance of caution. It's possible for the call to
        // the Gnosis Safe's `checkSignatures` function to call into another contract when
        // validating an EIP-1271 contract signature.
        nonReentrant
    {
        require(activeMerkleRoot != bytes32(0), "SphinxModule: no root to cancel");

        require(_root != bytes32(0), "SphinxModule: invalid root");

        // Check that the Merkle root hasn't been used before.
        MerkleRootState storage state = merkleRootStates[_root];
        require(state.status == MerkleRootStatus.EMPTY, "SphinxModule: root already used");

        SphinxLeaf memory leaf = _leafWithProof.leaf;
        // Revert if the Merkle leaf does not yield the Merkle root, given the Merkle proof.
        require(
            MerkleProof.verify(_leafWithProof.proof, _root, _getLeafHash(leaf)),
            "SphinxModule: failed to verify leaf"
        );

        require(leaf.leafType == SphinxLeafType.CANCEL, "SphinxModule: invalid leaf type");
        // The `CANCEL` leaf must always have an index of 0.
        require(leaf.index == 0, "SphinxModule: invalid leaf index");

        // Decode the `CANCEL` leaf data.
        (
            address leafSafeProxy,
            address moduleProxy,
            uint256 leafMerkleRootNonce,
            bytes32 merkleRootToCancel,
            address executor,
            string memory uri
        ) = abi.decode(leaf.data, (address, address, uint256, bytes32, address, string));

        require(leafSafeProxy == address(safeProxy), "SphinxModule: invalid SafeProxy");
        require(moduleProxy == address(this), "SphinxModule: invalid SphinxModuleProxy");
        require(leafMerkleRootNonce == merkleRootNonce, "SphinxModule: invalid nonce");
        require(merkleRootToCancel == activeMerkleRoot, "SphinxModule: invalid root to cancel");
        require(executor == msg.sender, "SphinxModule: caller isn't executor");
        // The current chain ID must match the leaf's chain ID. We don't allow `arbitraryChain` to
        // be `true` here because we don't think there's a use case for cancelling Merkle roots
        // across arbitrary networks.
        require(leaf.chainId == block.chainid, "SphinxModule: invalid chain id");
        // We don't validate the `uri` because we allow it to be empty.

        // Cancel the active Merkle root.
        emit SphinxMerkleRootCanceled(_root, activeMerkleRoot, leafMerkleRootNonce, executor, uri);
        merkleRootStates[activeMerkleRoot].status = MerkleRootStatus.CANCELED;
        activeMerkleRoot = bytes32(0);

        // Mark the input Merkle root as `COMPLETED`.
        emit SphinxMerkleRootCompleted(_root);
        // Assign values to all fields of the new Merkle root's `MerkleRootState` except for the
        // `arbitraryChain` field, which is `false` for this Merkle root.
        state.numLeaves = 1;
        state.leavesExecuted = 1;
        state.uri = uri;
        state.executor = executor;
        state.status = MerkleRootStatus.COMPLETED;

        merkleRootNonce += 1;

        // Check that a sufficient number of Gnosis Safe owners have signed the Merkle root (or,
        // more specifically, EIP-712 data that includes the Merkle root). We do this last to
        // follow the checks-effects-interactions pattern, since it's possible for `checkSignatures`
        // to call into another contract if it's validating an EIP-1271 contract signature.
        bytes memory typedData = abi.encodePacked(
            "\x19\x01",
            DOMAIN_SEPARATOR,
            keccak256(abi.encode(TYPE_HASH, _root))
        );
        GnosisSafe(safeProxy).checkSignatures(keccak256(typedData), typedData, _signatures);
    }

    /**
     * @inheritdoc ISphinxModule
     */
    function execute(SphinxLeafWithProof[] memory _leavesWithProofs) public override nonReentrant {
        uint256 numActions = _leavesWithProofs.length;
        require(numActions > 0, "SphinxModule: no leaves to execute");
        require(activeMerkleRoot != bytes32(0), "SphinxModule: no active root");

        MerkleRootState storage state = merkleRootStates[activeMerkleRoot];

        require(state.executor == msg.sender, "SphinxModule: caller isn't executor");

        // Revert if the number of previously executed leaves plus the number of leaves in the current
        // array is greater than the `numLeaves` specified in the `approve` function.
        require(
            state.numLeaves >= state.leavesExecuted + numActions,
            "SphinxModule: extra leaves not allowed"
        );

        SphinxLeaf memory leaf;
        bytes32[] memory proof;
        // Iterate through each of the Merkle leaves in the array.
        for (uint256 i = 0; i < numActions; i++) {
            leaf = _leavesWithProofs[i].leaf;
            proof = _leavesWithProofs[i].proof;

            require(
                MerkleProof.verify(proof, activeMerkleRoot, _getLeafHash(leaf)),
                "SphinxModule: failed to verify leaf"
            );
            require(leaf.leafType == SphinxLeafType.EXECUTE, "SphinxModule: invalid leaf type");
            // Revert if the current leaf is being executed in the incorrect order.
            require(leaf.index == state.leavesExecuted, "SphinxModule: invalid leaf index");
            // The current chain ID must match the leaf's chain ID, or the Merkle root must
            // be executable on an arbitrary chain.
            require(
                leaf.chainId == block.chainid || state.arbitraryChain,
                "SphinxModule: invalid chain id"
            );
            // If the Merkle root can be executable on an arbitrary chain, the leaf must have a chain ID
            // of 0. This isn't strictly necessary; it just enforces a convention.
            require(
                !state.arbitraryChain || leaf.chainId == 0,
                "SphinxModule: leaf chain id must be 0"
            );

            // Decode the Merkle leaf's data.
            (
                address to,
                uint256 value,
                uint256 gas,
                bytes memory txData,
                Enum.Operation operation,
                bool requireSuccess
            ) = abi.decode(leaf.data, (address, uint256, uint256, bytes, Enum.Operation, bool));

            state.leavesExecuted += 1;

            // Declare a `success` boolean, which we'll assign to the outcome of the call to the
            // Gnosis Safe. Slither thinks that it's possible for this variable to remain
            // unassigned, which is not true. It's always either assigned in the body of the `try`
            // statement or the `catch` statement below.
            // slither-disable-next-line uninitialized-local
            bool success;

            // Check that the amount of gas forwarded to the Gnosis Safe will be *equal* to the
            // `gas` specified by the user. If you'd like to understand the specifics of this
            // `require` statement, you'll need some background about the EVM first:
            // - When hard-coding a gas amount to an external call, the EVM will forward *at most*
            //   the specified gas amount. It's possible to forward less gas if there isn't enough
            //   gas available in the current scope.
            // - We can only forward 63/64 of the available gas to the external call (as of
            //   EIP-150). In other words, if we want to forward 100k gas, there must be at least
            //   100k * (64 / 63) gas available in the current scope.
            // So, without this `require` statement, it'd be possible for the executor to send an
            // insufficient amount of gas to the Gnosis Safe, which could cause the user's
            // transaction to fail. We multiply the `gas` by (64 / 63) to account for the fact that
            // we can only forward 63/64 of the available gas to the external call. Lastly, we add
            // 10k as a buffer to account for:
            // 1. The cold `SLOAD` that occurs for the `safeProxy` variable shortly after this
            //    `require` statement. This costs 2100 gas.
            // 2. Several thousand gas to account for any future changes in the EVM.
            require(gasleft() >= ((gas * 64) / 63) + 10000, "SphinxModule: insufficient gas");

            // Slither warns that a call inside of a loop can lead to a denial-of-service
            // attack if the call reverts. However, this isn't a concern because the call to the
            // Gnosis Safe is wrapped in a try/catch, and because we restrict the amount of gas sent
            // along with the call. Slither also warns of a re-entrancy vulnerability here, which
            // isn't a concern because we've included a `nonReentrant` modifier in this function.
            // slither-disable-start calls-loop
            // slither-disable-start reentrancy-no-eth

            // Call the Gnosis Safe. We wrap it in a try/catch in case there's an EVM error that
            // occurs when making the call, which would otherwise cause the current context to
            // revert. This could happen if the user supplies an extremely low `gas` value (e.g.
            // 1000).
            try
                GnosisSafe(safeProxy).execTransactionFromModule{ gas: gas }(
                    to,
                    value,
                    txData,
                    operation
                )
            returns (bool execSuccess) {
                // The `execSuccess` returns whether or not the user's transaction reverted. We
                // don't use a low-level call to make it easy to retrieve this value.
                success = execSuccess;
            } catch {
                // An EVM error occurred when making the call. This can happen if the user supplies
                // an extremely low `gas` value (e.g. 1000). In this situation, we set the `success`
                // boolean to `false`. We don't need to explicitly set it because its default value
                // is `false`.
            }
            // slither-disable-end calls-loop
            // slither-disable-end reentrancy-no-eth

            if (success) emit SphinxActionSucceeded(activeMerkleRoot, leaf.index);
            else emit SphinxActionFailed(activeMerkleRoot, leaf.index);

            // Mark the active Merkle root as failed if the Gnosis Safe transaction failed and the
            // current leaf requires that it must succeed.
            if (!success && requireSuccess) {
                emit SphinxMerkleRootFailed(activeMerkleRoot, leaf.index);
                state.status = MerkleRootStatus.FAILED;
                activeMerkleRoot = bytes32(0);
                return;
            }
        }

        // Mark the Merkle root as completed if all of the Merkle leaves have been executed.
        if (state.leavesExecuted == state.numLeaves) {
            emit SphinxMerkleRootCompleted(activeMerkleRoot);
            state.status = MerkleRootStatus.COMPLETED;
            activeMerkleRoot = bytes32(0);
        }
    }

    /**
     * @notice Hash a Merkle leaf. We do this before attempting to prove that the leaf
     *         belongs to a Merkle root. We double-hash the leaf to prevent second preimage attacks,
     *         as recommended by OpenZeppelin's Merkle Tree library.
     *
     * @param _leaf The Merkle leaf to hash.
     */
    function _getLeafHash(SphinxLeaf memory _leaf) internal pure returns (bytes32) {
        return keccak256(abi.encodePacked(keccak256(abi.encode(_leaf))));
    }
}<|MERGE_RESOLUTION|>--- conflicted
+++ resolved
@@ -133,18 +133,13 @@
         require(!arbitraryChain || leaf.chainId == 0, "SphinxModule: leaf chain id must be 0");
         // We don't validate the `uri` because we allow it to be empty.
 
-<<<<<<< HEAD
         emit SphinxMerkleRootApproved(
             _root,
-            activeMerkleRoot,
             leafMerkleRootNonce,
             executor,
             numLeaves,
             uri
         );
-=======
-        emit SphinxMerkleRootApproved(_root, merkleRootNonce, executor, numLeaves, uri);
->>>>>>> 1622963f
 
         // Assign values to all fields of the new Merkle root's `MerkleRootState` except for the
         // `status` field, which will be assigned below.
