{
  "detectors_to_exclude": "assembly-usage,low-level-calls,naming-convention,solc-version",
  "exclude_optimization": true,
  "exclude_informational": true,
  "solc_disable_warnings": false,
  "disable_color": false,
  "exclude_dependencies": true,
<<<<<<< HEAD
  "filter_paths": "test,node_modules",
=======
  "filter_paths": "test,node_modules,contracts/foundry",
>>>>>>> 531f2d1e
  "foundry_out_directory": "out"
}<|MERGE_RESOLUTION|>--- conflicted
+++ resolved
@@ -5,10 +5,6 @@
   "solc_disable_warnings": false,
   "disable_color": false,
   "exclude_dependencies": true,
-<<<<<<< HEAD
-  "filter_paths": "test,node_modules",
-=======
   "filter_paths": "test,node_modules,contracts/foundry",
->>>>>>> 531f2d1e
   "foundry_out_directory": "out"
 }