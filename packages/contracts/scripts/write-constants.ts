Error.stackTraceLimit = Infinity // TODO(end): rm

import { ethers } from 'ethers'

import { getSphinxConstants } from '../src/contract-info'
import { remove0x } from '../src/utils'
import {
  getManagedServiceAddress,
<<<<<<< HEAD
  getManagedServiceConstructorArgs,
  getSphinxModuleProxyFactoryAddress,
=======
  getSphinxModuleFactoryAddress,
>>>>>>> 531f2d1e
  getGnosisSafeProxyFactoryAddress,
  getGnosisSafeAddress,
  getCompatibilityFallbackHandlerAddress,
  getMultiSendAddress,
} from '../src/addresses'
import { GnosisSafeProxyArtifact, SphinxModuleArtifact } from '../src/ifaces'

/**
 * Writes various constant values to a Solidity contract. This improves the speed of the Foundry
 * plugin by reducing the number of times we read need to read JSON files or do FFI calls.
 * This script can be called by running:
 * npx ts-node src/scripts/write-constants.ts
 *
 * The output can be written to a file by appending this CLI command with: `> fileName.json`.
 */
const writeConstants = async () => {
  const constants = {
    compatibilityFallbackHandlerAddress: {
      type: 'address',
      value: getCompatibilityFallbackHandlerAddress(),
    },
    multiSendAddress: {
      type: 'address',
      value: getMultiSendAddress(),
    },
    sphinxModuleProxyFactoryAddress: {
      type: 'address',
      value: getSphinxModuleProxyFactoryAddress(),
    },
    managedServiceAddress: {
      type: 'address',
      value: getManagedServiceAddress(),
    },
    safeFactoryAddress: {
      type: 'address',
      value: getGnosisSafeProxyFactoryAddress(),
    },
    safeSingletonAddress: {
      type: 'address',
      value: getGnosisSafeAddress(),
    },
    safeProxyBytecode: {
      type: 'bytes',
      value: GnosisSafeProxyArtifact.bytecode,
    },
    sphinxModuleBytecode: {
      type: 'bytes',
      value: SphinxModuleArtifact.bytecode,
    },
  }

  const sphinxConstants = getSphinxConstants()

  const contractInfo = sphinxConstants.map(
    ({ artifact, constructorArgs, expectedAddress }) => {
      const { abi, bytecode } = artifact

      const iface = new ethers.Interface(abi)

      const creationCode = bytecode.concat(
        remove0x(iface.encodeDeploy(constructorArgs))
      )

      return { creationCode, expectedAddress }
    }
  )

  const solidityFile =
    `// SPDX-License-Identifier: MIT\n` +
    `pragma solidity >=0.6.2 <0.9.0;\n\n` +
    `struct SphinxContractInfo {\n` +
    `  bytes creationCode;\n` +
    `  address expectedAddress;\n` +
    `}\n\n` +
    `contract SphinxConstants {\n` +
    `${Object.entries(constants)
      .map(([name, { type, value }]) => {
        if (type === 'bytes') {
          // We must use the hex"..." format instead of 0x... for dynamic bytes because Solidity
          // prevents these types from using the latter format. Only fixed-size bytes, e.g. bytes32,
          // can the 0x... format.
          return `  ${type} public constant ${name} = hex"${remove0x(
            value.toString()
          )}";`
        } else {
          return `  ${type} public constant ${name} = ${value};`
        }
      })
      .join('\n')}\n\n` +
    `  function getSphinxContractInfo() public pure returns (SphinxContractInfo[] memory) {\n` +
    `    SphinxContractInfo[] memory contracts = new SphinxContractInfo[](${contractInfo.length});\n` +
    `${contractInfo
      .map(
        ({ creationCode, expectedAddress }, i) =>
          `    contracts[${i}] = SphinxContractInfo(hex"${remove0x(
            creationCode
          )}", ${expectedAddress});`
      )
      .join('\n')}\n` +
    `    return contracts;\n  }` +
    `\n}`

  process.stdout.write(solidityFile)
}

writeConstants()<|MERGE_RESOLUTION|>--- conflicted
+++ resolved
@@ -6,12 +6,7 @@
 import { remove0x } from '../src/utils'
 import {
   getManagedServiceAddress,
-<<<<<<< HEAD
-  getManagedServiceConstructorArgs,
   getSphinxModuleProxyFactoryAddress,
-=======
-  getSphinxModuleFactoryAddress,
->>>>>>> 531f2d1e
   getGnosisSafeProxyFactoryAddress,
   getGnosisSafeAddress,
   getCompatibilityFallbackHandlerAddress,
