{
  "private": true,
  "name": "@sphinx-labs/demo",
  "version": "0.11.0",
  "description": "Sphinx demo",
  "main": "dist/index",
  "types": "dist/index",
  "files": [
    "dist/*"
  ],
  "scripts": {
    "build": "yarn build:contracts && yarn build:ts",
    "build:ts": "tsc -p ./tsconfig.json",
    "build:contracts": "forge build",
    "clean": "rimraf dist/ ./tsconfig.tsbuildinfo",
<<<<<<< HEAD
    "test:coverage": "apt install lsof && yarn test",
    "test": "npx mocha --require ts-node/register --timeout 500000 'test/**/*.ts'",
=======
    "test:coverage": "chmod +x ~/.svm/0.8.9/solc-0.8.9 && chmod +x ~/.svm/0.8.10/solc-0.8.10 && chmod +x ~/.svm/0.8.12/solc-0.8.12 && apt install lsof && yarn test",
    "test": "npx mocha --require ts-node/register --timeout 2000000 'test/**/*.ts'",
>>>>>>> 8149383b
    "lint": "yarn lint:fix && yarn lint:check",
    "lint:check": "yarn lint:ts:check",
    "lint:fix": "yarn lint:ts:fix",
    "lint:ts:check": "eslint .",
    "lint:ts:fix": "yarn lint:ts:check --fix",
    "pre-commit": "lint-staged"
  },
  "homepage": "https://github.com/sphinx-labs/sphinx/tree/main/packages/demo#readme",
  "license": "MIT",
  "author": "Kelvin Fichter",
  "repository": {
    "type": "git",
    "url": "https://github.com/smartcontracts/sphinx.git"
  },
  "devDependencies": {
    "@nomicfoundation/hardhat-ethers": "^3.0.4",
    "@nomiclabs/hardhat-ethers": "^2.2.3",
    "@openzeppelin/contracts": "^4.6.0",
    "@openzeppelin/contracts-upgradeable": "^4.6.0",
    "@rari-capital/solmate": "7.0.0-alpha.3",
    "chai": "^4.3.6",
    "dotenv": "^16.0.3",
    "hardhat": "^2.17.1",
    "semver": "^7.3.8"
  },
  "dependencies": {
    "@sphinx-labs/contracts": "^0.14.0",
    "@sphinx-labs/core": "^0.19.0",
    "@sphinx-labs/plugins": "^0.24.0",
    "@types/node": "^18.0.0",
    "ds-test": "https://github.com/dapphub/ds-test.git#e282159d5170298eb2455a6c05280ab5a73a4ef0",
    "ethers": "^6.7.0",
    "forge-std": "https://github.com/foundry-rs/forge-std.git#v1.7.1",
    "solidity-ast": "^0.4.46"
  }
}<|MERGE_RESOLUTION|>--- conflicted
+++ resolved
@@ -13,13 +13,8 @@
     "build:ts": "tsc -p ./tsconfig.json",
     "build:contracts": "forge build",
     "clean": "rimraf dist/ ./tsconfig.tsbuildinfo",
-<<<<<<< HEAD
-    "test:coverage": "apt install lsof && yarn test",
-    "test": "npx mocha --require ts-node/register --timeout 500000 'test/**/*.ts'",
-=======
     "test:coverage": "chmod +x ~/.svm/0.8.9/solc-0.8.9 && chmod +x ~/.svm/0.8.10/solc-0.8.10 && chmod +x ~/.svm/0.8.12/solc-0.8.12 && apt install lsof && yarn test",
     "test": "npx mocha --require ts-node/register --timeout 2000000 'test/**/*.ts'",
->>>>>>> 8149383b
     "lint": "yarn lint:fix && yarn lint:check",
     "lint:check": "yarn lint:ts:check",
     "lint:fix": "yarn lint:ts:fix",
