--- conflicted
+++ resolved
@@ -4,20 +4,6 @@
 
 ## Key features:
 
-<<<<<<< HEAD
-* **Gasless deployments**: You don't need to worry about securing a funded private key or getting native gas tokens on any chain. Instead, TODO(md): off chain billing. (mention free testnet deployments?).
-
-* **One-Click Multichain Deployments**: Approve deployments across up to 11 supported networks by signing a single meta transaction. Sphinx's backend will trustlessly execute the deployment on each network in parallel, then verify your smart contracts on Etherscan.
-
-* **Deployments in CI**: Initiating deployments from a CI process has obvious benefits such as reproducibility and consistency, but it hasn't been practical until now. With Sphinx, you can propose deployments from your CI process, then approve it in our UI (all gaslessly, of course). If you'd rather not use a CI process, you can propose deployments from your local machine instead.
-
-- **Powered by Gnosis Safe**: The Sphinx protocol is a [Gnosis Safe Module](https://docs.safe.global/safe-smart-account/modules) designed for deployments. With the Sphinx Module, your Gnosis Safe owners can approve deployments across an arbitrary number of chains by signing a single meta transaction.
-
-- **Secure `CREATE3` Deployments**: You can use your multisig as your permissioned `CREATE3` deployer instead of relying on a single private key to get consistent addresses across networks.
-
-* **Compatible with Forge Scripts**: You can integrate Sphinx with minimal changes to your existing Forge scripts.
-
-=======
 * **Gasless deployments**: You don't need to worry about securing a funded private key or getting native gas tokens on any chain. We'll handle the fees and bill you in fiat or USDC after your deployment is completed.
 
 * **One-Click Multichain Deployments**: Approve deployments across 11 supported networks by signing a single meta transaction. Sphinx's backend will trustlessly execute the deployment on each network in parallel and then verify your smart contracts on Etherscan.
@@ -32,7 +18,6 @@
 
 * **Compatible with Forge Scripts**: You can integrate Sphinx with minimal changes to your existing Forge scripts.
 
->>>>>>> fdf46700
 ## Request access
 
 Sphinx is currently invite-only. [Request access on our website.](https://sphinx.dev)
@@ -56,19 +41,11 @@
 
 ### Specifications
 
-<<<<<<< HEAD
-- [Introduction](https://github.com/sphinx-labs/sphinx/blob/feature/pre-audit/specs/introduction.md)
-- [`SphinxModuleProxy` Contract](https://github.com/sphinx-labs/sphinx/blob/feature/pre-audit/specs/sphinx-module-proxy.md)
-- [`SphinxModuleProxyFactory` Contract](https://github.com/sphinx-labs/sphinx/blob/feature/pre-audit/specs/sphinx-module-proxy-factory.md)
-- [`ManagedService` Contract](https://github.com/sphinx-labs/sphinx/blob/feature/pre-audit/specs/managed-service.md)
-- [Sphinx Merkle Tree](https://github.com/sphinx-labs/sphinx/blob/feature/pre-audit/specs/merkle-tree.md)
-=======
 - [Introduction](https://github.com/sphinx-labs/sphinx/blob/develop/specs/introduction.md)
 - [`SphinxModuleProxy` Contract](https://github.com/sphinx-labs/sphinx/blob/develop/specs/sphinx-module-proxy.md)
 - [`SphinxModuleProxyFactory` Contract](https://github.com/sphinx-labs/sphinx/blob/develop/specs/sphinx-module-proxy-factory.md)
 - [`ManagedService` Contract](https://github.com/sphinx-labs/sphinx/blob/develop/specs/managed-service.md)
 - [Sphinx Merkle Tree](https://github.com/sphinx-labs/sphinx/blob/develop/specs/merkle-tree.md)
->>>>>>> fdf46700
 
 ## Current limitations
 
@@ -116,11 +93,7 @@
 
 ## Contributing
 
-<<<<<<< HEAD
-Contributions to Sphinx are greatly appreciated! To get started, please read our [contributing guide](https://github.com/sphinx-labs/sphinx/blob/main/CONTRIBUTING.md). Then, check out the list of [Good First Issues](https://github.com/sphinx-labs/sphinx/contribute). Let us know if you have any questions!
-=======
 Contributions to Sphinx are greatly appreciated! Please read our [contributing guide](https://github.com/sphinx-labs/sphinx/blob/main/CONTRIBUTING.md) to get started. Then, check out the list of [Good First Issues](https://github.com/sphinx-labs/sphinx/contribute). Let us know if you have any questions!
->>>>>>> fdf46700
 
 ## Reach Out
 
