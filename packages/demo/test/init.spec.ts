--- conflicted
+++ resolved
@@ -15,12 +15,7 @@
 const deploymentArtifactDir = 'deployments'
 
 const provider = new SphinxJsonRpcProvider(`http://127.0.0.1:8545`)
-<<<<<<< HEAD
-const contractAddress =
-  'TODO(later): we changed the sample contract, so this address is different'
-=======
 const contractAddress = '0xd5B6E1E89a64279688cAAB3e9C859e858614cDD5'
->>>>>>> 0506577e
 
 describe('Init CLI command', () => {
   let contractPath: string
