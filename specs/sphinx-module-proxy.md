# `SphinxModuleProxy` Contract Specification

> This document assumes that you have read the [Sphinx Merkle Tree specification](https://github.com/sphinx-labs/sphinx/blob/feature/pre-audit/specs/merkle-tree.md). Please read it before continuing.

The `SphinxModuleProxy` submits transactions in a Gnosis Safe and verifies that the transactions have
been approved by the Gnosis Safe owners. Each `SphinxModuleProxy` belongs to a single Gnosis Safe.

A `SphinxModuleProxy` is a minimal, non-upgradeable
[EIP-1167](https://eips.ethereum.org/EIPS/eip-1167) proxy that delegates calls to a `SphinxModule`
implementation contract. In production, users will interact with a `SphinxModuleProxy` instead of
the `SphinxModule` implementation contract, which is why this specification describes the expected
behavior of the proxy. The implementation contract will be locked so that nobody can deploy directly
through it.

**Vocabulary notes**:
* An _executor_ is an address that has sole permission to execute a deployment in a Gnosis Safe. Normally, deployments will be executed by Sphinx's backend, but the Gnosis Safe owners can specify any executor that they'd like.
* A _user_ is a set of Gnosis Safe owners. We use these terms interchangeably throughout this document.

## Table of Contents

- [Relevant Files](#relevant-files)
- [Overview](#overview)
- [Deployment Process](#deployment-process)
- [High-Level Invariants](#high-level-invariants)
- [Function-Level Invariants](#function-level-invariants)
- [Assumptions](#assumptions)
  - [Buggy Executor](#buggy-executor)
  - [Malicious Executor](#malicious-executor)
  - [Malicious Gnosis Safe owner(s)](#malicious-gnosis-safe-owners)
  - [Dependencies](#dependencies)
- [Footnotes](#footnotes)

## Relevant Files

- The interface: [`ISphinxModule.sol`](https://github.com/sphinx-labs/sphinx/blob/feature/pre-audit/packages/contracts/contracts/core/interfaces/ISphinxModule.sol)
- The implementation contract: [`SphinxModule.sol`](https://github.com/sphinx-labs/sphinx/blob/feature/pre-audit/packages/contracts/contracts/core/SphinxModule.sol)
- Unit tests: [`SphinxModuleProxy.t.sol`](https://github.com/sphinx-labs/sphinx/blob/feature/pre-audit/packages/contracts/test/SphinxModuleProxy.t.sol)
- Key data structures: [`SphinxDataTypes.sol`](https://github.com/sphinx-labs/sphinx/blob/feature/pre-audit/packages/contracts/contracts/core/SphinxDataTypes.sol)

_Note_: There is no source file for the `SphinxModuleProxy` because we use OpenZeppelin's [`Clones.sol`](https://github.com/OpenZeppelin/openzeppelin-contracts/blob/v4.9.3/contracts/proxy/Clones.sol) for deploying EIP-1167 proxies.

## Overview

Here are the steps of a standard deployment:

1. The Gnosis Safe owners sign a Merkle root off-chain with a meta transaction.
2. The executor initiates the deployment by calling the `approve` function on the Gnosis Safe's `SphinxModuleProxy`. This verifies that a sufficient number of Gnosis Safe owners have signed the Merkle root, then sets the Merkle root as "active".
3. The executor submits the user's transactions by calling the `execute` function on the Gnosis Safe's `SphinxModuleProxy`, which forwards the calls to the Gnosis Safe. This step may involve multiple transactions for larger deployments.

Since a Merkle root can contain deployments across an arbitrary number of chains, this process will occur on every chain that the owners approved in the first step.

**It's impossible for the executor to submit anything that the Gnosis Safe owners have not explicitly approved.**

## Deployment Process

There can only be one active Merkle root in a `SphinxModuleProxy` contract at a time. A Merkle root will always exist in one of the five following states:

1. **Empty**: The Merkle root has not been used in the `SphinxModuleProxy` before.
2. **Approved**: The Merkle root has been signed by the Gnosis Safe owners, and the `approve` function has been called on the `SphinxModuleProxy`. This Merkle root is now "active".
3. **Canceled**: A Merkle root that was previously active, but has been canceled by the Gnosis Safe owners. Canceled Merkle roots can never be re-approved or executed.
4. **Failed**: A Merkle root will fail if one of the transactions reverts in the Gnosis Safe _and_ the transaction must succeed (i.e. `requireSuccess == true`). Failed Merkle roots can never be re-approved or executed.
5. **Completed**: A Merkle root is considered complete after all of the Merkle leaves have been executed on the target chain. Completed Merkle roots can never be re-approved or executed.

We've included a flow chart that highlights the deployment process:

```mermaid
graph TD
    style C fill:#cccc66,stroke:#cccc00,stroke-width:2px,color:black
    style B fill:#66cc66,stroke:#00cc00,stroke-width:2px,color:black
    style F fill:#cc6666,stroke:#cc0000,stroke-width:2px,color:black
    style K fill:#6699cc,stroke:#336699,stroke-width:2px,color:black
    Z["approve(...)"] --> A[Is there one leaf in the new Merkle tree for the current chain?]
    A -->|Yes| B[Completed]
    A -->|No| C[Approved]
    C --> D["execute(...)"]
    D --> L[Was the Merkle root canceled?]
    L -->|Yes| M[Revert]
    L -->|No| N[Execute transaction in the Gnosis Safe]
    N --> E[Did the transaction fail?]
    E -->|Yes| F[Failed]
    E -->|No| G[Are there any more leaves to execute for the current chain in this deployment?]
    G -->|Yes| D
    G -->|No| B
    H["cancel(...)"] --> I[Is there an active Merkle root?]
    I -->|No| J[Revert]
    I -->|Yes| K[Canceled]
```

In this flow chart, you'll notice that it's possible to approve a Merkle root that just contains a single leaf, in which case the Merkle root is marked as `COMPLETED` immediately. This allows the Gnosis Safe owners to cancel a Merkle root that has been signed off-chain, but is not yet active in the `SphinxModuleProxy`.[^1]

## High-Level Invariants

- Each `SphinxModuleProxy` must only be able to execute transactions on one Gnosis Safe.
  - Rationale: This ensures that a `SphinxModuleProxy` will not execute a deployment in one Gnosis Safe when it was actually meant for another Gnosis Safe.
- There must be at most one active Merkle root in a `SphinxModuleProxy` at a time.
  - Rationale: This reduces complexity in the `SphinxModuleProxy`. We don't expect that Gnosis Safe owners will need to execute multiple deployments in parallel.
- Each leaf in a Merkle tree must be submitted exactly once on its target chain in order for the Merkle root to be considered "complete" on that chain.
  - Rationale: Allowing a transaction to be executed multiple times or skipping a transaction can create a security risk for the user's deployment.
- The leaves in a Merkle tree must be submitted in ascending order on each chain according to the leaf's index.
  - Rationale: Transactions in a deployment often need to follow a specific order, such as deploying a contract before initializing it. Reversing this sequence can result in security vulnerabilities.
- On a given network, a Merkle root can either contain a single `CANCEL` leaf _or_ a single `APPROVE` leaf optionally followed by `EXECUTE` leaves.
  - Rationale:
    - While a user might reasonably wish to cancel an old deployment and approve a new one using a single Merkle root, keeping these operations separate reduces complexity in the `SphinxModule`.
    - An `APPROVE` leaf is _optionally_ followed by `EXECUTE` leaves because users may omit the `EXECUTE` leaves if they are cancelling a Merkle root that has been signed off-chain, but is not yet active in the `SphinxModuleProxy`.[^1]
- The Gnosis Safe owners must be able to cancel a Merkle root that has been signed off-chain, but is not yet active in the `SphinxModuleProxy`.[^1]
- The Merkle proof verification logic must hash the Merkle leaf using the internal [`_getLeafHash` function](#function-_getleafhashsphinxleaf-memory-_leaf-internal-pure-returns-bytes32).
  - Rationale: This function double hashes the Merkle leaf to prevent second preimage attacks.
- It must be impossible to reuse a signed Merkle root in a different `SphinxModuleProxy`.[^2]
  - Rationale: If a Gnosis Safe enables a new `SphinxModuleProxy` after executing deployments with a different `SphinxModuleProxy`, it must be impossible to re-execute all previous deployments through the newly enabled `SphinxModuleProxy`, since this would be a security hazard.
- It must be impossible to reuse a signed Merkle root in a different Gnosis Safe.[^3]
  - Rationale: If a set of owners sign a Merkle root using a meta transaction, the signature will be valid in all Gnosis Safe contracts that they own. It would be a security hazard if a Merkle root intended for one Gnosis Safe is executed in a different Gnosis Safe.
- All of the behavior described in this specification must apply to all [Gnosis Safe contracts supported by Sphinx](https://github.com/sphinx-labs/sphinx/blob/feature/pre-audit/specs/introduction.md#supported-gnosis-safe-versions).

## Function-Level Invariants

#### `function initialize(address _safeProxy) external`

- Must revert if this function has already been successfully called.
- Must revert if the input Gnosis Safe proxy is the zero address.
- A successful call must set the Gnosis Safe proxy address in the `SphinxModuleProxy`.

#### `function approve(bytes32 _root, SphinxLeafWithProof memory _leafWithProof, bytes memory _signatures) public`

- Must revert if the `SphinxModuleProxy` calls this function, either directly or indirectly (i.e. re-entrancy is not allowed).
- Must revert if there is an active Merkle root in the `SphinxModuleProxy`.
- Must revert if the input Merkle root is `bytes32(0)`.
- Must revert if the input Merkle root has been used before (i.e. its `status` must be `EMPTY`).
- Must revert if the input Merkle leaf does not yield the input Merkle root, given the input Merkle proof.
- Must revert if the Merkle leaf's type does not equal `APPROVE`.
- Must revert if the Merkle leaf's index does not equal `0`.
- The following conditions apply to the ABI decoded Merkle leaf data:
  - Must revert if the leaf data contains a Gnosis Safe address that does not equal the Gnosis Safe address in the `SphinxModuleProxy`.
  - Must revert if the leaf data contains a `SphinxModuleProxy` address that does not equal the current contract's address (i.e. `address(this)`).
  - Must revert if the leaf data contains a Merkle root nonce that does not equal the current Merkle root nonce in the `SphinxModuleProxy`.
  - Must revert if the leaf data contains a `numLeaves` field that equals `0`.
  - Must revert if the leaf data contains an `executor` field that does not equal the caller's address.
  - Must revert if the Merkle root cannot be executed on an arbitrary chain (as indicated by the `arbitraryChain` field) _and_ the leaf data contains a `chainId` field that does not match the current chain ID.
  - Must revert if the Merkle root can be executed on an arbitrary chain (as indicated by the `arbitraryChain` field) _and_ the leaf's chain ID field is not `0`.
    - Rationale: This is just a convention. When `arbitraryChain` is `true`, the leaf's chain ID must be `0`.
- Must revert if an insufficient number of Gnosis Safe owners have signed the EIP-712 data that contains the input Merkle root.
- A successful call must:
  - Emit a `SphinxMerkleRootApproved` event in the `SphinxModuleProxy`.
  - Set all of the fields in the [`MerkleRootState` struct](https://github.com/sphinx-labs/sphinx/blob/feature/pre-audit/packages/contracts/contracts/core/SphinxDataTypes.sol#L68).
  - Increment the Merkle root nonce in the `SphinxModuleProxy`.
- If there is a single leaf in the Merkle tree for the current chain, a successful call must also:
  - Emit a `SphinxMerkleRootCompleted` event in the `SphinxModuleProxy` using the input Merkle root.
  - Set the `MerkleRootStatus` of the input Merkle root to be `COMPLETED`.
  - Remove the active Merkle root, preventing it from being approved in the future.
- If there is more than one leaf in the Merkle tree for the current chain, a successful call must also:
  - Set the `MerkleRootStatus` of the input Merkle root to be `APPROVED`.
  - Set the active Merkle root equal to the input Merkle root.

#### `function cancel(bytes32 _root, SphinxLeafWithProof memory _leafWithProof, bytes memory _signatures) external`

- Must revert if the `SphinxModuleProxy` calls this function, either directly or indirectly (i.e. re-entrancy is not allowed).
- Must revert if there is no active Merkle root in the `SphinxModuleProxy`.
- Must revert if the input Merkle root is `bytes32(0)`.
- Must revert if the input Merkle root has been used before (i.e. its `status` must be `EMPTY`).
- Must revert if the input Merkle leaf does not yield the input Merkle root, given the input Merkle proof.
- Must revert if the input Merkle leaf's type does not equal `CANCEL`.
- Must revert if the input Merkle leaf's index does not equal `0`.
- The following conditions apply to the ABI decoded Merkle leaf data:
  - Must revert if the leaf data contains a Gnosis Safe address that does not equal the Gnosis Safe address in the `SphinxModuleProxy`.
  - Must revert if the leaf data contains a `SphinxModuleProxy` address that does not equal the current contract's address (i.e. `address(this)`).
  - Must revert if the leaf data contains a Merkle root nonce that does not equal the current Merkle root nonce in the `SphinxModuleProxy`.
  - Must revert if the Merkle root to cancel does not equal the active Merkle root in the `SphinxModuleProxy`.
  - Must revert if the leaf data contains an `executor` field that does not equal the caller's address.
  - Must revert if the leaf data contains a `chainId` field that does not match the current chain ID.
- Must revert if an insufficient number of Gnosis Safe owners have signed the EIP-712 data that contains the input Merkle root.
- A successful call must:
  - Emit a `SphinxMerkleRootCanceled` event in the `SphinxModuleProxy`.
  - Set the active Merkle root's status to `CANCELED`.
  - Set the active Merkle root to `bytes32(0)`.
<<<<<<< HEAD
  - Emit a `SphinxMerkleRootCompleted` event in the `SphinxModuleProxy`.
  - Set all of the fields in the [`MerkleRootState` struct](TODO(end)) for the input Merkle root.
=======
  - Emit a `SphinxMerkleRootCompleted` event.
  - Set all of the fields in the [`MerkleRootState` struct](https://github.com/sphinx-labs/sphinx/blob/feature/pre-audit/packages/contracts/contracts/core/SphinxDataTypes.sol#L68) for the input Merkle root.
>>>>>>> 7519ddf2
  - Increment the Merkle root nonce in the `SphinxModuleProxy`.

#### `function execute(SphinxLeafWithProof[] memory _leavesWithProofs) public`

- Must revert if the `SphinxModuleProxy` calls this function, either directly or indirectly (i.e. re-entrancy is not allowed).
- Must revert if the input `_leavesWithProofs` array does not contain any elements.
- Must revert if there is no active Merkle root.
- Must revert if the caller is not the executor specified in the `approve` function.
- Must revert if the number of leaves executed for the current Merkle root is greater than the `numLeaves` specified in the `approve` function.
- For each element of the `_leavesWithProofs` array:
  - Must revert if the current Merkle leaf does not yield the active Merkle root, given the current Merkle proof.
  - Must revert if the current Merkle leaf's type does not equal `EXECUTE`.
  - Must revert if the Merkle root cannot be executed on an arbitrary chain (as indicated by the `arbitraryChain` field) _and_ the leaf data contains a `chainId` field that does not match the current chain ID.
  - Must revert if the Merkle root can be executed on an arbitrary chain (as indicated by the `arbitraryChain` field) _and_ the leaf's chain ID field is not `0`.
    - Rationale: This is just a convention. When `arbitraryChain` is `true`, the leaf's chain ID must be `0`.
  - Must revert if the current Merkle leaf is executed in the incorrect order (i.e. its index isn't correct).
  - Must revert if the transaction has an [insufficient amount of gas](TODO(end)).
  - A successful iteration must:
    - Increment the number of leaves executed for the active Merkle root by `1`.
    - Attempt to execute a transaction in the user's Gnosis Safe using the data in the current Merkle leaf.
    - The call to the user's Gnosis Safe must never revert.
      - Rationale: This would cause the Merkle root to be active indefinitely until they manually cancel it.
      - Assumptions:
        - The user-supplied `gas` amount is low enough to execute on the current network (e.g. it's not greater than the current block gas limit).
        - The account at the Gnosis Safe's address is one of the [Gnosis Safe contracts supported by Sphinx](https://github.com/sphinx-labs/sphinx/blob/feature/pre-audit/specs/introduction.md#supported-gnosis-safe-versions).
    - If the call to the Gnosis Safe is successful:
      - Must emit a `SphinxActionSucceeded` event in the `SphinxModuleProxy`.
    - If the call to the Gnosis Safe is unsuccessful for any reason:
      - Must emit a `SphinxActionFailed` event in the `SphinxModuleProxy`.
    - If the call to the Gnosis Safe is unsuccessful for any reason _and_ the current leaf requires a success:
      - Must emit a `SphinxMerkleRootFailed` event in the `SphinxModuleProxy`.
      - Must set the active Merkle root's `MerkleRootStatus` equal to `FAILED`.
      - Must remove the active Merkle root, preventing it from being approved in the future.
      - Must exit the `execute` function immediately.
- If there are no more leaves to execute for the active Merkle root:
  - Must emit a `SphinxMerkleRootCompleted` event in the `SphinxModuleProxy` using the active Merkle root.
  - Must set the active Merkle root's `MerkleRootStatus` equal to `COMPLETED`.
  - Must remove the active Merkle root, preventing it from being approved in the future.

#### `function _getLeafHash(SphinxLeaf memory _leaf) internal pure returns (bytes32)`

- Must double-hash the ABI-encoded Merkle leaf.
  - Rationale: We double-hash to prevent second preimage attacks, as recommended by [OpenZeppelin's Merkle Tree library](https://github.com/OpenZeppelin/merkle-tree#standard-merkle-trees).

## Assumptions

### Buggy Executor

A buggy executor can:
* Wait an arbitrary amount of time to approve or execute a Merkle root that has been signed by the Gnosis Safe owners.
  * Remedy: The Gnosis Safe owners can cancel the deployment at any time.
* Partially execute a deployment.
  * Remedy: Users can batch critical actions into a single call using [`Multicall`](https://github.com/mds1/multicall) or Gnosis Safe's [`MultiSend`](https://github.com/safe-global/safe-contracts/blob/v1.3.0-libs.0/contracts/libraries/MultiSend.sol). If a deployment stalls, the executor will either execute the batched call or not.

### Malicious Executor

_Note_: It's impossible for the executor to submit anything that the Gnosis Safe owners have not explicitly approved.

A malicious executor is subject to the same two limitations as a buggy executor. In addition, a malicious executor can take advantage of its privilege as the sole executor of a deployment. There are a variety of ways that it can do this.

Some examples:
* If a deployment relies on the state of an existing smart contract, and if the executor is able to
   manipulate the state of that smart contract, then it could be possible for the executor to
   execute the deployment in a manner that is detrimental to the user. For example, say a deployment
   relies on `existingContract.myBoolean() == true`, otherwise it fails. If the executor is able to
   set `existingContract.myBoolean() == false`, then the deployment will fail.
* The executor can interact with a contract in the same transaction that it's deployed, which can be
   an "unfair advantage" for the executor. For example, if a deployed contract has an open token
   airdrop, the executor can deploy the contract and claim the airdropped tokens in the same
   transaction, before any other account has a chance to claim them.

It's worth reiterating that the Gnosis Safe owners can choose anybody to be an executor, including themselves.

### Malicious Gnosis Safe owner(s)

* A user could attempt to grief the executor by specifying an arbitrarily large gas amount for a transaction,
which would prevent the deployment from being executable.
  * Remedy: The executor should resolve this off-chain by determining if the gas amount for a transaction is too high. This is not a concern of the protocol.
* A malicious user could pay less than the cost of the deployment.
  * Remedy: Billing should be handled off-chain, so it is not a concern of the protocol.

### Dependencies

The `SphinxModuleProxy` makes several calls to OpenZeppelin's Contracts library and Gnosis Safe's contracts. We test that the interactions with these contracts work properly in the [unit tests for the `SphinxModuleProxy`](https://github.com/sphinx-labs/sphinx/blob/feature/pre-audit/packages/contracts/test/SphinxModuleProxy.t.sol), but we don't thoroughly test the internals of these external contracts. Instead, we rely on the assumption that they're secure and have been thoroughly tested by their authors. These contracts are:
- OpenZeppelin v4.9.3:
  - [`Initializable`](https://github.com/OpenZeppelin/openzeppelin-contracts/blob/v4.9.3/contracts/proxy/utils/Initializable.sol): Initializes the `SphinxModuleProxy`.
  - [`ReentrancyGuard`](https://docs.openzeppelin.com/contracts/4.x/api/security#ReentrancyGuard): Prevents re-entrancy attacks in the `approve` and `execute` function in the `SphinxModuleProxy`.
  - [`MerkleProof`](https://docs.openzeppelin.com/contracts/4.x/api/utils#MerkleProof): Verifies that a Merkle leaf belongs to a Merkle root, given a Merkle proof.
- Gnosis Safe:
  - `Enum` ([v1.3.0](https://github.com/safe-global/safe-contracts/blob/v1.3.0-libs.0/contracts/common/Enum.sol), [v1.4.1](https://github.com/safe-global/safe-contracts/blob/v1.4.1-build.0/contracts/common/Enum.sol)): Contains the types of operations that can occur in a Gnosis Safe (i.e. `Call` and `DelegateCall`).
  - [`GnosisSafe`](https://github.com/sphinx-labs/sphinx/blob/feature/pre-audit/specs/introduction.md#supported-gnosis-safe-versions): Contains the logic for verifying Gnosis Safe owner signature and executing the user's transactions.

## Footnotes

[^1]: The Gnosis Safe owners can cancel a Merkle root that hasn't been approved on-chain by signing a new Merkle root that has the same Merkle root nonce and approving it on-chain. This prevents the old Merkle root from ever being approved. In the event that the Gnosis Safe owners want to cancel a Merkle root without approving a new deployment, they can simply approve a Merkle root that contains a single `APPROVE` leaf. This will cause the new Merkle root to be marked as `COMPLETED` immediately.

[^2]: It's not possible to reuse a signed Merkle root in a different `SphinxModuleProxy` because we include the address of the `SphinxModuleProxy` in the `APPROVE` Merkle leaf, and we check that this field matches `address(this)` in the `SphinxModuleProxy`'s `approve` function.

[^3]: It's not possible to reuse a signed Merkle root in a different Gnosis Safe because the Merkle root can only be executed in one `SphinxModuleProxy`, and each `SphinxModuleProxy` can only execute transactions on one Gnosis Safe.<|MERGE_RESOLUTION|>--- conflicted
+++ resolved
@@ -171,13 +171,8 @@
   - Emit a `SphinxMerkleRootCanceled` event in the `SphinxModuleProxy`.
   - Set the active Merkle root's status to `CANCELED`.
   - Set the active Merkle root to `bytes32(0)`.
-<<<<<<< HEAD
   - Emit a `SphinxMerkleRootCompleted` event in the `SphinxModuleProxy`.
   - Set all of the fields in the [`MerkleRootState` struct](TODO(end)) for the input Merkle root.
-=======
-  - Emit a `SphinxMerkleRootCompleted` event.
-  - Set all of the fields in the [`MerkleRootState` struct](https://github.com/sphinx-labs/sphinx/blob/feature/pre-audit/packages/contracts/contracts/core/SphinxDataTypes.sol#L68) for the input Merkle root.
->>>>>>> 7519ddf2
   - Increment the Merkle root nonce in the `SphinxModuleProxy`.
 
 #### `function execute(SphinxLeafWithProof[] memory _leavesWithProofs) public`
