--- conflicted
+++ resolved
@@ -1,15 +1,3 @@
-<<<<<<< HEAD
-# Deploying owned contracts (e.g. `Ownable` or `AccessControl`)
-
-Deploying owned contracts with Sphinx requires some extra configuration because your contracts are deployed by your `SphinxManager`[TODO(md)] contract instead of a deployer private key. This means you'll need to explicitly revoke . The rest of this guide will cover how to call permissioned functions on your owned contract during the deployment process.
-
-Sometimes you might need to write a deployment script that involves calling some permissioned functions on your contracts. This is often the case if you are using OpenZeppelin's `Ownable` or `AccessControl` contracts.
-
-Calling permissioned functions requires some additional configuration since your deployments are executed by your `SphinxManager`[TODO(md)] contract. To call permissioned functions on a contract, your `SphinxManager` must be the initial owner of the contract. You must transfer ownership from the `SphinxManager` to your final owner at the end of your deployment. This guide will show you how to do that.
-
-## Sample Contract
-The following contract is a simple `PermissionedBox` contract which inherits from `Ownable` and stores a single `value` state variable. Only the owner can set the value by calling `setValue`.
-=======
 # Calling permissioned functions on your contracts
 
 After deploying a contract with an ownership mechanism such as OpenZeppelin's `AccessControl` or `Ownable`, you may need to call permissioned functions on it. To do this, you must grant the appropriate role to your [`SphinxManager`](TODO(md)) in the constructor of your contract. Once you've finished executing the permissioned transactions, you should transfer ownership to your final owner (e.g. your multisig).
@@ -18,7 +6,6 @@
 
 ## Sample Contract
 The `PermissionedBox` contract inherits `Ownable` and stores a single `value` state variable. Only the owner can set the value by calling `setValue`.
->>>>>>> 52115bbc
 
 ```
 contract PermissionedBox is Ownable {
@@ -34,20 +21,7 @@
 }
 ```
 
-<<<<<<< HEAD
-TODO(md): mention OZ's ownable's default behavior
-
-## Deployment Script
-Say that you want to deploy the `PermissionedBox` contract, then call the `setValue` function, then transfer ownership to a new owner. To do this, you must set the `SphinxManager` contract as the ini
-
-> When using `Ownable`, you must **always** explicitly call `_transferOwnership` in the constructor of your contract.This is because the default behavior of `Ownable` is to set the owner of the contract to the deployer, however we cannot do that when deploying with Sphinx because the deployer of the contract will not be your wallet. So instead, we've configured the constructor to accept an address which we then transfer ownership of the contract too.
-
-With this setup, we can deploy the contract and if we pass a wallet address we own into the constructor then the contract will be transferred to me. However, if we then try to call the `setValue` function from the same deployment script it will fail. This is because ownership of the contract has been transferred to our wallet, but your `SphinxManager` is attempting to call the `setValue` function during the deployment.
-
-> The `SphinxManager` is a contract that is deployed on your behalf during the deployment and is controlled by the set of owners you define in your Sphinx configuration options.
-=======
 Say that you want to deploy the `PermissionedBox` contract, then call the `setValue` function, then transfer ownership to a new owner. Here is a `deploy` function that does this:
->>>>>>> 52115bbc
 
 ```
 function deploy(Network _network) public override sphinx(_network) {
