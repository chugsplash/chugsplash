--- conflicted
+++ resolved
@@ -6,22 +6,7 @@
 
 ## Table of Contents
 
-<<<<<<< HEAD
 TODO(md-end)
-=======
-1. [Prerequisites](#1-prerequisites)
-2. [Update Foundry](#2-update-foundry)
-3. [Install Sphinx](#3-install-sphinx)
-4. [Update `gitignore`](#4-update-gitignore)
-5. [Update `foundry.toml`](#5-update-foundrytoml)
-6. [Add remappings](#6-add-remappings)
-7. [Initialize a project](#7-initialize-a-project)
-8. [Generate clients](#8-generate-clients)
-9. [Update your build command (optional)](#9-update-your-build-command-optional)
-10. [Test the deployment](#10-test-the-deployment)
-11. [Broadcast a deployment on Anvil (optional)](#11-broadcast-a-deployment-on-anvil-optional)
-12. [Next steps](#12-next-steps)
->>>>>>> a98e5d5a
 
 ## 1. Prerequisites
 
@@ -110,46 +95,9 @@
 ```
 
 This created a few files:
-<<<<<<< HEAD
 - `HelloSphinx.sol`: A sample contract to deploy. This file is written to your existing contract folder, which defaults to `src/`.
 - `HelloSphinx.s.sol`: A sample deployment script. This file is written to your existing script folder, which defaults to `script/`.
 - `HelloSphinx.t.sol`: A sample test file. This file is written to your existing test folder, which defaults to `test/`.
-=======
-- `HelloSphinx.sol`: A sample contract to deploy. This is located in your contract folder, which defaults to `src/` if one doesn't already exist.
-- `HelloSphinx.s.sol`: A Sphinx deployment script. This script is located in your existing script folder or `script/` if one doesn't exist. It will deploy a `HelloSphinx` contract then call a function on it.
-- `HelloSphinx.t.sol`: A test file for the deployment. This is located in your existing test folder, or `test/` if one doesn't exist.
-
-## 8. Generate clients
-
-Sphinx currently only supports CREATE3 deployments.
-
-To improve the UX of CREATE3 deployments, Sphinx autogenerates **clients**, which are thin wrappers over your contracts that provide type safety for your constructor arguments. You'll need to use clients when deploying your contracts.
-
-```
-npx sphinx generate
-```
-
-This command writes the clients into a new `client` folder.
-
-If you change the interface of one of your contract's constructors, you'll also need to re-run the `generate` command.
-
-## 9. Update your build command (optional)
-
-Follow this step if you use a build command to compile your contracts (e.g. `yarn build`). Otherwise, skip to the next step.
-
-You'll need to generate the Sphinx clients in your build command, or else the compilation process will fail.
-
-Open your `package.json`, then navigate to the `"build"` field, which is located in the following location:
-```json
-{
-  "scripts": {
-    "build": ...
-  }
-}
-```
-
-Then, copy and paste `npx sphinx generate` into your build command. You can use this as a drop-in replacement for `forge build`, since it runs this command under the hood.
->>>>>>> a98e5d5a
 
 ## 10. Test the deployment
 
