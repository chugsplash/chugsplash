--- conflicted
+++ resolved
@@ -9,14 +9,6 @@
 3. **Execute**: Sphinx's backend trustlessly executes the deployment through your Gnosis Safe.
 
 In this guide, you'll propose the deployment on the command line then approve it in the Sphinx UI.
-<<<<<<< HEAD
-
-TODO(end): section numbers
-
-## Table of Contents
-
-TODO(end)
-=======
 
 ## Table of Contents
 
@@ -37,7 +29,6 @@
 10. [Run tests](#10-run-tests)
 11. [Propose on testnets](#11-propose-on-testnets)
 12. [Next steps](#12-next-steps)
->>>>>>> b86756c8
 
 ## 1. Prerequisites
 
@@ -84,11 +75,7 @@
 node_modules/
 ```
 
-<<<<<<< HEAD
-## 8. Add remappings
-=======
 ## 5. Add remappings
->>>>>>> b86756c8
 
 Run the following command to generate remappings for the Sphinx packages.
 
@@ -106,26 +93,7 @@
 
 Add the remappings to your `remappings.txt` file or the `remappings` array in your `foundry.toml`.
 
-<<<<<<< HEAD
-## 5. Add environment variables
-
-Get your Sphinx API Key from the Sphinx UI, then enter it as an environment variable:
-```
-SPHINX_API_KEY=<your_api_key>
-```
-
-TODO: it doesn't make sense that you ask them to enter their RPC providers before mentioning the networks that they'll deploy on.
-
-Also, if you haven't added your node provider API key as an environment variable, please do so now. For example:
-```
-ALCHEMY_API_KEY=<your_api_key>
-INFURA_API_KEY=<your_api_key>
-```
-
-## 9. Update your deployment script
-=======
 ## 6. Update your deployment script
->>>>>>> b86756c8
 
 Navigate to your deployment script. In this section, we'll update it to be compatible with Sphinx.
 
@@ -190,9 +158,6 @@
 * Enter your Sphinx Organization ID in the `orgId` field. It's a public field, so you don't need to keep it secret. You can find it in the Sphinx UI.
 * If you'd like to deploy on networks other than Sepolia, Optimism Sepolia, and Arbitrum Sepolia, update the `testnets` array. You can find a list of valid fields in the [Sphinx Configuration Options reference](https://github.com/sphinx-labs/sphinx/blob/main/docs/configuration-options.md#network-testnets).
 
-<<<<<<< HEAD
-## 7. Update RPC endpoints
-=======
 ## 7. Add environment variables
 
 Get your Sphinx API Key from the Sphinx UI, then enter it as an environment variable:
@@ -207,7 +172,6 @@
 ```
 
 ## 8. Update RPC endpoints
->>>>>>> b86756c8
 
 Include an RPC endpoint in your `foundry.toml` for each testnet you'd like to deploy on. The names of the RPC endpoints in your `foundry.toml` must match the testnet names in the `sphinxConfig.testnets` array that you defined in your deployment script. For example, `sepolia` is a valid RPC endpoint name, but `ethereum_testnet` is not.
 
@@ -220,11 +184,7 @@
 arbitrum_sepolia = "https://arb-sepolia.g.alchemy.com/v2/${RPC_API_KEY}"
 ```
 
-<<<<<<< HEAD
-## 6. Update `foundry.toml` settings
-=======
 ## 9. Update `foundry.toml` settings
->>>>>>> b86756c8
 
 Update your `foundry.toml` file to include a few settings required by Sphinx. We recommend putting them in `[profile.default]`.
 
