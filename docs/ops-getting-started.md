--- conflicted
+++ resolved
@@ -21,17 +21,8 @@
 
 Deployments are a three-step process with the DevOps platform.
 
-TODO(md): c/f and remove 'trustless'.
-
 1. **Proposal**: The deployment is proposed on the command line or in a CI process. This creates a meta transaction that's signed by the proposer then relayed to Sphinx's back-end. For simplicity, we'll propose the deployment on the command line in this guide.
 2. **Approval**: The project owner(s) sign a meta transaction to approve the deployment in the Sphinx UI.
-<<<<<<< HEAD
-3. **Execution**: The deployment is trustlessly executed on-chain by a relayer. In order to execute the deployment, the relayer must submit the meta transactions signed by the proposer and the owners.
-
-## 3. Get testnet ETH on OP Goerli
-
-You'll need a small amount of testnet ETH on Optimism Goerli, which you can get at [their faucet](https://app.optimism.io/faucet). Later, you'll use this ETH to deploy a `SphinxBalance` contract. You'll pay for the cost of your deployments by depositing USDC into this contract before it's executed. On testnets, we  only allow you to fund deployments in USDC on Optimism Goerli. Likewise, on production networks, we only allow you to fund deployments in USDC on Optimism Mainnet. We'll provide you with free USDC on Optimism Goerli to fund your deployments on testnets.
-=======
 3. **Execution**: The deployment is executed on-chain by a relayer. In order to execute the deployment, the relayer must submit **both** the meta transaction signed by the proposer and the owners.
 
 > Note: Although it's not strictly necessary to have both a proposal and approval step, we include both to improve the security of the deployment process. Having both steps prevents a scenario where one of the steps is a single point of failure. In other words, if a proposer's private key is leaked, an attacker would also need to trick the project owners into approving a malicious deployment. Likewise, if the project owners are tricked into approving a malicious deployment in a phishing attack on the Sphinx UI, the attacker would also need access to the proposer's private key, since its signature is also required to execute the deployment.
@@ -39,7 +30,6 @@
 ## 3. Get testnet ETH on OP Goerli
 
 You'll need a small amount of testnet ETH on Optimism Goerli, which you can get at [their faucet](https://app.optimism.io/faucet). Later, you'll use this ETH to deploy a `SphinxBalance` contract. You'll pay for the cost of your deployments by depositing USDC into this contract before it's executed. On testnets, we only allow you to fund deployments in USDC on Optimism Goerli. Likewise, on production networks, we only allow you to fund deployments in USDC on Optimism Mainnet. We'll provide you with free USDC on Optimism Goerli to fund your deployments on testnets.
->>>>>>> 52115bbc
 
 ## 4. Get your credentials
 
@@ -56,13 +46,6 @@
 PROPOSER_PRIVATE_KEY=<proposer private key>
 ```
 
-<<<<<<< HEAD
-Then, open your Sphinx deployment script. We're going to add some additional options to support a multi-chain deployment on several testnets.
-
-Copy and paste the following options into your script's `setUp` function:
-```
-sphinxConfig.orgId = "<your org id>";
-=======
 ## 6. Configure your script
 
 Open the Sphinx script you'd like to deploy.
@@ -74,7 +57,6 @@
 sphinxConfig.orgId = <org ID>;
 sphinxConfig.proposers = [<your address>];
 sphinxConfig.mainnets = [];
->>>>>>> 52115bbc
 sphinxConfig.testnets = [
   Network.goerli,
   Network.optimism_goerli,
@@ -85,27 +67,6 @@
 ];
 ```
 
-<<<<<<< HEAD
-Fill in the `orgId` field with your organization ID from the Sphinx UI. The `orgId` is a public field, so you don't need to keep it secret.
-
-You should also update the `sphinxConfig.owners` array to contain an EOA that exists on live networks.
-
-## 6. Configure Your Proposer
-
-Sphinx includes a proposal step to make the deployment process more secure. The proposal occurs either on your local machine or in your CI process. In the proposal,  It signs a hash of your deployment with its private key. This signature is required for the deployment to be executed on chain in addition to the signature of your owner account. This signature prevents your deployment from being tampered with prior to you approving it via the UI.
-
-The proposer can be any EOA, but we recommend generating a fresh account that does not store any funds.  using the wallet of your choice.
-
-Once you've created the proposer, add it to your Sphinx configuration underneath the rest of your options:
-```
-sphinxConfig.proposers = [<your proposer address>];
-```
-
-Then add your proposer private key to your .env file:
-```
-PROPOSER_PRIVATE_KEY=<proposer private key>
-```
-=======
 TODO(md): disclaimer about verifying your contracts were deployed correctly.
 
 We'll describe these fields briefly here:
@@ -115,7 +76,6 @@
 - `testnets`: (`Network[]`): The list of testnets to deploy on. See [here](TODO(md)) for a full list of supported testnets.
 
 Fill in these fields with your values. You can leave the `mainnets` array empty because we'll only be deploying on testnets in this guide.
->>>>>>> 52115bbc
 
 ## 7. Add RPC endpoints
 
